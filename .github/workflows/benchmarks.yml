--- conflicted
+++ resolved
@@ -61,11 +61,7 @@
           echo $CONDA/bin >> $GITHUB_PATH
           conda install --solver=libmamba gmt=6.4.0 python=3.12 \
                         numpy pandas xarray netCDF4 packaging \
-<<<<<<< HEAD
-                        geopandas pyarrow pytest pytest-benchmark pytest-mpl
-=======
-                        geopandas pytest pytest-mpl
->>>>>>> 03f66b5b
+                        geopandas pyarrow pytest pytest-mpl
           python -m pip install -U pytest-codspeed setuptools
 
       # Download cached remote files (artifacts) from GitHub
