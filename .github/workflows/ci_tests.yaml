--- conflicted
+++ resolved
@@ -44,19 +44,11 @@
           # - os: ubuntu-latest
           #   python-version: 3.7
           #   isDraft: true
-<<<<<<< HEAD
         # Pair Python 3.8 with NumPy 1.19 and Python 3.9 with NumPy 1.21
         # Only install optional packages on Python 3.9/NumPy 1.21
         include:
           - python-version: '3.8'
-            numpy-version: '1.18'
-=======
-        # Pair Python 3.7 with NumPy 1.19 and Python 3.9 with NumPy 1.21
-        # Only install optional packages on Python 3.9/NumPy 1.21
-        include:
-          - python-version: 3.7
             numpy-version: '1.19'
->>>>>>> 3477ceb3
             optional-packages: ''
           - python-version: '3.9'
             numpy-version: '1.21'
