# This workflow installs PyGMT and runs tests

name: Tests

on:
  push:
    branches: [ main ]
  pull_request:
    types: [opened, reopened, synchronize, ready_for_review]
    paths-ignore:
      - 'doc/**'
      - 'examples/**'
      - '*.md'
      - '*.json'
      - 'README.rst'
      - 'LICENSE.txt'
      - '.gitignore'
      - '.pylintrc'
  release:
    types:
      - published
  # Schedule daily tests
  schedule:
    - cron: '0 0 * * *'

jobs:
  test:
    name: ${{ matrix.os }} - Python ${{ matrix.python-version }} / NumPy ${{ matrix.numpy-version }}
    runs-on: ${{ matrix.os }}
    strategy:
      fail-fast: false
      matrix:
        python-version: [3.7, 3.9]
        os: [ubuntu-latest, macOS-latest, windows-latest]
        # Is it a draft Pull Request (true or false)?
        isDraft:
          - ${{ github.event.pull_request.draft }}
        # Only run one job (Ubuntu + Python 3.9) for draft PRs
        exclude:
          - os: macOS-latest
            isDraft: true
          - os: windows-latest
            isDraft: true
          # - os: ubuntu-latest
          #   python-version: 3.7
          #   isDraft: true
        # Pair Python 3.7 with NumPy 1.18 and Python 3.9 with NumPy 1.21
        # Only install optional packages on Python 3.9/NumPy 1.21
        include:
          - python-version: 3.7
            numpy-version: '1.18'
            optional-packages: ''
          - python-version: 3.9
            numpy-version: '1.21'
            optional-packages: 'geopandas ipython'
    defaults:
      run:
        shell: bash -l {0}

    # Environment variables used by codecov
    env:
      OS: ${{ matrix.os }}
      PYTHON: ${{ matrix.python-version }}
      NUMPY: ${{ matrix.numpy-version }}

    steps:
      # Cancel previous runs that are not completed
      - name: Cancel Previous Runs
        uses: styfle/cancel-workflow-action@0.9.1
        with:
          access_token: ${{ github.token }}

      # Checkout current git repository
      - name: Checkout
        uses: actions/checkout@v2.3.4
        with:
          # fecth all history so that setuptools-scm works
          fetch-depth: 0

      # Install Mambaforge with conda-forge dependencies
      - name: Setup Mambaforge
        uses: conda-incubator/setup-miniconda@v2.1.1
        with:
          activate-environment: pygmt
          python-version: ${{ matrix.python-version }}
          channels: conda-forge,nodefaults
          channel-priority: strict
          miniforge-version: latest
          miniforge-variant: Mambaforge
          mamba-version: "*"
          use-mamba: true

      # Install GMT and other required dependencies from conda-forge
      - name: Install dependencies
        run: |
          mamba install gmt=6.2.0 numpy=${{ matrix.numpy-version }} \
                        pandas xarray netCDF4 packaging \
                        ${{ matrix.optional-packages }} \
<<<<<<< HEAD
                        codecov coverage[toml] dvc make \
=======
                        coverage[toml] dvc ipython make \
>>>>>>> 5fc9680d
                        pytest-cov pytest-mpl pytest>=6.0 \
                        sphinx-gallery

      # Show installed pkg information for postmortem diagnostic
      - name: List installed packages
        run: mamba list

      # Download cached remote files (artifacts) from GitHub
      - name: Download remote data from GitHub
        uses: dawidd6/action-download-artifact@v2.14.1
        with:
          workflow: cache_data.yaml
          workflow_conclusion: success
          name: gmt-cache
          path: .gmt

      # Move downloaded files to ~/.gmt directory and list them
      - name: Move and list downloaded remote files
        run: |
          mkdir -p ~/.gmt
          mv .gmt/* ~/.gmt
          # Change modification times of the two files, so GMT won't refresh it
          touch ~/.gmt/server/gmt_data_server.txt ~/.gmt/server/gmt_hash_server.txt
          ls -lhR ~/.gmt

      # Pull baseline image data from dvc remote (DAGsHub)
      - name: Pull baseline image data from dvc remote
        run: |
          dvc pull
          ls -lhR pygmt/tests/baseline/

      # Install the package that we want to test
      - name: Install the package
        run: |
          python setup.py sdist --formats=zip
          pip install dist/*

      # Run the tests
      - name: Test with pytest
        run: make test PYTEST_EXTRA="-r P"

      # Upload diff images on test failure
      - name: Upload diff images if any test fails
        uses: actions/upload-artifact@v2
        if: ${{ failure() }}
        with:
          name: artifact-${{ runner.os }}-${{ matrix.python-version }}
          path: tmp-test-dir-with-unique-name

      # Upload coverage to Codecov
      - name: Upload coverage to Codecov
        uses: codecov/codecov-action@v2.1.0
        with:
          file: ./coverage.xml # optional
          env_vars: OS,PYTHON,NUMPY
          fail_ci_if_error: false<|MERGE_RESOLUTION|>--- conflicted
+++ resolved
@@ -96,13 +96,8 @@
           mamba install gmt=6.2.0 numpy=${{ matrix.numpy-version }} \
                         pandas xarray netCDF4 packaging \
                         ${{ matrix.optional-packages }} \
-<<<<<<< HEAD
-                        codecov coverage[toml] dvc make \
-=======
-                        coverage[toml] dvc ipython make \
->>>>>>> 5fc9680d
-                        pytest-cov pytest-mpl pytest>=6.0 \
-                        sphinx-gallery
+                        coverage[toml] dvc make pytest>=6.0 \
+                        pytest-cov pytest-mpl sphinx-gallery
 
       # Show installed pkg information for postmortem diagnostic
       - name: List installed packages
