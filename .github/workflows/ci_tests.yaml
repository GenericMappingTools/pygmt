--- conflicted
+++ resolved
@@ -178,13 +178,9 @@
 
       # Upload coverage to Codecov
       - name: Upload coverage to Codecov
-<<<<<<< HEAD
-        uses: codecov/codecov-action@v4.0.1
+        uses: codecov/codecov-action@v4.3.0
         env:
           CODECOV_TOKEN: ${{ secrets.CODECOV_TOKEN }}
-=======
-        uses: codecov/codecov-action@v4.3.0
->>>>>>> 8b2a74ca
         with:
           file: ./coverage.xml # optional
           env_vars: OS,PYTHON,NUMPY
