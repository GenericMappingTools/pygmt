# Test PyGMT on Linux/macOS/Windows
#
# This workflow runs regular PyGMT tests and uploads test coverage reports stored in
# `.coverage.xml` to https://app.codecov.io/gh/GenericMappingTools/pygmt via the
# [Codecov GitHub Action](https://github.com/codecov/codecov-action). More codecov
# related configurations are stored in `.github/codecov.yml`. If any tests fail, it also
# uploads the diff images as workflow artifacts.
#
# It is run:
# 1. on every commit to the main branch
# 2. on every commit to the pull request branches, unless the pull requests only contain
#    non-code changes.
# 3. when a new release is published
#
# It is also scheduled to run daily on the main branch.
#
# In draft pull request, only jobs on Linux are triggered to save on Continuous
# Integration resources:
#
# - Minimum supported Python + core packages (minimum supported versions)
#   + optional packages (minimum supported versions if any)
# - Latest Python + core packages (latest versions) + optional packages
# - Last release before the latest Python + core packages
#
name: Tests

on:
  push:
    branches: [ main ]
    paths:
      - 'pygmt/**'
      - '.github/workflows/ci_tests.yaml'
  pull_request:
    types: [opened, reopened, synchronize, ready_for_review]
    paths:
      - 'pygmt/**'
      - '.github/workflows/ci_tests.yaml'
  workflow_dispatch:
  release:
    types:
      - published
  # Schedule daily tests
  schedule:
    - cron: '0 0 * * *'

concurrency:
  group: ${{ github.workflow }}-${{ github.ref }}
  cancel-in-progress: ${{ github.ref != 'refs/heads/main' }}

jobs:
  test:
    name: ${{ matrix.os }} - Python ${{ matrix.python-version }} / NumPy ${{ matrix.numpy-version }}
    runs-on: ${{ matrix.os }}
    permissions:
      id-token: write  # This is required for requesting OIDC token for codecov
    strategy:
      fail-fast: false
      matrix:
        python-version: ['3.10', '3.13']
        os: [ubuntu-latest, macos-latest, windows-latest]
        # Is it a draft Pull Request (true or false)?
        isDraft:
          - ${{ github.event.pull_request.draft }}
<<<<<<< HEAD
        # Only run two jobs (Ubuntu + Python 3.10/3.13) for draft PRs
=======
        # Only run three jobs on Ubuntu for draft PRs
>>>>>>> ead78bf8
        exclude:
          - os: macos-latest
            isDraft: true
          - os: windows-latest
            isDraft: true
<<<<<<< HEAD
        # Pair Python 3.10 with the minimum supported versions of NumPy, pandas, Xarray
        # and Python 3.13 with the latest versions of NumPy, pandas, Xarray
        # Only install optional packages on Python 3.13
=======
>>>>>>> ead78bf8
        include:
          # Python 3.10 + core packages (minimum supported versions) + optional packages (minimum supported versions if any)
          - python-version: '3.10'
            numpy-version: '1.24'
            pandas-version: '=2.0'
            xarray-version: '=2023.04'
<<<<<<< HEAD
            optional-packages: ''
          - python-version: '3.13'
            numpy-version: '2.1'
            pandas-version: ''
            xarray-version: ''
            optional-packages: ' contextily geopandas ipython rioxarray sphinx-gallery'
          # The job below is for testing GeoPandas v0.x on Ubuntu.
          # The python-version here can't be the versions in the matrix.python-version
          # defined above. Otherwise, other jobs will be overridden by this one.
          - os: 'ubuntu-latest'
            python-version: '3.11'  # Can't be 3.10 or 3.13.
            numpy-version: '1.24'
            pandas-version: '=2.1'
=======
            optional-packages: ' contextily geopandas<1 ipython pyarrow rioxarray sphinx-gallery'
          # Python 3.12 + core packages (latest versions) + optional packages
          - python-version: '3.12'
            numpy-version: '2.1'
            pandas-version: ''
            xarray-version: ''
            optional-packages: ' contextily geopandas>=1.0 ipython pyarrow rioxarray sphinx-gallery'
          # Python 3.11 + core packages (Linux only)
          - os: 'ubuntu-latest'
            python-version: '3.11'
            numpy-version: ''
            pandas-version: ''
>>>>>>> ead78bf8
            xarray-version: ''
            optional-packages: ''

    timeout-minutes: 30
    defaults:
      run:
        shell: bash -l {0}

    # Environment variables used by codecov
    env:
      OS: ${{ matrix.os }}
      PYTHON: ${{ matrix.python-version }}
      NUMPY: ${{ matrix.numpy-version }}

    steps:
      # Checkout current git repository
      - name: Checkout
        uses: actions/checkout@v4.2.2
        with:
          # fetch all history so that setuptools-scm works
          fetch-depth: 0

      - name: Get current week number of year
        id: date
        run: echo "date=$(date +%Y-W%W)" >> $GITHUB_OUTPUT  # e.g., 2024-W19

      # Install Micromamba with conda-forge dependencies
      - name: Setup Micromamba
        uses: mamba-org/setup-micromamba@v2.0.2
        with:
          environment-name: pygmt
          condarc: |
            channels:
              - conda-forge
              - conda-forge/label/python_rc
              - nodefaults
          cache-downloads: false
          cache-environment: true
          # environment cache is persistent for one week.
          cache-environment-key: micromamba-environment-${{ steps.date.outputs.date }}
          create-args: >-
            python=${{ matrix.python-version }}${{ matrix.optional-packages }}
            gmt=6.5.0
            ghostscript=10.04.0
            numpy=${{ matrix.numpy-version }}
            pandas${{ matrix.pandas-version }}
            xarray${{ matrix.xarray-version }}
            netCDF4
            packaging
            dvc
            make
            pip
            python-build
            pytest
            pytest-cov
            pytest-doctestplus
            pytest-mpl
            pytest-rerunfailures

      # Download cached remote files (artifacts) from GitHub
      - name: Download remote data from GitHub
        run: |
          # Download files to ~/.gmt directory and list them
          gh run download --name gmt-cache --dir ~/.gmt/
          # Change modification times of the two files, so GMT won't refresh it
          touch ~/.gmt/gmt_data_server.txt ~/.gmt/gmt_hash_server.txt
          ls -lhR ~/.gmt
        env:
          GH_TOKEN: ${{ github.token }}

      # Pull baseline image data from dvc remote (DAGsHub)
      - name: Pull baseline image data from dvc remote
        run: dvc pull --no-run-cache --verbose && ls -lhR pygmt/tests/baseline/

      # Install the package that we want to test
      - name: Install the package
        run: make install

      # Run the regular tests
      - name: Run tests
        run: make test PYTEST_EXTRA="-r P --reruns 2"

      # Upload diff images on test failure
      - name: Upload diff images if any test fails
        uses: actions/upload-artifact@v4.4.3
        if: failure()
        with:
          name: artifact-${{ runner.os }}-${{ matrix.python-version }}
          path: tmp-test-dir-with-unique-name

      # Upload coverage to Codecov
      - name: Upload coverage to Codecov
        uses: codecov/codecov-action@v5.0.7
        if: success() || failure()
        with:
          use_oidc: true
          files: ./coverage.xml # optional
          env_vars: OS,PYTHON,NUMPY
          fail_ci_if_error: false<|MERGE_RESOLUTION|>--- conflicted
+++ resolved
@@ -61,46 +61,21 @@
         # Is it a draft Pull Request (true or false)?
         isDraft:
           - ${{ github.event.pull_request.draft }}
-<<<<<<< HEAD
-        # Only run two jobs (Ubuntu + Python 3.10/3.13) for draft PRs
-=======
         # Only run three jobs on Ubuntu for draft PRs
->>>>>>> ead78bf8
         exclude:
           - os: macos-latest
             isDraft: true
           - os: windows-latest
             isDraft: true
-<<<<<<< HEAD
-        # Pair Python 3.10 with the minimum supported versions of NumPy, pandas, Xarray
-        # and Python 3.13 with the latest versions of NumPy, pandas, Xarray
-        # Only install optional packages on Python 3.13
-=======
->>>>>>> ead78bf8
         include:
           # Python 3.10 + core packages (minimum supported versions) + optional packages (minimum supported versions if any)
           - python-version: '3.10'
             numpy-version: '1.24'
             pandas-version: '=2.0'
             xarray-version: '=2023.04'
-<<<<<<< HEAD
-            optional-packages: ''
+            optional-packages: ' contextily geopandas<1 ipython pyarrow rioxarray sphinx-gallery'
+          # Python 3.13 + core packages (latest versions) + optional packages
           - python-version: '3.13'
-            numpy-version: '2.1'
-            pandas-version: ''
-            xarray-version: ''
-            optional-packages: ' contextily geopandas ipython rioxarray sphinx-gallery'
-          # The job below is for testing GeoPandas v0.x on Ubuntu.
-          # The python-version here can't be the versions in the matrix.python-version
-          # defined above. Otherwise, other jobs will be overridden by this one.
-          - os: 'ubuntu-latest'
-            python-version: '3.11'  # Can't be 3.10 or 3.13.
-            numpy-version: '1.24'
-            pandas-version: '=2.1'
-=======
-            optional-packages: ' contextily geopandas<1 ipython pyarrow rioxarray sphinx-gallery'
-          # Python 3.12 + core packages (latest versions) + optional packages
-          - python-version: '3.12'
             numpy-version: '2.1'
             pandas-version: ''
             xarray-version: ''
@@ -110,7 +85,6 @@
             python-version: '3.11'
             numpy-version: ''
             pandas-version: ''
->>>>>>> ead78bf8
             xarray-version: ''
             optional-packages: ''
 
