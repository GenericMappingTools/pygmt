--- conflicted
+++ resolved
@@ -39,24 +39,14 @@
             isDraft: true
           - os: windows-latest
             isDraft: true
-<<<<<<< HEAD
-        # Pair Python 3.8 with NumPy 1.21 and Python 3.11 with NumPy 1.23
-        # Only install optional packages on Python 3.11/NumPy 1.23
-=======
-        # Pair Python 3.8 with NumPy 1.21 and Python 3.10 with NumPy 1.24
-        # Only install optional packages on Python 3.10/NumPy 1.24
->>>>>>> 6a327e17
+        # Pair Python 3.8 with NumPy 1.21 and Python 3.11 with NumPy 1.24
+        # Only install optional packages on Python 3.11/NumPy 1.24
         include:
           - python-version: '3.8'
             numpy-version: '1.21'
             optional-packages: ''
-<<<<<<< HEAD
           - python-version: '3.11'
-            numpy-version: '1.23'
-=======
-          - python-version: '3.10'
             numpy-version: '1.24'
->>>>>>> 6a327e17
             optional-packages: 'geopandas ipython'
     timeout-minutes: 30
     defaults:
