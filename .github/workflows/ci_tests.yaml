--- conflicted
+++ resolved
@@ -56,11 +56,7 @@
     strategy:
       fail-fast: false
       matrix:
-<<<<<<< HEAD
-        python-version: ['3.12', '3.13']
-=======
-        python-version: ['3.11', '3.14']
->>>>>>> a97dff26
+        python-version: ['3.12', '3.14']
         os: [ubuntu-latest, ubuntu-24.04-arm, macos-latest, windows-latest]
         # Is it a draft Pull Request (true or false)?
         isDraft:
