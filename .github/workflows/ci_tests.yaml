--- conflicted
+++ resolved
@@ -187,11 +187,7 @@
 
       # Upload coverage to Codecov
       - name: Upload coverage to Codecov
-<<<<<<< HEAD
-        uses: codecov/codecov-action@fdcc8476540edceab3de004e990f80d881c6cc00 # v5.5.0
-=======
         uses: codecov/codecov-action@5a1091511ad55cbe89839c7260b706298ca349f7 # v5.5.1
->>>>>>> 2b96907b
         if: success() || failure()
         with:
           use_oidc: true
