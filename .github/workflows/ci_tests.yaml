--- conflicted
+++ resolved
@@ -85,11 +85,7 @@
           - os: 'ubuntu-latest'
             python-version: '3.11'  # Can't be 3.10 or 3.12.
             numpy-version: '1.24'
-<<<<<<< HEAD
-            pandas-version: '=2.0'
-=======
             pandas-version: '=2.1'
->>>>>>> f3aa7b96
             xarray-version: ''
             optional-packages: ' geopandas<1 pyarrow'
 
