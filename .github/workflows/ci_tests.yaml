--- conflicted
+++ resolved
@@ -42,9 +42,6 @@
           - os: windows-latest
             python-version: 3.7
             isDraft: true
-          - os: windows-latest
-            python-version: 3.8
-            isDraft: true
           # - os: ubuntu-latest
           #   python-version: 3.7
           #   isDraft: true
@@ -81,10 +78,9 @@
           # fecth all history so that setuptools-scm works
           fetch-depth: 0
 
-<<<<<<< HEAD
       # Install Mambaforge with conda-forge dependencies
       - name: Setup Mambaforge
-        uses: conda-incubator/setup-miniconda@2fc91a2ef82dfb50ded2d80e56f83b7039ba5955
+        uses: conda-incubator/setup-miniconda@v2.1.1
         with:
           activate-environment: pygmt
           python-version: ${{ matrix.python-version }}
@@ -93,20 +89,6 @@
           miniforge-version: latest
           mamba-version: "*"
           use-mamba: true
-
-      # Show installed pkg information for postmortem diagnostic
-      - name: List installed packages
-        shell: bash -l {0}
-        run: mamba list
-=======
-      # Setup Miniconda
-      - name: Setup Miniconda
-        uses: conda-incubator/setup-miniconda@v2.1.1
-        with:
-          activate-environment: pygmt
-          python-version: ${{ matrix.python-version }}
-          channels: conda-forge
-          miniconda-version: "latest"
 
       # Install GMT and other required dependencies from conda-forge
       - name: Install dependencies
@@ -120,8 +102,7 @@
 
       # Show installed pkg information for postmortem diagnostic
       - name: List installed packages
-        run: conda list
->>>>>>> 7a7e8618
+        run: mamba list
 
       # Download cached remote files (artifacts) from GitHub
       - name: Download remote data from GitHub
