--- conflicted
+++ resolved
@@ -104,12 +104,8 @@
             ninja
             curl
             fftw
-<<<<<<< HEAD
             ghostscript=10.02.1
-=======
-            ghostscript=9.54.0
             glib
->>>>>>> 09f24521
             hdf5
             libblas
             libcblas
