--- conflicted
+++ resolved
@@ -87,14 +87,9 @@
       # Install dependencies from conda-forge
       - name: Install dependencies
         run: |
-<<<<<<< HEAD
           mamba install python=${{ matrix.python-version }} \
                         ninja cmake libblas libcblas liblapack fftw gdal geopandas \
-                        ghostscript libnetcdf hdf5 zlib curl pcre make dvc=2.3.0
-=======
-          mamba install ninja cmake libblas libcblas liblapack fftw gdal geopandas \
                         ghostscript libnetcdf hdf5 zlib curl pcre make dvc
->>>>>>> 2bad7f3d
           pip install --pre numpy pandas xarray netCDF4 packaging \
                             ipython pytest-cov pytest-mpl pytest>=6.0 sphinx-gallery \
                             tomli
