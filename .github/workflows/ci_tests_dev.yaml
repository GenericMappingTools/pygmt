# This workflow installs PyGMT and runs tests on GMT dev version

name: GMT Dev Tests

on:
<<<<<<< HEAD
  push:
    branches: [ gmt-in ]
=======
  # push:
  #   branches: [ main ]
>>>>>>> 41dda91c
  pull_request:
    types: [ready_for_review]
    paths-ignore:
      - 'doc/**'
      - 'examples/**'
      - '*.md'
      - '*.json'
      - 'README.rst'
      - 'LICENSE.txt'
      - '.gitignore'
      - '.pylintrc'
  repository_dispatch:
    types: [test-gmt-dev-command]
  # Schedule daily tests
  schedule:
    - cron: '0 0 * * *'

jobs:
  test_gmt_dev:
    name: ${{ matrix.os }} - GMT ${{ matrix.gmt_git_ref }}
    runs-on: ${{ matrix.os }}
    strategy:
      fail-fast: false
      matrix:
        python-version: [3.9]
        os: [ubuntu-latest, macOS-11.0, windows-latest]
        gmt_git_ref: [master]
    defaults:
      run:
        shell: bash -l {0}

    steps:
      # Cancel previous runs that are not completed
      - name: Cancel Previous Runs
        uses: styfle/cancel-workflow-action@0.9.1
        with:
          access_token: ${{ github.token }}

      # Checkout current git repository
      - name: Checkout
        uses: actions/checkout@v2.3.4
        if: github.event_name != 'repository_dispatch'
        with:
          # fecth all history so that setuptools-scm works
          fetch-depth: 0

      # Generate token from GenericMappingTools bot
      - name: Generate token from GenericMappingTools bot
        uses: tibdex/github-app-token@v1
        if: github.event_name == 'repository_dispatch'
        id: generate-token
        with:
          app_id: ${{ secrets.APP_ID }}
          private_key: ${{ secrets.APP_PRIVATE_KEY }}

      # Checkout the pull request branch
      - name: Checkout
        uses: actions/checkout@v2
        if: github.event_name == 'repository_dispatch'
        with:
          token: ${{ steps.generate-token.outputs.token }}
          repository: ${{ github.event.client_payload.pull_request.head.repo.full_name }}
          ref: ${{ github.event.client_payload.pull_request.head.ref }}
          # fecth all history so that setuptools-scm works
          fetch-depth: 0

      # Install Mambaforge with conda-forge dependencies
      - name: Setup Mambaforge
        uses: conda-incubator/setup-miniconda@v2.1.1
        with:
          activate-environment: pygmt
          python-version: ${{ matrix.python-version }}
          channels: conda-forge,nodefaults
          channel-priority: strict
          miniforge-version: latest
          miniforge-variant: Mambaforge
          mamba-version: "*"
          use-mamba: true

      # Install dependencies from conda-forge
      - name: Install dependencies
        run: |
          mamba install ninja cmake libblas libcblas liblapack fftw gdal geopandas \
                        ghostscript libnetcdf hdf5 zlib curl pcre make dvc=2.3.0
          pip install --pre numpy pandas xarray netCDF4 packaging \
                            ipython pytest-cov pytest-mpl pytest>=6.0 sphinx-gallery \
                            tomli

      # Build and install latest GMT from GitHub
      - name: Install GMT ${{ matrix.gmt_git_ref }} branch (Linux/macOS)
        run: curl https://raw.githubusercontent.com/GenericMappingTools/gmt/master/ci/build-gmt.sh | bash
        env:
          GMT_GIT_REF: ${{ matrix.gmt_git_ref }}
          GMT_INSTALL_DIR: ${{ github.workspace }}/gmt-install-dir
        if: runner.os != 'Windows'

      - name: Install GMT dev version from conda-forge (Windows)
        run: mamba install -c conda-forge/label/dev gmt=6.3
        if: runner.os == 'Windows'

      # Download cached remote files (artifacts) from GitHub
      - name: Download remote data from GitHub
        uses: dawidd6/action-download-artifact@v2.14.1
        with:
          workflow: cache_data.yaml
          workflow_conclusion: success
          name: gmt-cache
          path: .gmt

      # Move downloaded files to ~/.gmt directory and list them
      - name: Move and list downloaded remote files
        run: |
          mkdir -p ~/.gmt
          mv .gmt/* ~/.gmt
          # Change modification times of the two files, so GMT won't refresh it
          touch ~/.gmt/server/gmt_data_server.txt ~/.gmt/server/gmt_hash_server.txt
          ls -lhR ~/.gmt

      # Pull baseline image data from dvc remote (DAGsHub)
      - name: Pull baseline image data from dvc remote
        run: |
          dvc pull
          ls -lhR pygmt/tests/baseline/

      # Install the package that we want to test
      - name: Install the package
        run: |
          python setup.py sdist --formats=zip
          pip install dist/*

      - name: Add GMT's bin to PATH (Linux/macOS)
        run: echo ${GITHUB_WORKSPACE}/gmt-install-dir/bin >> $GITHUB_PATH
        if: runner.os != 'Windows'

      # Run the tests
      - name: Test with pytest (Linux/macOS)
        run: make test PYTEST_EXTRA="-r P"
        env:
          GMT_LIBRARY_PATH: ${{ github.workspace }}/gmt-install-dir/lib
        if: runner.os != 'Windows'

      # Run the tests
      - name: Test with pytest (Windows)
        run: make test PYTEST_EXTRA="-r P"
        if: runner.os == 'Windows'

      # Upload diff images on test failure
      - name: Upload diff images if any test fails
        uses: actions/upload-artifact@v2
        if: ${{ failure() }}
        with:
          name: artifact-GMT-${{ matrix.gmt_git_ref }}-${{ runner.os }}
          path: tmp-test-dir-with-unique-name

      - name: Add reaction
        uses: peter-evans/create-or-update-comment@v1
        if: github.event_name == 'repository_dispatch'
        with:
          token: ${{ steps.generate-token.outputs.token }}
          repository: ${{ github.event.client_payload.github.payload.repository.full_name }}
          comment-id: ${{ github.event.client_payload.github.payload.comment.id }}
          reaction-type: hooray<|MERGE_RESOLUTION|>--- conflicted
+++ resolved
@@ -3,13 +3,10 @@
 name: GMT Dev Tests
 
 on:
-<<<<<<< HEAD
   push:
-    branches: [ gmt-in ]
-=======
-  # push:
-  #   branches: [ main ]
->>>>>>> 41dda91c
+    branches: 
+      - main
+      - gmt-in
   pull_request:
     types: [ready_for_review]
     paths-ignore:
