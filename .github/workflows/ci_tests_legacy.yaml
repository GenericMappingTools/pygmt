--- conflicted
+++ resolved
@@ -61,26 +61,6 @@
             python=3.11
             gmt=${{ matrix.gmt_version }}
             ghostscript<10
-<<<<<<< HEAD
-=======
-            numpy=1.26
-            pandas
-            xarray
-            netCDF4
-            packaging
-            contextily=1.5
-            geopandas=1.0
-            ipython
-            pyarrow-core=16
-            rioxarray
-            sphinx-gallery
-            make
-            pip
-            python-build
-            pytest
-            pytest-doctestplus
-            pytest-mpl
->>>>>>> f389e051
 
       # Download cached remote files (artifacts) from GitHub
       - name: Download remote data from GitHub
