--- conflicted
+++ resolved
@@ -65,12 +65,8 @@
       - name: Install dependencies
         run: |
           mamba install gmt=${{ matrix.gmt_version }} numpy \
-<<<<<<< HEAD
-                        pandas xarray netCDF4 packaging contextily geopandas \
-=======
                         pandas xarray netCDF4 packaging \
-                        geopandas ipython \
->>>>>>> 1a8ecca4
+                        contextily geopandas ipython \
                         build dvc make 'pytest>=6.0' \
                         pytest-cov pytest-doctestplus pytest-mpl sphinx-gallery
 
