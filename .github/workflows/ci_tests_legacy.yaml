--- conflicted
+++ resolved
@@ -34,11 +34,7 @@
     strategy:
       fail-fast: false
       matrix:
-<<<<<<< HEAD
-        os: [ubuntu-20.04, ubuntu-22.04-arm, macos-13, windows-2019]
-=======
-        os: [ubuntu-22.04, macos-13, windows-2019]
->>>>>>> 4ca36771
+        os: [ubuntu-22.04, ubuntu-22.04-arm, macos-13, windows-2019]
         gmt_version: ['6.4']
     timeout-minutes: 30
     defaults:
