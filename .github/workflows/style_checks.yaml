# Code lint and style checks
#
# This workflow runs code style and lint checks to check if the codes have
# consistent code style and are high-quality.
#
# It is run on every commit to the main and pull request branches. It is also
# scheduled to run daily on the main branch.
#
name: Style Checks

on:
  push:
    branches: [ main ]
  pull_request:
  # Schedule daily tests
  schedule:
    - cron: '0 0 * * *'

permissions: {}

jobs:
  style_check:
    name: Style Checks
    runs-on: ubuntu-latest

    steps:
      # Checkout current git repository
      - name: Checkout
        uses: actions/checkout@v6.0.1
        with:
          persist-credentials: false

      - name: Set up Python and install dependencies
        uses: actions/setup-python@v6.1.0
        with:
<<<<<<< HEAD
          python-version: '3.14'
=======
          python-version: '3.13'
          pip-install: ruff prek
>>>>>>> ccfca7d0

      - name: List installed packages
        run: python -m pip list

      - name: Formatting check (ruff + prek)
        run: |
           make check
           prek run --all-files

      - name: Ensure example scripts have at least one code block separator
        run: |
          git ls-files 'examples/**/*.py' | xargs grep --files-without-match '# %%' > output.txt
          nfiles=$(wc --lines output.txt | awk '{print $1}')
          if [[ $nfiles > 0 ]]; then
            echo "Code block separator '# %%' is required in following example files:"
            cat output.txt
            rm output.txt
            exit $nfiles
          fi

      - name: Ensure hyphens are not used in names of directories and Python files
        run: |
          git ls-files '*.py' | grep '-' > output.txt || true
          git ls-tree -rd --name-only HEAD | grep '-' >> output.txt || true
          nfiles=$(wc --lines output.txt | awk '{print $1}')
          if [[ $nfiles > 0 ]]; then
            echo "Following directories/files use hyphens in file names:"
            cat output.txt
            rm output.txt
            exit $nfiles
          fi<|MERGE_RESOLUTION|>--- conflicted
+++ resolved
@@ -33,12 +33,8 @@
       - name: Set up Python and install dependencies
         uses: actions/setup-python@v6.1.0
         with:
-<<<<<<< HEAD
           python-version: '3.14'
-=======
-          python-version: '3.13'
           pip-install: ruff prek
->>>>>>> ccfca7d0
 
       - name: List installed packages
         run: python -m pip list
