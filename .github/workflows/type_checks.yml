# Static type checks
#
# This workflow runs static type checks using mypy.
#
# It is run on every commit to the main and pull request branches. It is also
# scheduled to run daily on the main branch.
#
name: Static Type Checks

on:
  push:
    branches: [ main ]
    paths:
      - 'pygmt/**/*.py'
      - '.github/workflows/type_checks.yml'
  pull_request:
    paths:
      - 'pygmt/**/*.py'
      - '.github/workflows/type_checks.yml'
  # Schedule daily tests
  schedule:
    - cron: '0 0 * * *'

concurrency:
  group: ${{ github.workflow }}-${{ github.ref }}
  cancel-in-progress: ${{ github.ref != 'refs/heads/main' }}

permissions: {}

jobs:
  static_check:
    name: Static Type Check
    runs-on: ubuntu-latest

    steps:
      # Checkout current git repository
      - name: Checkout
        uses: actions/checkout@v6.0.1
        with:
          persist-credentials: false

      # Setup Python
      - name: Set up Python
        uses: actions/setup-python@v6.1.0
        with:
<<<<<<< HEAD
          python-version: '3.14'

      - name: Install packages
        run: |
=======
          python-version: '3.13'
>>>>>>> ccfca7d0
          # Need to install four groups of packages:
          # 1. required packages
          # 2. optional packages
          # 3. type checker and stub packages
          # 4. other packages that are used somewhere in PyGMT
          pip-install: |
            numpy pandas xarray packaging
            contextily geopandas ipython pyarrow rioxarray
            mypy pandas-stubs pyarrow-stubs
            matplotlib pytest

      - name: List install packages
        run: python -m pip list

      - name: Static type check
        run: make typecheck<|MERGE_RESOLUTION|>--- conflicted
+++ resolved
@@ -43,14 +43,7 @@
       - name: Set up Python
         uses: actions/setup-python@v6.1.0
         with:
-<<<<<<< HEAD
           python-version: '3.14'
-
-      - name: Install packages
-        run: |
-=======
-          python-version: '3.13'
->>>>>>> ccfca7d0
           # Need to install four groups of packages:
           # 1. required packages
           # 2. optional packages
