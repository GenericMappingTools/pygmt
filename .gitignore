# Byte-compiled / optimized / DLL files
*.py[cd]

# C extensions
*.so

# Distribution / packaging
build/
dist/
*.egg
*.egg-info
<<<<<<< HEAD
=======
.eggs/
>>>>>>> bf166328
MANIFEST

# Unit test / coverage reports
.cache
.coverage
coverage.xml
<<<<<<< HEAD
htmlcov
=======
htmlcov/
>>>>>>> bf166328
.pytest_cache/
results/
result_images/
tmp-test-dir-with-unique-name/

# Sphinx documentation
<<<<<<< HEAD
doc/api/gmt*.rst
doc/api/generated
doc/_build
doc/gallery
doc/modules
doc/projections
doc/tutorials

# Jupyter Notebook
.ipynb_checkpoints/

=======
doc/api/generated
doc/_build
doc/gallery
doc/projections
doc/tutorials

>>>>>>> bf166328
# Visual Studio Code
.vscode/

# Environments
.env

# Backup copies / swap files
*~
.*.swp

# macOS
.DS_Store<|MERGE_RESOLUTION|>--- conflicted
+++ resolved
@@ -9,47 +9,29 @@
 dist/
 *.egg
 *.egg-info
-<<<<<<< HEAD
-=======
 .eggs/
->>>>>>> bf166328
 MANIFEST
 
 # Unit test / coverage reports
 .cache
 .coverage
 coverage.xml
-<<<<<<< HEAD
-htmlcov
-=======
 htmlcov/
->>>>>>> bf166328
 .pytest_cache/
 results/
 result_images/
 tmp-test-dir-with-unique-name/
 
 # Sphinx documentation
-<<<<<<< HEAD
-doc/api/gmt*.rst
 doc/api/generated
 doc/_build
 doc/gallery
-doc/modules
 doc/projections
 doc/tutorials
 
 # Jupyter Notebook
 .ipynb_checkpoints/
 
-=======
-doc/api/generated
-doc/_build
-doc/gallery
-doc/projections
-doc/tutorials
-
->>>>>>> bf166328
 # Visual Studio Code
 .vscode/
 
