# Build, package, test, and clean
PROJECT=pygmt
TESTDIR=tmp-test-dir-with-unique-name
PYTEST_COV_ARGS=--cov=$(PROJECT) --cov-config=../pyproject.toml \
			--cov-report=term-missing --cov-report=xml --cov-report=html
FORMAT_FILES=$(PROJECT) doc/conf.py examples
LINT_FILES=$(PROJECT) doc/conf.py

help:
	@echo "Commands:"
	@echo ""
	@echo "  install        install in editable mode"
	@echo "  package        build source and wheel distributions"
	@echo "  test           run the test suite (including some doctests) and report coverage"
	@echo "  fulltest       run the test suite (including all doctests)"
	@echo "  doctest        run the doctests only"
	@echo "  test_no_images run the test suite (including all doctests) but skip image comparisons"
	@echo "  format         run blackdoc, docformatter and ruff to automatically format the code"
	@echo "  check          run code style and quality checks (blackdoc, docformatter, ruff)"
	@echo "  codespell      run codespell to check common misspellings"
<<<<<<< HEAD
	@echo "  lint           run pylint for a deeper (and slower) quality check"
	@echo "  typecheck      run Mypy for static type check"
=======
>>>>>>> 1ef9fb4c
	@echo "  clean          clean up build and generated files"
	@echo "  distclean      clean up build and generated files, including project metadata files"
	@echo ""

install:
	python -m pip install --no-deps -e .

package:
	python -m build

_runtest:
	# Run in a tmp folder to make sure the tests are run on the installed version
	mkdir -p $(TESTDIR)
	@echo ""
	@cd $(TESTDIR); python -c "import $(PROJECT); $(PROJECT).show_versions()"
	@echo ""
	cd $(TESTDIR); PYGMT_USE_EXTERNAL_DISPLAY="false" pytest $(PYTEST_ARGS) --pyargs $(PROJECT)
	@echo ""
	if [ -e $(TESTDIR)/coverage.xml ]; then cp $(TESTDIR)/coverage.xml .; fi
	if [ -e $(TESTDIR)/htmlcov ]; then cp -r $(TESTDIR)/htmlcov .; fi
	rm -r $(TESTDIR)

# run regular tests (unit tests + some doctests)
test: PYTEST_ARGS=--doctest-plus $(PYTEST_COV_ARGS) ${PYTEST_EXTRA}
test: _runtest

# run full tests (unit tests + all doctests)
fulltest: PYTEST_ARGS=${PYTEST_EXTRA}
fulltest: _runtest

# run doctests only
doctest: PYTEST_ARGS=--ignore=../pygmt/tests ${PYTEST_EXTRA}
doctest: _runtest

# run tests without image comparisons
# run pytest without the --mpl option to disable image comparisons
# use '-o addopts' to override 'addopts' settings in pyproject.toml file
test_no_images: PYTEST_ARGS=-o addopts="--verbose --durations=0 --durations-min=0.2 --doctest-modules"
test_no_images: _runtest

format:
	docformatter --in-place $(FORMAT_FILES)
	blackdoc $(FORMAT_FILES)
	ruff check --fix $(FORMAT_FILES)
	ruff format $(FORMAT_FILES)

check:
	docformatter --check $(FORMAT_FILES)
	blackdoc --check $(FORMAT_FILES)
	ruff check $(FORMAT_FILES)
	ruff format --check $(FORMAT_FILES)

codespell:
	@codespell

<<<<<<< HEAD
lint:
	pylint $(LINT_FILES)

typecheck:
	mypy ${PROJECT}

=======
>>>>>>> 1ef9fb4c
clean:
	find . -name "*.pyc" -exec rm -v {} +
	find . -name "*~" -exec rm -v {} +
	find . -type d -name  "__pycache__" -exec rm -rv {} +
	rm -rvf build dist .eggs MANIFEST .coverage htmlcov coverage.xml
	rm -rvf .cache .mypy_cache .pytest_cache .ruff_cache
	rm -rvf $(TESTDIR)
	rm -rvf baseline
	rm -rvf result_images
	rm -rvf results

distclean: clean
	rm -rvf *.egg-info<|MERGE_RESOLUTION|>--- conflicted
+++ resolved
@@ -18,11 +18,7 @@
 	@echo "  format         run blackdoc, docformatter and ruff to automatically format the code"
 	@echo "  check          run code style and quality checks (blackdoc, docformatter, ruff)"
 	@echo "  codespell      run codespell to check common misspellings"
-<<<<<<< HEAD
-	@echo "  lint           run pylint for a deeper (and slower) quality check"
 	@echo "  typecheck      run Mypy for static type check"
-=======
->>>>>>> 1ef9fb4c
 	@echo "  clean          clean up build and generated files"
 	@echo "  distclean      clean up build and generated files, including project metadata files"
 	@echo ""
@@ -78,15 +74,9 @@
 codespell:
 	@codespell
 
-<<<<<<< HEAD
-lint:
-	pylint $(LINT_FILES)
-
 typecheck:
 	mypy ${PROJECT}
 
-=======
->>>>>>> 1ef9fb4c
 clean:
 	find . -name "*.pyc" -exec rm -v {} +
 	find . -name "*~" -exec rm -v {} +
