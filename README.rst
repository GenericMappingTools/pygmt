PyGMT
=====

    A Python interface for the Generic Mapping Tools

`Documentation (development version) <https://www.pygmt.org/dev>`__ |
`Contact <https://forum.generic-mapping-tools.org>`__ |
`Try Online <https://github.com/GenericMappingTools/try-gmt>`__

.. image:: http://img.shields.io/pypi/v/pygmt.svg?style=flat-square
    :alt: Latest version on PyPI
    :target: https://pypi.python.org/pypi/pygmt
.. image:: https://github.com/GenericMappingTools/pygmt/workflows/Tests/badge.svg
    :alt: GitHub Actions Tests status
    :target: https://github.com/GenericMappingTools/pygmt/actions/workflows/ci_tests.yaml
.. image:: https://github.com/GenericMappingTools/pygmt/workflows/GMT%20Dev%20Tests/badge.svg
    :alt: GitHub Actions GMT Dev Tests status
    :target: https://github.com/GenericMappingTools/pygmt/actions/workflows/ci_tests_dev.yaml
.. image:: https://img.shields.io/codecov/c/github/GenericMappingTools/pygmt/main.svg?style=flat-square
    :alt: Test coverage status
    :target: https://codecov.io/gh/GenericMappingTools/pygmt
.. image:: https://img.shields.io/pypi/pyversions/pygmt.svg?style=flat-square
    :alt: Compatible Python versions.
    :target: https://pypi.python.org/pypi/pygmt
.. image:: https://img.shields.io/discourse/status?label=forum&server=https%3A%2F%2Fforum.generic-mapping-tools.org%2F&style=flat-square
    :alt: Discourse forum
    :target: https://forum.generic-mapping-tools.org
.. image:: https://zenodo.org/badge/DOI/10.5281/3781524.svg
    :alt: Digital Object Identifier for the Zenodo archive
    :target: https://doi.org/10.5281/zenodo.3781524
.. image:: https://img.shields.io/badge/Contributor%20Covenant-v2.0%20adopted-ff69b4.svg
    :alt: Contributor Code of Conduct
    :target: CODE_OF_CONDUCT.md

.. placeholder-for-doc-index


Why PyGMT?
----------

A beautiful map is worth a thousand words.
To truly understand how powerful PyGMT is, play with it online on `Binder <https://github.com/GenericMappingTools/try-gmt>`__!
But if you need some convincing first, watch this `1 hour introduction <https://www.youtube.com/watch?v=SSIGJEe0BIk>`__ to PyGMT!

Afterwards, feel free to look at our `Tutorials <https://www.pygmt.org/latest/tutorials>`__
or visit the `PyGMT Gallery <https://www.pygmt.org/latest/gallery>`__.

.. image:: https://user-images.githubusercontent.com/23487320/95393255-c0b72e80-0956-11eb-9471-24429461802b.png
    :alt: Remote Online Sessions for Emerging Seismologists (ROSES): Unit 8 - PyGMT
    :align: center
    :target: https://www.youtube.com/watch?v=SSIGJEe0BIk


Disclaimer
----------

🚨 **This package is still undergoing rapid development.** 🚨

All of the API (functions/classes/interfaces) is subject to change until we reach v1.0.0
as per the `semantic versioning specification <https://semver.org/spec/v2.0.0.html>`__.
There may be non-backward compatible changes as we experiment with new design ideas and
implement new features. **This is not a finished product, use with caution.**

We welcome any feedback and ideas!
Let us know by submitting
`issues on GitHub <https://github.com/GenericMappingTools/pygmt/issues>`__
or by posting on our `Discourse forum <https://forum.generic-mapping-tools.org>`__.

About
-----

PyGMT is a library for processing geospatial and geophysical data and making
publication quality maps and figures. It provides a Pythonic interface for the
`Generic Mapping Tools (GMT) <https://github.com/GenericMappingTools/gmt>`__, a
command-line program widely used in the Earth Sciences.

We rely heavily on new features that have been implemented in GMT 6.0. In particular,
a new *modern execution mode* that greatly simplifies figure creation. **These features
are not available in the 5.4 version of GMT**.


Project goals
-------------

* Make GMT more accessible to new users.
* Build a Pythonic API for GMT.
* Interface with the GMT C API directly using ctypes (no system calls).
* Support for rich display in the Jupyter notebook.
* Integration with the `PyData <https://pydata.org/>`__ ecosystem:
  ``numpy.ndarray`` or ``pandas.DataFrame`` for data tables and
  ``xarray.DataArray`` for grids.


Contacting Us
-------------

* Most discussion happens `on GitHub
  <https://github.com/GenericMappingTools/pygmt>`__. Feel free to `open an issue
  <https://github.com/GenericMappingTools/pygmt/issues/new>`__ or comment on any
  open issue or pull request.
* We have a `Discourse forum
  <https://forum.generic-mapping-tools.org/c/questions/pygmt-q-a>`__ where you can ask
  questions and leave comments.


Contributing
------------

Code of conduct
+++++++++++++++

Please note that this project is released with a `Contributor Code of Conduct
<https://github.com/GenericMappingTools/pygmt/blob/main/CODE_OF_CONDUCT.md>`__.
By participating in this project you agree to abide by its terms.

Contributing Guidelines
+++++++++++++++++++++++

Please read our `Contributing Guide
<https://github.com/GenericMappingTools/pygmt/blob/main/CONTRIBUTING.md>`__ to
see how you can help and give feedback.

Imposter syndrome disclaimer
++++++++++++++++++++++++++++

**We want your help.** No, really.

There may be a little voice inside your head that is telling you that you're not ready
to be an open source contributor; that your skills aren't nearly good enough to
contribute. What could you possibly offer?

We assure you that the little voice in your head is wrong.

**Being a contributor doesn't just mean writing code**.
Equally important contributions include: writing or proof-reading documentation,
suggesting or implementing tests, or even giving feedback about the project (including
giving feedback about the contribution process). If you're coming to the project with
fresh eyes, you might see the errors and assumptions that seasoned contributors have
glossed over. If you can write any code at all, you can contribute code to open source.
We are constantly trying out new skills, making mistakes, and learning from those
mistakes. That's how we all improve and we are happy to help others learn.

*This disclaimer was adapted from the*
`MetPy project <https://github.com/Unidata/MetPy>`__.


Citing PyGMT
------------

PyGMT is a community developed project. See the
`AUTHORS.md <https://github.com/GenericMappingTools/pygmt/blob/main/AUTHORS.md>`__
file on GitHub for a list of the people involved and a definition of the term "PyGMT
Developers". Feel free to cite our work in your research using the following BibTeX:

.. code-block::

    @software{pygmt_2021_4978645,
      author       = {Uieda, Leonardo and
                      Tian, Dongdong and
                      Leong, Wei Ji and
                      Schlitzer, William and
                      Toney, Liam and
                      Grund, Michael and
                      Jones, Meghan and
                      Yao, Jiayuan and
                      Materna, Kathryn and
                      Newton, Tyler and
                      Anant, Abhishek and
                      Ziebarth, Malte and
                      Wessel, Paul},
      title        = {{PyGMT: A Python interface for the Generic Mapping Tools}},
      month        = jun,
      year         = 2021,
      publisher    = {Zenodo},
      version      = {v0.4.0},
      doi          = {10.5281/zenodo.4978645},
      url          = {https://doi.org/10.5281/zenodo.4978645}
    }

To cite a specific version of PyGMT, go to our Zenodo page at
https://doi.org/10.5281/zenodo.3781524 and use the "Export to BibTeX" function there.
It is also strongly recommended to cite the
`GMT6 paper <https://doi.org/10.1029/2019GC008515>`__ (which PyGMT wraps around).
Note that some modules like ``surface`` and ``x2sys`` also have their dedicated citation.
Further information for all these can be found at https://www.generic-mapping-tools.org/cite.


License
-------

PyGMT is free software: you can redistribute it and/or modify it under the terms of
the **BSD 3-clause License**. A copy of this license is provided in
`LICENSE.txt <https://github.com/GenericMappingTools/pygmt/blob/main/LICENSE.txt>`__.


Support
-------

The development of PyGMT has been supported by NSF grants
`OCE-1558403 <https://www.nsf.gov/awardsearch/showAward?AWD_ID=1558403>`__ and
`EAR-1948603 <https://www.nsf.gov/awardsearch/showAward?AWD_ID=1948602>`__.


Related projects
----------------

* `GMT.jl <https://github.com/GenericMappingTools/GMT.jl>`__: A Julia wrapper for GMT.
* `gmtmex <https://github.com/GenericMappingTools/gmtmex>`__: A Matlab/Octave wrapper
  for GMT.

Other Python wrappers for GMT:

* `gmtpy <https://github.com/emolch/gmtpy>`__ by `Sebastian Heimann <https://github.com/emolch>`__
* `pygmt <https://github.com/ian-r-rose/pygmt>`__ by `Ian Rose <https://github.com/ian-r-rose>`__
* `PyGMT <https://github.com/glimmer-cism/PyGMT>`__  by `Magnus Hagdorn <https://github.com/mhagdorn>`__


<<<<<<< HEAD
Compatibility with GMT/Python/NumPy versions
--------------------------------------------
.. list-table::
    :widths: 15 25 30 15 20 15
    :header-rows: 1

    * - PyGMT
      - GitHub Release
      - Documentation
      - GMT
      - Python
      - Numpy
    * - v0.4.0
      - `v0.4.0 Release <https://github.com/GenericMappingTools/pygmt/releases/tag/v0.4.0>`_
      - `v0.4.0 Documentation <https://www.pygmt.org/v0.4.0>`_
      - >=6.2.0
      - >=3.7
      - >=1.17.0
    * - v0.3.1
      - `v0.3.1 Release <https://github.com/GenericMappingTools/pygmt/releases/tag/v0.3.1>`_
      - `v0.3.1 Documentation <https://www.pygmt.org/v0.3.1>`_
      - >=6.1.1
      - >=3.7
      -
    * - v0.3.0
      - `v0.3.0 Release <https://github.com/GenericMappingTools/pygmt/releases/tag/v0.3.0>`_
      - `v0.3.0 Documentation <https://www.pygmt.org/v0.3.0>`_
      - >=6.1.1
      - >=3.7
      -
    * - v0.2.1
      - `v0.2.1 Release <https://github.com/GenericMappingTools/pygmt/releases/tag/v0.2.1>`_
      - `v0.2.1 Documentation <https://www.pygmt.org/v0.2.1>`_
      - >=6.1.1
      - >=3.6
      -
    * - v0.2.0
      - `v0.2.0 Release <https://github.com/GenericMappingTools/pygmt/releases/tag/v0.2.0>`_
      - `v0.2.0 Documentation <https://www.pygmt.org/v0.2.0>`_
      - >=6.1.1
      - 3.6 - 3.8
      -
    * - v0.1.2
      - `v0.1.2 Release <https://github.com/GenericMappingTools/pygmt/releases/tag/v0.1.2>`_
      - `v0.1.2 Documentation <https://www.pygmt.org/v0.1.2>`_
      - >=6.0.0
      - 3.6 - 3.8
      -
    * - v0.1.1
      - `v0.1.1 Release <https://github.com/GenericMappingTools/pygmt/releases/tag/v0.1.1>`_
      - `v0.1.1 Documentation <https://www.pygmt.org/v0.1.1>`_
      - >=6.0.0
      - 3.6 - 3.8
      -
    * - v0.1.0
      - `v0.1.0 Release <https://github.com/GenericMappingTools/pygmt/releases/tag/v0.1.0>`_
      - `v0.1.0 Documentation <https://www.pygmt.org/v0.1.0>`_
      - >=6.0.0
      - 3.6 - 3.8
      -
=======
Documentation for other versions
--------------------------------

* `Development <https://www.pygmt.org/dev>`__ (reflects the *main* branch on
  GitHub)
* `Latest release <https://www.pygmt.org/latest>`__
* `v0.4.0 <https://www.pygmt.org/v0.4.0>`__
* `v0.3.1 <https://www.pygmt.org/v0.3.1>`__
* `v0.3.0 <https://www.pygmt.org/v0.3.0>`__
* `v0.2.1 <https://www.pygmt.org/v0.2.1>`__
* `v0.2.0 <https://www.pygmt.org/v0.2.0>`__
* `v0.1.2 <https://www.pygmt.org/v0.1.2>`__
* `v0.1.1 <https://www.pygmt.org/v0.1.1>`__
* `v0.1.0 <https://www.pygmt.org/v0.1.0>`__
* `v0.0.1a0 <https://www.pygmt.org/0.0.1a0>`__

Compatibility with GMT and Python/NumPy versions
------------------------------------------------

======= ========== ========= =========
PyGMT   GMT        Python    NumPy
======= ========== ========= =========
0.4.x   >=6.2.0    >=3.7     >=1.17.0
0.3.x   >=6.1.1    >=3.7
0.2.1   >=6.1.1    >=3.6
0.2.0   >=6.1.1    3.6 - 3.8
0.1.x   >=6.0.0    3.6 - 3.8
======= ========== ========= =========
>>>>>>> 1f9ab435
<|MERGE_RESOLUTION|>--- conflicted
+++ resolved
@@ -215,7 +215,6 @@
 * `PyGMT <https://github.com/glimmer-cism/PyGMT>`__  by `Magnus Hagdorn <https://github.com/mhagdorn>`__
 
 
-<<<<<<< HEAD
 Compatibility with GMT/Python/NumPy versions
 --------------------------------------------
 .. list-table::
@@ -275,34 +274,4 @@
       - `v0.1.0 Documentation <https://www.pygmt.org/v0.1.0>`_
       - >=6.0.0
       - 3.6 - 3.8
-      -
-=======
-Documentation for other versions
---------------------------------
-
-* `Development <https://www.pygmt.org/dev>`__ (reflects the *main* branch on
-  GitHub)
-* `Latest release <https://www.pygmt.org/latest>`__
-* `v0.4.0 <https://www.pygmt.org/v0.4.0>`__
-* `v0.3.1 <https://www.pygmt.org/v0.3.1>`__
-* `v0.3.0 <https://www.pygmt.org/v0.3.0>`__
-* `v0.2.1 <https://www.pygmt.org/v0.2.1>`__
-* `v0.2.0 <https://www.pygmt.org/v0.2.0>`__
-* `v0.1.2 <https://www.pygmt.org/v0.1.2>`__
-* `v0.1.1 <https://www.pygmt.org/v0.1.1>`__
-* `v0.1.0 <https://www.pygmt.org/v0.1.0>`__
-* `v0.0.1a0 <https://www.pygmt.org/0.0.1a0>`__
-
-Compatibility with GMT and Python/NumPy versions
-------------------------------------------------
-
-======= ========== ========= =========
-PyGMT   GMT        Python    NumPy
-======= ========== ========= =========
-0.4.x   >=6.2.0    >=3.7     >=1.17.0
-0.3.x   >=6.1.1    >=3.7
-0.2.1   >=6.1.1    >=3.6
-0.2.0   >=6.1.1    3.6 - 3.8
-0.1.x   >=6.0.0    3.6 - 3.8
-======= ========== ========= =========
->>>>>>> 1f9ab435
+      -