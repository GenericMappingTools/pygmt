name: pygmt
channels:
    - conda-forge
    - nodefaults
dependencies:
    # Required dependencies
    - python=3.12
<<<<<<< HEAD
    - gmt=6.4.0
    - ghostscript=10.02.1
=======
    - gmt=6.5.0
    - ghostscript=9.54.0
>>>>>>> 39827a9f
    - numpy>=1.22
    - pandas
    - xarray
    - netCDF4
    - packaging
    # Optional dependencies
    - contextily
    - geopandas
    - ipython
    - rioxarray
    # Development dependencies (general)
    - build
    - make
    - pip
    # Dev dependencies (building documentation)
    - myst-parser
    - panel
    - sphinx
    - sphinx-autodoc-typehints
    - sphinx-copybutton
    - sphinx-design
    - sphinx-gallery
    - sphinx_rtd_theme<|MERGE_RESOLUTION|>--- conflicted
+++ resolved
@@ -5,13 +5,8 @@
 dependencies:
     # Required dependencies
     - python=3.12
-<<<<<<< HEAD
-    - gmt=6.4.0
+    - gmt=6.5.0
     - ghostscript=10.02.1
-=======
-    - gmt=6.5.0
-    - ghostscript=9.54.0
->>>>>>> 39827a9f
     - numpy>=1.22
     - pandas
     - xarray
