--- conflicted
+++ resolved
@@ -30,9 +30,6 @@
     {% endif %}
 {% endblock %}
 
-<<<<<<< HEAD
-=======
-
 {%- block sidebartitle %}
    {# the logo helper function was removed in Sphinx 6 and deprecated since Sphinx 4 #}
    {# the master_doc variable was renamed to root_doc in Sphinx 4 (master_doc still exists in later Sphinx versions) #}
@@ -51,10 +48,8 @@
      </div>
    {%- endif %}
    {%- include "searchbox.html" %}
- {% endblock %}
+{% endblock %}
 
-
->>>>>>> 43713744
 {% block menu %}
     {{ super() }}
 
