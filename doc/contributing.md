# Contributors Guide

This is a community driven project and everyone is welcome to contribute.

The project is hosted at the
[PyGMT GitHub repository](https://github.com/GenericMappingTools/pygmt).

The goal is to maintain a diverse community that's pleasant for everyone.
**Please be considerate and respectful of others**. Everyone must abide by our
[Code of Conduct](https://github.com/GenericMappingTools/.github/blob/main/CODE_OF_CONDUCT.md)
and we encourage all to read it carefully.

## Ways to Contribute

### Ways to Contribute Documentation and/or Code

* Tackle any issue that you wish! Some issues are labeled as **"good first issue"** to
  indicate that they are beginner friendly, meaning that they don't require extensive
  knowledge of the project.
* Make a tutorial or gallery example of how to do something.
* Improve the API documentation.
* Contribute code! This can be code that you already have and it doesn't need to be
  perfect! We will help you clean things up, test it, etc.

### Ways to Contribute Feedback

* Provide feedback about how we can improve the project or about your particular use
  case. Open an [issue](https://github.com/GenericMappingTools/pygmt/issues) with
  feature requests or bug fixes, or post general comments/questions on the
  [forum](https://forum.generic-mapping-tools.org).
* Help triage issues, or give a "thumbs up" on issues that others reported which are
  relevant to you.

### Ways to Contribute to Community Building

* Participate and answer questions on the [PyGMT forum Q&A](https://forum.generic-mapping-tools.org/c/questions/pygmt-q-a/11).
* Participate in discussions at the quarterly PyGMT Community Meetings, which are
  announced on the [forum governance page](https://forum.generic-mapping-tools.org/c/governance/9).
* Cite PyGMT when using the project.
* Spread the word about PyGMT or star the project!

## Providing Feedback

### Reporting a Bug

* Find the [*Issues*](https://github.com/GenericMappingTools/pygmt/issues) tab on the
top of the GitHub repository and click *New issue*.
* Click on *Get started* next to *Bug report*.
* **Please try to fill out the template with as much detail as you can**.
* After submitting your bug report, try to answer any follow up questions about the bug
  as best as you can.

#### Reporting Upstream Bugs

If you are aware that a bug is caused by an upstream GMT issue rather than a
PyGMT-specific issue, you can optionally take the following steps to help resolve
the problem:

* Add the line `pygmt.config(GMT_VERBOSE="d")` after your import statements, which
  will report the equivalent GMT commands as one of the debug messages.
* Either append all messages from running your script to your GitHub issue, or
  filter the messages to include only the GMT-equivalent commands using a command
  such as:

      python <test>.py 2>&1 | awk -F': ' '$2=="GMT_Call_Command string" {print $3}'

  where `<test>` is the name of your test script. Note that this script works only with GMT>=6.4
* If the bug is produced when passing an in-memory data object (e.g., a
  pandas.DataFrame or xarray.DataArray) to a PyGMT function, try writing the
  data to a file (e.g., a netCDF or ASCII txt file) and passing the data file
  to the PyGMT function instead. In the GitHub issue, please share the results
  for both cases along with your code.

### Submitting a Feature Request

* Find the [*Issues*](https://github.com/GenericMappingTools/pygmt/issues) tab on the
  top of the GitHub repository and click *New issue*.
* Click on *Get started* next to *Feature request*.
* **Please try to fill out the template with as much detail as you can**.
* After submitting your feature request, try to answer any follow up questions as best
  as you can.

### Submitting General Comments/Questions

There are several pages on the [Community Forum](https://forum.generic-mapping-tools.org/)
where you can submit general comments and/or questions:

* For questions about using PyGMT, select *New Topic* from the
  [PyGMT Q&A Page](https://forum.generic-mapping-tools.org/c/questions/pygmt-q-a/11).
* For general comments, select *New Topic* from the
  [Lounge Page](https://forum.generic-mapping-tools.org/c/lounge/6).
* To share your work, select *New Topic* from the
  [Showcase Page](https://forum.generic-mapping-tools.org/c/Show-your-nice-example-script/10).

## General Guidelines

### Resources for New Contributors

Please take a look at these resources to learn about Git and pull requests (don't
hesitate to [ask questions](contributing.md#getting-help)):

* [How to Contribute to Open Source](https://opensource.guide/how-to-contribute/).
* [Git Workflow Tutorial](http://www.asmeurer.com/git-workflow/) by Aaron Meurer.
* [How to Contribute to an Open Source Project on GitHub](https://egghead.io/courses/how-to-contribute-to-an-open-source-project-on-github).

### Getting Help

Discussion often happens on GitHub issues and pull requests. In addition, there is a
[Discourse forum](https://forum.generic-mapping-tools.org/c/questions/pygmt-q-a) for
the project where you can ask questions.

### Pull Request Workflow

We follow the [git pull request workflow](http://www.asmeurer.com/git-workflow)
to make changes to our codebase. Every change made goes through a pull request, even
our own, so that our
[continuous integration](https://en.wikipedia.org/wiki/Continuous_integration)
services have a chance to check that the code is up to standards and passes all
our tests. This way, the *main* branch is always stable.

#### General Guidelines for Making a Pull Request (PR):

* What should be included in a PR
  - Have a quick look at the titles of all the existing issues first. If there
    is already an issue that matches your PR, leave a comment there to let us
    know what you plan to do. Otherwise, **open an issue** describing what you
    want to do.
  - Each pull request should consist of a **small** and logical collection of
    changes; larger changes should be broken down into smaller parts and
    integrated separately.
  - Bug fixes should be submitted in separate PRs.
* How to write and submit a PR
  - Use underscores for all Python (*.py) files as per
    [PEP8](https://www.python.org/dev/peps/pep-0008/), not hyphens. Directory
    names should also use underscores instead of hyphens.
  - Describe what your PR changes and *why* this is a good thing. Be as
    specific as you can. The PR description is how we keep track of the changes
    made to the project over time.
  - Do not commit changes to files that are irrelevant to your feature or
    bugfix (e.g.: `.gitignore`, IDE project files, etc).
  - Write descriptive commit messages. Chris Beams has written a
    [guide](https://chris.beams.io/posts/git-commit/) on how to write good
    commit messages.
* PR review
  - Be willing to accept criticism and work on improving your code; we don't
    want to break other users' code, so care must be taken not to introduce
    bugs.
  - Be aware that the pull request review process is not immediate, and is
    generally proportional to the size of the pull request.

#### General Process for Pull Request Review:

After you've submitted a pull request, you should expect to hear at least a
comment within a couple of days. We may suggest some changes, improvements or
alternative implementation details.

To increase the chances of getting your pull request accepted quickly, try to:

* Submit a friendly PR
  - Write a good and detailed description of what the PR does.
  - Write some documentation for your code (docstrings) and leave comments
    explaining the *reason* behind non-obvious things.
  - Write tests for the code you wrote/modified if needed.
    Please refer to [Testing your code](contributing.md#testing-your-code) or
    [Testing plots](contributing.md#testing-plots).
  - Include an example of new features in the gallery or tutorials.
    Please refer to [Gallery plots](contributing.md#contributing-gallery-plots)
    or [Tutorials](contributing.md#contributing-tutorials).
* Have a good coding style
  - Use readable code, as it is better than clever code (even with comments).
  - Follow the [PEP8](http://pep8.org) style guide for code and the
    [NumPy style guide](https://numpydoc.readthedocs.io/en/latest/format.html)
    for docstrings. Please refer to [Code style](contributing.md#code-style).

Pull requests will automatically have tests run by GitHub Actions.
This includes running both the unit tests as well as code linters.
GitHub will show the status of these checks on the pull request.
Try to get them all passing (green).
If you have any trouble, leave a comment in the PR or
[get in touch](contributing.md#getting-help).

## Setting up your Environment

These steps for setting up your environment are necessary for
[editing the documentation locally](contributing.md#editing-the-documentation-locally) and
[contributing code](contributing.md#contributing-code). A local PyGMT development environment
is not needed for [editing the documentation on GitHub](contributing.md#editing-the-documentation-on-github).

We highly recommend using [Mambaforge](https://github.com/conda-forge/miniforge#mambaforge/)
and the `mamba` package manager to install and manage your Python packages.
It will make your life a lot easier!

The repository includes a virtual environment file `environment.yml` with the
specification for all development requirements to build and test the project.
In particular, these are some of the key development dependencies you will need
to install to build the documentation and run the unit tests locally:

- git (for cloning the repo and tracking changes in code)
- dvc (for downloading baseline images used in tests)
- pytest-mpl (for checking that generated plots match the baseline)
- sphinx-gallery (for building the gallery example page)

See the [`environment.yml`](https://github.com/GenericMappingTools/pygmt/blob/main/environment.yml)
file for the full list of dependencies and the environment name (`pygmt`).
Once you have forked and cloned the repository to your local machine, you can
use this file to create an isolated environment on which you can work.
Run the following on the base of the repository to create a new conda
environment from the `environment.yml` file:

```bash
mamba env create --file environment.yml
```

Before building and testing the project, you have to activate the environment
(you'll need to do this every time you start a new terminal):

```bash
mamba activate pygmt
```

We have a [`Makefile`](https://github.com/GenericMappingTools/pygmt/blob/main/Makefile)
that provides commands for installing, running the tests and coverage analysis,
running linters, etc. If you don't want to use `make`, open the `Makefile` and
copy the commands you want to run.

To install the current source code into your testing environment, run:

```bash
make install  # on Linux/macOS
python -m pip install --no-deps -e .  # on Windows
```

This installs your project in *editable* mode, meaning that changes made to the source
code will be available when you import the package (even if you're on a different
directory).

## Contributing Documentation

### PyGMT Documentation Overview

There are four main components to PyGMT's documentation:

* Gallery examples, with source code in Python `*.py` files under the
  `examples/gallery/` folder.
* Tutorial examples, with source code in Python `*.py` files under the
  `examples/tutorials/` folder.
* API documentation, with source code in the docstrings in Python `*.py`
  files under the `pygmt/src/` and `pygmt/datasets/` folders.
* Getting started/developer documentation, with source text in ReST `*.rst`
  and markdown `*.md` files under the `doc/` folder.

The documentation is written primarily in
[reStructuredText](https://docutils.sourceforge.io/rst.html) and built by
[Sphinx](http://www.sphinx-doc.org/). Please refer to
{gmt-docs}`reStructuredText Cheatsheet <devdocs/rst-cheatsheet.html>`
if you are new to reStructuredText. When contributing documentation, be sure to
follow the general guidelines in the [pull request workflow](contributing.md#pull-request-workflow)
section.

There are two primary ways to edit the PyGMT documentation:
- For simple documentation changes, you can easily
  [edit the documentation on GitHub](contributing.md#editing-the-documentation-on-github).
  This only requires you to have a GitHub account.
- For more complicated changes, you can
  [edit the documentation locally](contributing.md#editing-the-documentation-locally).
  In order to build the documentation locally, you first need to
  [set up your environment](contributing.md#setting-up-your-environment).

### Editing the Documentation on GitHub

If you're browsing the documentation and notice a typo or something that could be
improved, please consider letting us know by [creating an issue](contributing.md#reporting-a-bug) or
(even better) submitting a fix.

You can submit fixes to the documentation pages completely online without having to
download and install anything:

1. On each documentation page, there should be an "Improve This Page" link at the very
  top.
2. Click on that link to open the respective source file (usually an `.rst` file in the
  `doc/` folder or a `.py` file in the `examples/` folder) on GitHub for editing online
  (you'll need a GitHub account).
3. Make your desired changes.
4. When you're done, scroll to the bottom of the page.
5. Fill out the two fields under "Commit changes": the first is a short title describing
  your fixes; the second is a more detailed description of the changes. Try to be as
  detailed as possible and describe *why* you changed something.
6. Choose "Create a new branch for this commit and start a pull request" and
  click on the "Propose changes" button to open a pull request.
7. The pull request will run the GMT automated tests and make a preview deployment.
  You can see how your change looks in the PyGMT documentation by clicking the
  "Details" button of the "docs/readthedocs.org:pygmt-dev" status check,
  after the building has finished (usually 10-15 minutes after the pull request was created).
8. We'll review your pull request, recommend changes if necessary, and then merge
  them in if everything is OK.
9. Done!

Alternatively, you can make the changes offline to the files in the `doc` folder or the
example scripts. See [editing the documentation locally](contributing.md#editing-the-documentation-locally)
for instructions.

### Editing the Documentation Locally

For more extensive changes, you can edit the documentation in your cloned repository
and build the documentation to preview changes before submitting a pull request. First,
follow the [setting up your environment](contributing.md#setting-up-your-environment) instructions.
After making your changes, you can build the HTML files from sources using:

```bash
cd doc
make all
```

This will build the HTML files in `doc/_build/html`.
Open `doc/_build/html/index.html` in your browser to view the pages. Follow the
[pull request workflow](contributing.md#pull-request-workflow) to submit your changes for review.

### Adding example code

Many of the PyGMT functions have example code in their documentation. To contribute an
example, add an "Example" header and put the example code below it. Have all lines
begin with `>>>`.  To keep this example code from being run during testing, add the code
`__doctest_skip__ = [function name]` to the top of the module.

**Inline code example**

Below the import statements at the top of the file

``
__doctest_skip__ = ["module_name"]
``

At the end of the function's docstring

    Example
    -------
    >>> import pygmt
    >>> # Comment describing what is happening
    >>> Code example


### Contributing Gallery Plots

The gallery and tutorials are managed by
[sphinx-gallery](https://sphinx-gallery.readthedocs.io/).
The source files for the example gallery are `.py` scripts in `examples/gallery/` that
generate one or more figures. They are executed automatically by sphinx-gallery when
the [documentation is built](contributing.md#editing-the-documentation-locally). The output is gathered and
assembled into the gallery.

You can **add a new** plot by placing a new `.py` file in one of the folders inside the
`examples/gallery` folder of the repository. See the other examples to get an idea for the
format.

General guidelines for making a good gallery plot:

* Examples should highlight a single feature/command. Good: *how to add a label to
  a colorbar*. Bad: *how to add a label to the colorbar and use two different CPTs and
  use subplots*.
* Try to make the example as simple as possible. Good: *use only commands that are
  required to show the feature you want to highlight*. Bad: *use advanced/complex Python
  features to make the code smaller*.
* Use a sample dataset from `pygmt.datasets` if you need to plot data. If a suitable
  dataset isn't available, open an issue requesting one and we'll work together to add
  it.
* Add comments to explain things that aren't obvious from reading the code. Good: *Use a
  Mercator projection and make the plot 15 centimeters wide*. Bad: *Draw coastlines and
  plot the data*.
* Describe the feature that you're showcasing and link to other relevant parts of the
  documentation.
* SI units should be used in the example code for gallery plots.

### Contributing Tutorials

The tutorials (the User Guide in the docs) are also built by sphinx-gallery from the
`.py` files in the `examples/tutorials` folder of the repository. To add a new tutorial:

* Create a `.py` file in the `examples/tutorials/advanced` folder.
* Write the tutorial in "notebook" style with code mixed with paragraphs explaining what
  is being done. See the other tutorials for the format.
* Choose the most representative figure as the thumbnail figure by adding the comment
  line `# sphinx_gallery_thumbnail_number = <fig_number>` at the end of the tutorial.
  The *fig_number* starts from 1.

Guidelines for a good tutorial:

* Each tutorial should focus on a particular set of tasks that a user might want to
  accomplish: plotting grids, interpolation, configuring the frame, projections, etc.
* The tutorial code should be as simple as possible. Avoid using advanced/complex Python
  features or abbreviations.
* Explain the options and features in as much detail as possible. The gallery has
  concise examples while the tutorials are detailed and full of text.
* SI units should be used in the example code for tutorial plots.

Note that the <code>pygmt.Figure.show</code> method needs to be called for a plot
to be inserted into the documentation.


### Editing the API Documentation

The API documentation is built from the docstrings in the Python `*.py` files under
the `pygmt/src/` and `pygmt/datasets/` folders. **All docstrings** should follow the
[NumPy style guide](https://numpydoc.readthedocs.io/en/latest/format.html#docstring-standard).
All functions/classes/methods should have docstrings with a full description of all
arguments and return values.

While the maximum line length for code is automatically set by Black, docstrings
must be formatted manually. To play nicely with Jupyter and IPython, **keep docstrings
limited to 79 characters** per line.

### Standards for Example Code

When editing documentation, use the following standards to demonstrate the example code:

1. Python arguments, such as import statements, Boolean expressions, and function
   arguments should be wrapped as ``code`` by using \`\` on both sides of the code.
   Examples: \`\`import pygmt\`\` results in ``import pygmt``, \`\`True\`\` results in `True`,
    \`\`style="v"\`\` results in `style="v"`.
2. Literal GMT arguments should be **bold** by wrapping the arguments with \*\*
   (two asterisks) on both sides. The argument description should be in *italicized*
   with \* (single asterisk) on both sides.
   Examples: `**+l**\ *label*` results in **+l***label*, `**05m**` results in **05m**.
3. Optional arguments are wrapped with [ ] (square brackets).
4. Arguments that are mutually exclusive are separated with a | (bar) to denote "or".
5. Default arguments for parameters and configuration settings are wrapped
   with [ ] (square brackets) with the prefix "Default is". Example: [Default is
   **p**].

### Cross-referencing with Sphinx

The API reference is manually assembled in `doc/api/index.rst`.
The *autodoc* sphinx extension will automatically create pages for each
function/class/module/method listed there.

You can reference functions, classes, modules, and methods from anywhere
(including docstrings) using:

- <code>:func:\`package.module.function\`</code>
- <code>:class:\`package.module.class\`</code>
- <code>:meth:\`package.module.method\`</code>
- <code>:mod:\`package.module\`</code>

An example would be to use
<code>:meth:\`pygmt.Figure.grdview\`</code> to link
to [https://www.pygmt.org/latest/api/generated/pygmt.Figure.grdview.html](https://www.pygmt.org/latest/api/generated/pygmt.Figure.grdview.html).
PyGMT documentation that is not a class, method,
or module can be linked with <code>:doc:\`Any Link Text </path/to/the/file>\`</code>.
For example, <code>:doc:\`Install instructions \</install\>\`</code> links
to [https://www.pygmt.org/latest/install.html](https://www.pygmt.org/latest/install.html).

Linking to the GMT documentation and GMT configuration parameters can be done using:

- <code>:gmt-docs:\`page_name.html\`</code>
- <code>:gmt-term:\`GMT_PARAMETER\`</code>

An example would be using
<code>:gmt-docs:\`makecpt.html\`</code> to link to {gmt-docs}`makecpt.html`.
For GMT configuration parameters, an example is
<code>:gmt-term:\`COLOR_FOREGROUND\`</code> to link to {gmt-term}`COLOR_FOREGROUND`.

Sphinx will create a link to the automatically generated page for that
function/class/module/method.

## Contributing Code

### PyGMT Code Overview

The source code for PyGMT is located in the `pygmt/` directory. When contributing
code, be sure to follow the general guidelines in the
[pull request workflow](contributing.md#pull-request-workflow) section.

### Code Style

We use some tools to format the code so we don't have to think about it:

- [Black](https://github.com/psf/black)
- [blackdoc](https://github.com/keewis/blackdoc)
- [docformatter](https://github.com/myint/docformatter)
- [ruff](https://docs.astral.sh/ruff)

Black and blackdoc loosely follows the [PEP8](http://pep8.org) guide but with a few
differences. Regardless, you won't have to worry about formatting the code yourself.
Before committing, run it to automatically format your code:

```bash
make format
```

For consistency, we also use UNIX-style line endings (`\n`) and file permission
644 (`-rw-r--r--`) throughout the whole project.
Don't worry if you forget to do it. Our continuous integration systems will
warn us and you can make a new commit with the formatted code.
Even better, you can just write `/format` in the first line of any comment in a
pull request to lint the code automatically.

When wrapping a new alias, use an underscore to separate words bridged by vowels
(aeiou), such as `no_skip` and `z_only`. Do not use an underscore to separate
words bridged only by consonants, such as `distcalc`, and `crossprofile`. This
convention is not applied by the code checking tools, but the PyGMT maintainers
will comment on any pull requests as needed.

<<<<<<< HEAD
We also use [ruff](https://docs.astral.sh/ruff) to check the quality of the code
and quickly catch common errors.
=======
When working on a tutorial or a gallery plot, it is good practice to use code
block separators to split a long script into multiple blocks. The separators also
make it possible to run the script like a Jupyter notebook in some modern text
editors or IDEs. We consistently use `# %%` as code block separators (please
refer to [issue #2660](https://github.com/GenericMappingTools/pygmt/issues/2660)
for the discussions) and require at least one separator in all example files.

We also use [ruff](https://docs.astral.sh/ruff) and
[pylint](https://pylint.pycqa.org/) to check the quality of the code and quickly catch
common errors.
>>>>>>> 29610d7f
The [`Makefile`](https://github.com/GenericMappingTools/pygmt/blob/main/Makefile)
contains rules for running both checks:

```bash
make check   # Runs black, blackdoc, docformatter, ruff (in check mode)
```

### Testing your Code

Automated testing helps ensure that our code is as free of bugs as it can be.
It also lets us know immediately if a change we make breaks any other part of the code.

All of our test code and data are stored in the `tests` subpackage.
We use the [pytest](https://pytest.org/) framework to run the test suite.

Please write tests for your code so that we can be sure that it won't break any of the
existing functionality.
Tests also help us be confident that we won't break your code in the future.

When writing tests, don't test everything that the GMT function already tests, such as
the every unique combination arguments. An exception to this would be the most popular
methods, such as <code>pygmt.Figure.plot</code> and <code>pygmt.Figure.basemap</code>.
The highest priority for tests should be the Python-specific code, such as numpy,
pandas, and xarray objects and the virtualfile mechanism.

If you're **new to testing**, see existing test files for examples of things to do.
**Don't let the tests keep you from submitting your contribution!**
If you're not sure how to do this or are having trouble, submit your pull request
anyway.
We will help you create the tests and sort out any kind of problem during code review.

Pull the baseline images, run the tests, and calculate test coverage using:

    dvc status  # should report any files 'not_in_cache'
    dvc pull  # pull down files from DVC remote cache (fetch + checkout)
    make test

The coverage report will let you know which lines of code are touched by the tests.
If all the tests pass, you can view the coverage reports by opening `htmlcov/index.html`
in your browser. **Strive to get 100% coverage for the lines you changed.**
It's OK if you can't or don't know how to test something.
Leave a comment in the PR and we'll help you out.

You can also run tests in just one test script using:

    pytest pygmt/tests/NAME_OF_TEST_FILE.py

or run tests which contain names that match a specific keyword expression:

    pytest -k KEYWORD pygmt/tests

### Testing Plots

Writing an image-based test is only slightly more difficult than a simple test.
The main consideration is that you must specify the "baseline" or reference
image, and compare it with a "generated" or test image. This is handled using
the *decorator* functions `@pytest.mark.mpl_image_compare` and `@check_figures_equal`
whose usage are further described below.

#### Using mpl_image_compare

> **This is the preferred way to test plots whenever possible.**

This method uses the [pytest-mpl](https://github.com/matplotlib/pytest-mpl)
plug-in to test plot generating code.
Every time the tests are run, `pytest-mpl` compares the generated plots with known
correct ones stored in `pygmt/tests/baseline`.
If your test created a `pygmt.Figure` object, you can test it by adding a *decorator* and
returning the `pygmt.Figure` object:

```python
@pytest.mark.mpl_image_compare
def test_my_plotting_case():
    "Test that my plotting method works"
    fig = Figure()
    fig.basemap(region=[0, 360, -90, 90], projection="W15c", frame=True)
    return fig
```

Your test function **must** return the `pygmt.Figure` object and you can only
test one figure per function.

Before you can run your test, you'll need to generate a *baseline* (a correct
version) of your plot.
Run the following from the repository root:

```bash
pytest --mpl-generate-path=baseline pygmt/tests/NAME_OF_TEST_FILE.py
```

This will create a `baseline` folder with all the plots generated in your test
file.
Visually inspect the one corresponding to your test function.
If it's correct, copy it (and only it) to `pygmt/tests/baseline`.
When you run `make test` the next time, your test should be executed and
passing.

Don't forget to commit the baseline image as well!
The images should be pushed up into a remote repository using `dvc` (instead of
`git`) as will be explained in the next section.

#### Using Data Version Control ([dvc](https://dvc.org)) to Manage Test Images

As the baseline images are quite large blob files that can change often (e.g.
with new GMT versions), it is not ideal to store them in `git` (which is meant
for tracking plain text files). Instead, we will use [`dvc`](https://dvc.org)
which is like `git` but for data. What `dvc` does is to store the hash (md5sum)
of a file. For example, given an image file like `test_logo.png`, `dvc` will
generate a `test_logo.png.dvc` plain text file containing the hash of the
image. This `test_logo.png.dvc` file can be stored as usual on GitHub, while
the `test_logo.png` file can be stored separately on our `dvc` remote at
[https://dagshub.com/GenericMappingTools/pygmt](https://dagshub.com/GenericMappingTools/pygmt).

To **pull** or sync files from the `dvc` remote to your local repository, use
the commands below. Note how `dvc` commands are very similar to `git`.

    dvc status  # should report any files 'not_in_cache'
    dvc pull  # pull down files from DVC remote cache (fetch + checkout)

Once the sync/download is complete, you should notice two things. There will be
images stored in the `pygmt/tests/baseline` folder (e.g. `test_logo.png`) and
these images are technically reflinks/symlinks/copies of the files under the
`.dvc/cache` folder. You can now run the image comparison test suite as per
usual.

    pytest pygmt/tests/test_logo.py  # run only one test
    make test  # run the entire test suite

To **push** or sync changes from your local repository up to the `dvc` remote
at DAGsHub, you will first need to set up authentication using the commands
below. This only needs to be done once, i.e. the first time you contribute a
test image to the PyGMT project.

    dvc remote modify upstream --local auth basic
    dvc remote modify upstream --local user "$DAGSHUB_USER"
    dvc remote modify upstream --local password "$DAGSHUB_PASS"

The configuration will be stored inside your `.dvc/config.local` file. Note
that the $DAGSHUB_PASS token can be generated at
[https://dagshub.com/user/settings/tokens](https://dagshub.com/user/settings/tokens)
after creating a DAGsHub account (can be linked to your GitHub account). Once
you have an account set up, please ask one of the PyGMT maintainers to add you
as a collaborator at
[https://dagshub.com/GenericMappingTools/pygmt/settings/collaboration](https://dagshub.com/GenericMappingTools/pygmt/settings/collaboration)
before proceeding with the next steps.

The entire workflow for generating or modifying baseline test images can be
summarized as follows:

    # Sync with both git and dvc remotes
    git pull
    dvc pull

    # Generate new baseline images
    pytest --mpl-generate-path=baseline pygmt/tests/test_logo.py
    mv baseline/*.png pygmt/tests/baseline/

    # Generate hash for baseline image and stage the *.dvc file in git
    dvc status  # check which files need to be added to dvc
    dvc add pygmt/tests/baseline/test_logo.png
    git add pygmt/tests/baseline/test_logo.png.dvc

    # Commit changes and push to both the git and dvc remotes
    git commit -m "Add test_logo.png into DVC"
    dvc status --remote upstream  # Report which files will be pushed to the dvc remote
    dvc push  # Run before git push to enable automated testing with the new images
    git push

#### Using check_figures_equal

This approach draws the same figure using two different methods (the reference
method and the tested method), and checks that both of them are the same.
It takes two `pygmt.Figure` objects ('fig_ref' and 'fig_test'), generates a png
image, and checks for the Root Mean Square (RMS) error between the two.
Here's an example:

```python
@check_figures_equal()
def test_my_plotting_case():
  "Test that my plotting method works"
  fig_ref, fig_test = Figure(), Figure()
  fig_ref.grdimage("@earth_relief_01d_g", projection="W120/15c", cmap="geo")
  fig_test.grdimage(grid, projection="W120/15c", cmap="geo")
  return fig_ref, fig_test
```<|MERGE_RESOLUTION|>--- conflicted
+++ resolved
@@ -499,10 +499,6 @@
 convention is not applied by the code checking tools, but the PyGMT maintainers
 will comment on any pull requests as needed.
 
-<<<<<<< HEAD
-We also use [ruff](https://docs.astral.sh/ruff) to check the quality of the code
-and quickly catch common errors.
-=======
 When working on a tutorial or a gallery plot, it is good practice to use code
 block separators to split a long script into multiple blocks. The separators also
 make it possible to run the script like a Jupyter notebook in some modern text
@@ -510,10 +506,9 @@
 refer to [issue #2660](https://github.com/GenericMappingTools/pygmt/issues/2660)
 for the discussions) and require at least one separator in all example files.
 
-We also use [ruff](https://docs.astral.sh/ruff) and
-[pylint](https://pylint.pycqa.org/) to check the quality of the code and quickly catch
-common errors.
->>>>>>> 29610d7f
+We also use [ruff](https://docs.astral.sh/ruff) to check the quality of the code
+and quickly catch common errors.
+
 The [`Makefile`](https://github.com/GenericMappingTools/pygmt/blob/main/Makefile)
 contains rules for running both checks:
 
