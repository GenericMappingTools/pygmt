--- conflicted
+++ resolved
@@ -499,13 +499,8 @@
 convention is not applied by the code checking tools, but the PyGMT maintainers
 will comment on any pull requests as needed.
 
-<<<<<<< HEAD
 We also use [flakeheaven](https://flakeheaven.readthedocs.io) and
-[pylint](https://www.pylint.org/) to check the quality of the code and quickly catch
-=======
-We also use [flake8](http://flake8.pycqa.org/en/latest/) and
 [pylint](https://pylint.pycqa.org/) to check the quality of the code and quickly catch
->>>>>>> 1067fa31
 common errors.
 The [`Makefile`](https://github.com/GenericMappingTools/pygmt/blob/main/Makefile)
 contains rules for running both checks:
