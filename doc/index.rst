--- conflicted
+++ resolved
@@ -20,19 +20,7 @@
 
     overview.rst
     install.rst
-<<<<<<< HEAD
     tutorials/starter-tutorial.rst
-
-.. toctree::
-    :maxdepth: 2
-    :hidden:
-    :caption: Examples
-
-    gallery/index.rst
-    external_resources.md
-=======
-    tutorials/basics/first_figure.rst
->>>>>>> 1b74259a
 
 .. toctree::
     :maxdepth: 2
