name: pygmt
channels:
    - conda-forge
    - nodefaults
dependencies:
    - python>=3.11
    # Required dependencies
<<<<<<< HEAD
    - gmt=6.5.0
    - ghostscript=10.04.0
    - numpy>=2.0
=======
    - gmt=6.6.0
    - ghostscript=10.06.0
    - numpy>=1.26
>>>>>>> f93bae44
    - pandas>=2.2
    - xarray>=2023.10
    - packaging>=24.2
    # Optional dependencies
    - contextily>=1.5
    - geopandas>=1.0
    - ipython
    - pyarrow-core>=16
    - rioxarray
    # Development dependencies (general)
    - dvc
    - jupyter
    - make
    - pip
    - python-build
    # Dev dependencies (style checks)
    - codespell
    - prek
    - ruff>=0.12.0
    # Dev dependencies (unit testing)
    - matplotlib-base
    - pytest>=6.0
    - pytest-cov
    - pytest-doctestplus
    - pytest-mpl
    - netCDF4
    # Dev dependencies (building documentation)
    - geodatasets
    - myst-nb
    - panel
    - sphinx>=6.2
    - sphinx-autodoc-typehints
    - sphinx-copybutton
    - sphinx-design
    - sphinx-gallery>=0.19.0
    - sphinx_rtd_theme
    # Dev dependencies (building PDF documentation)
    - cairosvg
    - sphinxcontrib-svg2pdfconverter
    - tectonic
    # Dev dependencies (type hints)
    - mypy
    - pandas-stubs<|MERGE_RESOLUTION|>--- conflicted
+++ resolved
@@ -5,15 +5,9 @@
 dependencies:
     - python>=3.11
     # Required dependencies
-<<<<<<< HEAD
-    - gmt=6.5.0
-    - ghostscript=10.04.0
-    - numpy>=2.0
-=======
     - gmt=6.6.0
     - ghostscript=10.06.0
-    - numpy>=1.26
->>>>>>> f93bae44
+    - numpy>=2.0
     - pandas>=2.2
     - xarray>=2023.10
     - packaging>=24.2
