# pylint: disable=protected-access
"""
Test the wrappers for the C API.
"""
import os

import pytest

from ..clib.core import load_libgmt, check_libgmt, create_session, \
    destroy_session, call_module, get_constant
from ..clib.context_manager import LibGMT
from ..clib.utils import clib_extension
from ..exceptions import GMTCLibError, GMTOSError, GMTCLibNotFoundError


TEST_DATA_DIR = os.path.join(os.path.dirname(__file__), 'data')


def test_load_libgmt():
    "Test that loading libgmt works and doesn't crash."
    load_libgmt()


def test_load_libgmt_fail():
    "Test that loading fails when given a bad library path."
    with pytest.raises(GMTCLibNotFoundError):
        load_libgmt('some/wrong/path/libgmt')


def test_check_libgmt():
    "Make sure check_libgmt fails when given a bogus library"
    with pytest.raises(GMTCLibError):
        check_libgmt(dict())


def test_clib_extension():
    "Make sure we get the correct extension for different OS names"
    for linux in ['linux', 'linux2', 'linux3']:
        assert clib_extension(linux) == 'so'
    assert clib_extension('darwin') == 'dylib'
    with pytest.raises(GMTOSError):
        clib_extension('meh')


def test_constant():
    "Test that I can get correct constants from the C lib"
    lib = load_libgmt()
    assert get_constant('GMT_SESSION_EXTERNAL', lib) != -99999
    assert get_constant('GMT_MODULE_CMD', lib) != -99999
    assert get_constant('GMT_PAD_DEFAULT', lib) != -99999
    with pytest.raises(GMTCLibError):
        get_constant('A_WHOLE_LOT_OF_JUNK', lib)


def test_clib_session_management():
    "Test that create and destroy session are called without errors"
    lib = load_libgmt()
    session1 = create_session(session_name='test_session1', libgmt=lib)
    assert session1 is not None
    session2 = create_session(session_name='test_session2', libgmt=lib)
    assert session2 is not None
    assert session2 != session1
    destroy_session(session1, libgmt=lib)
    destroy_session(session2, libgmt=lib)


def test_destroy_session_fails():
    "Fail to destroy session when given bad input"
    lib = load_libgmt()
    with pytest.raises(GMTCLibError):
        destroy_session(None, lib)


def test_call_module():
    "Run a command to see if call_module works"
    data_fname = os.path.join(TEST_DATA_DIR, 'points.txt')
    out_fname = 'test_call_module.txt'
    lib = load_libgmt()
    session = create_session('test_call_module', lib)
    call_module(session, 'gmtinfo', '{} -C ->{}'.format(data_fname, out_fname),
                lib)
    destroy_session(session, lib)
    assert os.path.exists(out_fname)
    with open(out_fname) as out_file:
        output = out_file.read().strip().replace('\t', ' ')
        assert output == '11.5309 61.7074 -2.9289 7.8648 0.1412 0.9338'
    os.remove(out_fname)


def test_call_module_fails():
    "Fails when given bad input"
    lib = load_libgmt()
    session = create_session('test_call_module_fails', lib)
    with pytest.raises(GMTCLibError):
        call_module(session, 'meh', '', lib)
    destroy_session(session, lib)


def test_call_module_no_session():
    "Fails when not in a session"
    lib = load_libgmt()
    with pytest.raises(GMTCLibError):
<<<<<<< HEAD
        lib.call_module('gmtdefaults', '')


def test_parse_data_family_single():
    "Parsing a single family argument correctly."
    with LibGMT() as lib:
        for family in lib._valid_data_families:
            assert lib._parse_data_family(family) == lib.get_constant(family)


def test_parse_data_family_via():
    "Parsing a composite family argument (separated by |) correctly."
    with LibGMT() as lib:
        test_cases = ((family, via)
                      for family in lib._valid_data_families
                      for via in lib._valid_vias)
        for family, via in test_cases:
            composite = '|'.join([family, via])
            expected = lib.get_constant(family) + lib.get_constant(via)
            assert lib._parse_data_family(composite) == expected


def test_parse_data_family_fails():
    "Check if the function fails when given bad input"
    with LibGMT() as lib:
        test_cases = [
            'SOME_random_STRING',
            'GMT_IS_DATASET|GMT_VIA_MATRIX|GMT_VIA_VECTOR',
            'GMT_IS_DATASET|NOT_A_PROPER_VIA',
            'NOT_A_PROPER_FAMILY|GMT_VIA_MATRIX',
            'NOT_A_PROPER_FAMILY|ALSO_INVALID',
        ]
        for test_case in test_cases:
            with pytest.raises(GMTCLibError):
                lib._parse_data_family(test_case)


def test_create_data_dataset():
    "Run the function to make sure it doesn't fail badly."
    with LibGMT() as lib:
        # Dataset from vectors
        data_vector = lib.create_data(
            family='GMT_IS_DATASET|GMT_VIA_VECTOR',
            geometry='GMT_IS_POINT',
            mode='GMT_CONTAINER_ONLY',
            dim=[10, 20, 1, 0],  # columns, rows, layers, dtype
        )
        # Dataset from matrices
        data_matrix = lib.create_data(
            family='GMT_IS_DATASET|GMT_VIA_MATRIX',
            geometry='GMT_IS_POINT',
            mode='GMT_CONTAINER_ONLY',
            dim=[10, 20, 1, 0],
        )
        assert data_vector != data_matrix


def test_create_data_grid_dim():
    "Run the function to make sure it doesn't fail badly."
    with LibGMT() as lib:
        # Grids from matrices using dim
        lib.create_data(
            family='GMT_IS_GRID|GMT_VIA_MATRIX',
            geometry='GMT_IS_SURFACE',
            mode='GMT_CONTAINER_ONLY',
            dim=[10, 20, 1, 0],
        )


def test_create_data_grid_range():
    "Run the function to make sure it doesn't fail badly."
    with LibGMT() as lib:
        # Grids from matrices using range and int
        lib.create_data(
            family='GMT_IS_GRID|GMT_VIA_MATRIX',
            geometry='GMT_IS_SURFACE',
            mode='GMT_CONTAINER_ONLY',
            dim=[0, 0, 1, 0],
            range=[150., 250., -20., 20.],
            inc=[0.1, 0.2],
        )
=======
        call_module(None, 'gmtdefaults', '', lib)


def test_context_manager():
    "Test the LibGMT context manager"
    with LibGMT() as lib:
        lib.get_constant('GMT_SESSION_EXTERNAL')
        lib.call_module('psbasemap', '-R0/1/0/1 -JX6i -Bafg')
>>>>>>> 71e04d67
<|MERGE_RESOLUTION|>--- conflicted
+++ resolved
@@ -6,7 +6,7 @@
 
 import pytest
 
-from ..clib.core import load_libgmt, check_libgmt, create_session, \
+from ..clib.core import load_libgmt, _check_libgmt, create_session, \
     destroy_session, call_module, get_constant
 from ..clib.context_manager import LibGMT
 from ..clib.utils import clib_extension
@@ -30,7 +30,7 @@
 def test_check_libgmt():
     "Make sure check_libgmt fails when given a bogus library"
     with pytest.raises(GMTCLibError):
-        check_libgmt(dict())
+        _check_libgmt(dict())
 
 
 def test_clib_extension():
@@ -100,89 +100,6 @@
     "Fails when not in a session"
     lib = load_libgmt()
     with pytest.raises(GMTCLibError):
-<<<<<<< HEAD
-        lib.call_module('gmtdefaults', '')
-
-
-def test_parse_data_family_single():
-    "Parsing a single family argument correctly."
-    with LibGMT() as lib:
-        for family in lib._valid_data_families:
-            assert lib._parse_data_family(family) == lib.get_constant(family)
-
-
-def test_parse_data_family_via():
-    "Parsing a composite family argument (separated by |) correctly."
-    with LibGMT() as lib:
-        test_cases = ((family, via)
-                      for family in lib._valid_data_families
-                      for via in lib._valid_vias)
-        for family, via in test_cases:
-            composite = '|'.join([family, via])
-            expected = lib.get_constant(family) + lib.get_constant(via)
-            assert lib._parse_data_family(composite) == expected
-
-
-def test_parse_data_family_fails():
-    "Check if the function fails when given bad input"
-    with LibGMT() as lib:
-        test_cases = [
-            'SOME_random_STRING',
-            'GMT_IS_DATASET|GMT_VIA_MATRIX|GMT_VIA_VECTOR',
-            'GMT_IS_DATASET|NOT_A_PROPER_VIA',
-            'NOT_A_PROPER_FAMILY|GMT_VIA_MATRIX',
-            'NOT_A_PROPER_FAMILY|ALSO_INVALID',
-        ]
-        for test_case in test_cases:
-            with pytest.raises(GMTCLibError):
-                lib._parse_data_family(test_case)
-
-
-def test_create_data_dataset():
-    "Run the function to make sure it doesn't fail badly."
-    with LibGMT() as lib:
-        # Dataset from vectors
-        data_vector = lib.create_data(
-            family='GMT_IS_DATASET|GMT_VIA_VECTOR',
-            geometry='GMT_IS_POINT',
-            mode='GMT_CONTAINER_ONLY',
-            dim=[10, 20, 1, 0],  # columns, rows, layers, dtype
-        )
-        # Dataset from matrices
-        data_matrix = lib.create_data(
-            family='GMT_IS_DATASET|GMT_VIA_MATRIX',
-            geometry='GMT_IS_POINT',
-            mode='GMT_CONTAINER_ONLY',
-            dim=[10, 20, 1, 0],
-        )
-        assert data_vector != data_matrix
-
-
-def test_create_data_grid_dim():
-    "Run the function to make sure it doesn't fail badly."
-    with LibGMT() as lib:
-        # Grids from matrices using dim
-        lib.create_data(
-            family='GMT_IS_GRID|GMT_VIA_MATRIX',
-            geometry='GMT_IS_SURFACE',
-            mode='GMT_CONTAINER_ONLY',
-            dim=[10, 20, 1, 0],
-        )
-
-
-def test_create_data_grid_range():
-    "Run the function to make sure it doesn't fail badly."
-    with LibGMT() as lib:
-        # Grids from matrices using range and int
-        lib.create_data(
-            family='GMT_IS_GRID|GMT_VIA_MATRIX',
-            geometry='GMT_IS_SURFACE',
-            mode='GMT_CONTAINER_ONLY',
-            dim=[0, 0, 1, 0],
-            range=[150., 250., -20., 20.],
-            inc=[0.1, 0.2],
-        )
-=======
         call_module(None, 'gmtdefaults', '', lib)
 
 
@@ -190,5 +107,4 @@
     "Test the LibGMT context manager"
     with LibGMT() as lib:
         lib.get_constant('GMT_SESSION_EXTERNAL')
-        lib.call_module('psbasemap', '-R0/1/0/1 -JX6i -Bafg')
->>>>>>> 71e04d67
+        lib.call_module('psbasemap', '-R0/1/0/1 -JX6i -Bafg')