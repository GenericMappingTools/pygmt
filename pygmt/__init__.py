--- conflicted
+++ resolved
@@ -32,12 +32,9 @@
     blockmean,
     blockmedian,
     blockmode,
-    config,
-<<<<<<< HEAD
+    config,  
+    dimfilter,
     filter1d,
-=======
-    dimfilter,
->>>>>>> 2304053e
     grd2cpt,
     grd2xyz,
     grdclip,
