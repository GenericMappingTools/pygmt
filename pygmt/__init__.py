--- conflicted
+++ resolved
@@ -47,11 +47,8 @@
     grdtrack,
     info,
     makecpt,
-<<<<<<< HEAD
     nearneighbor,
-=======
     sphdistance,
->>>>>>> a99533ff
     surface,
     which,
     x2sys_cross,
