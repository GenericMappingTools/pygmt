--- conflicted
+++ resolved
@@ -40,11 +40,8 @@
     grdgradient,
     grdinfo,
     grdlandmask,
-<<<<<<< HEAD
     grdproject,
-=======
     grdsample,
->>>>>>> 975ab3bb
     grdtrack,
     info,
     makecpt,
