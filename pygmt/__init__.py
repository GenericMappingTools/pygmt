"""
PyGMT is a library for processing geospatial and geophysical data and making
publication quality maps and figures. It provides a Pythonic interface for the
Generic Mapping Tools (GMT), a command-line program widely used in the Earth
Sciences. Besides making GMT more accessible to new users, PyGMT aims to
provide integration with the PyData ecosystem as well as support for rich
display in Jupyter notebooks.

Main Features
-------------
Here are just a few of the things that PyGMT does well:

  - Easy handling of individual types of data like Cartesian, geographic, or
    time-series data.
  - Processing of (geo)spatial data including gridding, filtering, and masking
  - Allows plotting of a large spectrum of objects on figures including
    lines, vectors, polygons, and symbols (pre-defined and customized)
  - Generate publication-quality illustrations and make animations
"""

import atexit as _atexit
from importlib.metadata import version

# Import modules to make the high-level GMT Python API
from pygmt import datasets
from pygmt.accessors import GMTDataArrayAccessor
from pygmt.figure import Figure, set_display
from pygmt.io import load_dataarray
from pygmt.session_management import begin as _begin
from pygmt.session_management import end as _end
from pygmt.src import (
    blockmean,
    blockmedian,
    blockmode,
    config,
    dimfilter,
<<<<<<< HEAD
    fitcircle,
=======
    filter1d,
>>>>>>> 330de2d1
    grd2cpt,
    grd2xyz,
    grdclip,
    grdcut,
    grdfill,
    grdfilter,
    grdgradient,
    grdhisteq,
    grdinfo,
    grdlandmask,
    grdproject,
    grdsample,
    grdtrack,
    grdvolume,
    info,
    makecpt,
    nearneighbor,
    project,
    select,
    sph2grd,
    sphdistance,
    sphinterpolate,
    surface,
    triangulate,
    which,
    x2sys_cross,
    x2sys_init,
    xyz2grd,
)

# Get semantic version through setuptools-scm
__version__ = f'v{version("pygmt")}'  # e.g. v0.1.2.dev3+g0ab3cd78
__commit__ = __version__.split("+g")[-1] if "+g" in __version__ else ""  # 0ab3cd78

# Start our global modern mode session
_begin()
# Tell Python to run _end when shutting down
_atexit.register(_end)


def print_clib_info():
    """
    Print information about the GMT shared library that we can find.

    Includes the GMT version, default values for parameters, the path to the
    ``libgmt`` shared library, and GMT directories.
    """
    from pygmt.clib import Session  # pylint: disable=import-outside-toplevel

    lines = ["GMT library information:"]
    with Session() as ses:
        for key in sorted(ses.info):
            lines.append(f"  {key}: {ses.info[key]}")
    print("\n".join(lines))


def show_versions():
    """
    Prints various dependency versions useful when submitting bug reports. This
    includes information about:

    - PyGMT itself
    - System information (Python version, Operating System)
    - Core dependency versions (NumPy, Pandas, Xarray, etc)
    - GMT library information
    """
    # pylint: disable=import-outside-toplevel
    import importlib
    import platform
    import subprocess
    import sys

    def _get_module_version(modname):
        """
        Get version information of a Python module.
        """
        try:
            if modname in sys.modules:
                module = sys.modules[modname]
            else:
                module = importlib.import_module(modname)

            try:
                return module.__version__
            except AttributeError:
                return module.version
        except ImportError:
            return None

    def _get_ghostscript_version():
        """
        Get ghostscript version.
        """
        os_name = sys.platform
        if os_name.startswith(("linux", "freebsd", "darwin")):
            cmds = ["gs"]
        elif os_name == "win32":
            cmds = ["gswin64c.exe", "gswin32c.exe"]
        else:
            return None

        for gs_cmd in cmds:
            try:
                return subprocess.check_output(
                    [gs_cmd, "--version"], universal_newlines=True
                ).strip()
            except FileNotFoundError:
                continue
        return None

    def _get_gmt_version():
        """
        Get GMT version.
        """
        try:
            return subprocess.check_output(
                ["gmt", "--version"], universal_newlines=True
            ).strip()
        except FileNotFoundError:
            return None

    sys_info = {
        "python": sys.version.replace("\n", " "),
        "executable": sys.executable,
        "machine": platform.platform(),
    }

    deps = ["numpy", "pandas", "xarray", "netCDF4", "packaging", "geopandas"]

    print("PyGMT information:")
    print(f"  version: {__version__}")

    print("System information:")
    for key, val in sys_info.items():
        print(f"  {key}: {val}")

    print("Dependency information:")
    for modname in deps:
        print(f"  {modname}: {_get_module_version(modname)}")
    print(f"  ghostscript: {_get_ghostscript_version()}")
    print(f"  gmt: {_get_gmt_version()}")

    print_clib_info()


def test(doctest=True, verbose=True, coverage=False, figures=True):
    """
    Run the test suite.

    Uses `pytest <http://pytest.org/>`__ to discover and run the tests. If you
    haven't already, you can install it with `conda
    <http://conda.pydata.org/>`__ or `pip <https://pip.pypa.io/en/stable/>`__.

    Parameters
    ----------

    doctest : bool
        If ``True``, will run the doctests as well (code examples that start
        with a ``>>>`` in the docs).
    verbose : bool
        If ``True``, will print extra information during the test run.
    coverage : bool
        If ``True``, will run test coverage analysis on the code as well.
        Requires ``pytest-cov``.
    figures : bool
        If ``True``, will test generated figures against saved baseline
        figures.  Requires ``pytest-mpl`` and ``matplotlib``.

    Raises
    ------

    AssertionError
        If pytest returns a non-zero error code indicating that some tests have
        failed.
    """
    import pytest  # pylint: disable=import-outside-toplevel

    show_versions()

    package = __name__

    args = []
    if verbose:
        args.append("-vv")
    if coverage:
        args.append(f"--cov={package}")
        args.append("--cov-report=term-missing")
    if doctest:
        args.append("--doctest-modules")
    if figures:
        args.append("--mpl")
    args.append("--pyargs")
    args.append(package)
    status = pytest.main(args)
    assert status == 0, "Some tests have failed."<|MERGE_RESOLUTION|>--- conflicted
+++ resolved
@@ -34,11 +34,8 @@
     blockmode,
     config,
     dimfilter,
-<<<<<<< HEAD
+    filter1d,
     fitcircle,
-=======
-    filter1d,
->>>>>>> 330de2d1
     grd2cpt,
     grd2xyz,
     grdclip,
