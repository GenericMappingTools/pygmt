--- conflicted
+++ resolved
@@ -17,11 +17,9 @@
 from pygmt.modules import GMTDataArrayAccessor, config, grdinfo
 from pygmt.session_management import begin as _begin
 from pygmt.session_management import end as _end
-<<<<<<< HEAD
-from pygmt.src import grd2cpt
-=======
 from pygmt.src import (
     blockmedian,
+    grd2cpt,
     grdcut,
     grdfilter,
     grdtrack,
@@ -30,7 +28,6 @@
     surface,
     which,
 )
->>>>>>> 00f004aa
 from pygmt.x2sys import x2sys_cross, x2sys_init
 
 # Get semantic version through setuptools-scm
