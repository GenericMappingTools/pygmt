# pylint: disable=missing-docstring
#
# The main API for PyGMT.
#
# All of PyGMT is operated on a "modern mode session" (new to GMT6). When you
# import the pygmt library, a new session will be started automatically. The
# session will be closed when the current Python process terminates. Thus, the
# Python API does not expose the `gmt begin` and `gmt end` commands.

import atexit as _atexit

from pkg_resources import get_distribution

# Import modules to make the high-level GMT Python API
<<<<<<< HEAD
from .session_management import begin as _begin, end as _end
from .figure import Figure
from .filtering import blockmedian
from .gridding import surface, xyz2grd
from .sampling import grdtrack
from .mathops import makecpt
from .modules import GMTDataArrayAccessor, config, info, grdinfo, which
from .gridops import grdcut, grdfilter
from .x2sys import x2sys_init, x2sys_cross
from . import datasets


# Get the version number through versioneer
__version__ = _get_versions()["version"]
__commit__ = _get_versions()["full-revisionid"]
=======
from pygmt import datasets
from pygmt.figure import Figure
from pygmt.modules import GMTDataArrayAccessor, config
from pygmt.session_management import begin as _begin
from pygmt.session_management import end as _end
from pygmt.src import (
    blockmedian,
    grd2cpt,
    grdcut,
    grdfilter,
    grdinfo,
    grdtrack,
    info,
    makecpt,
    surface,
    which,
)
from pygmt.x2sys import x2sys_cross, x2sys_init

# Get semantic version through setuptools-scm
__version__ = f'v{get_distribution("pygmt").version}'  # e.g. v0.1.2.dev3+g0ab3cd78
__commit__ = __version__.split("+g")[-1]  # 0ab3cd78
>>>>>>> 4ef90382

# Start our global modern mode session
_begin()
# Tell Python to run _end when shutting down
_atexit.register(_end)


def print_clib_info():
    """
    Print information about the GMT shared library that we can find.

    Includes the GMT version, default values for parameters, the path to the
    ``libgmt`` shared library, and GMT directories.
    """
    from pygmt.clib import Session

    lines = ["GMT library information:"]
    with Session() as ses:
        for key in sorted(ses.info):
            lines.append("  {}: {}".format(key, ses.info[key]))
    print("\n".join(lines))


def show_versions():
    """
    Prints various dependency versions useful when submitting bug reports. This
    includes information about:

    - PyGMT itself
    - System information (Python version, Operating System)
    - Core dependency versions (Numpy, Pandas, Xarray, etc)
    - GMT library information
    """

    import importlib
    import platform
    import subprocess
    import sys

    def _get_module_version(modname):
        """
        Get version information of a Python module.
        """
        try:
            if modname in sys.modules:
                module = sys.modules[modname]
            else:
                module = importlib.import_module(modname)

            try:
                return module.__version__
            except AttributeError:
                return module.version
        except ImportError:
            return None

    def _get_ghostscript_version():
        """
        Get ghostscript version.
        """
        os_name = sys.platform
        if os_name.startswith(("linux", "freebsd", "darwin")):
            cmds = ["gs"]
        elif os_name == "win32":
            cmds = ["gswin64c.exe", "gswin32c.exe"]
        else:
            return None

        for gs_cmd in cmds:
            try:
                version = subprocess.check_output(
                    [gs_cmd, "--version"], universal_newlines=True
                ).strip()
                return version
            except FileNotFoundError:
                continue
        return None

    def _get_gmt_version():
        """
        Get GMT version.
        """
        try:
            version = subprocess.check_output(
                ["gmt", "--version"], universal_newlines=True
            ).strip()
            return version
        except FileNotFoundError:
            return None

    sys_info = {
        "python": sys.version.replace("\n", " "),
        "executable": sys.executable,
        "machine": platform.platform(),
    }

    deps = ["numpy", "pandas", "xarray", "netCDF4", "packaging"]

    print("PyGMT information:")
    print(f"  version: {__version__}")

    print("System information:")
    for key, val in sys_info.items():
        print(f"  {key}: {val}")

    print("Dependency information:")
    for modname in deps:
        print(f"  {modname}: {_get_module_version(modname)}")
    print(f"  ghostscript: {_get_ghostscript_version()}")
    print(f"  gmt: {_get_gmt_version()}")

    print_clib_info()


def test(doctest=True, verbose=True, coverage=False, figures=True):
    """
    Run the test suite.

    Uses `pytest <http://pytest.org/>`__ to discover and run the tests. If you
    haven't already, you can install it with `conda
    <http://conda.pydata.org/>`__ or `pip <https://pip.pypa.io/en/stable/>`__.

    Parameters
    ----------

    doctest : bool
        If ``True``, will run the doctests as well (code examples that start
        with a ``>>>`` in the docs).
    verbose : bool
        If ``True``, will print extra information during the test run.
    coverage : bool
        If ``True``, will run test coverage analysis on the code as well.
        Requires ``pytest-cov``.
    figures : bool
        If ``True``, will test generated figures against saved baseline
        figures.  Requires ``pytest-mpl`` and ``matplotlib``.

    Raises
    ------

    AssertionError
        If pytest returns a non-zero error code indicating that some tests have
        failed.
    """
    import pytest

    show_versions()

    package = __name__

    args = []
    if verbose:
        args.append("-vv")
    if coverage:
        args.append("--cov={}".format(package))
        args.append("--cov-report=term-missing")
    if doctest:
        args.append("--doctest-modules")
    if figures:
        args.append("--mpl")
    args.append("--pyargs")
    args.append(package)
    status = pytest.main(args)
    assert status == 0, "Some tests have failed."<|MERGE_RESOLUTION|>--- conflicted
+++ resolved
@@ -12,23 +12,6 @@
 from pkg_resources import get_distribution
 
 # Import modules to make the high-level GMT Python API
-<<<<<<< HEAD
-from .session_management import begin as _begin, end as _end
-from .figure import Figure
-from .filtering import blockmedian
-from .gridding import surface, xyz2grd
-from .sampling import grdtrack
-from .mathops import makecpt
-from .modules import GMTDataArrayAccessor, config, info, grdinfo, which
-from .gridops import grdcut, grdfilter
-from .x2sys import x2sys_init, x2sys_cross
-from . import datasets
-
-
-# Get the version number through versioneer
-__version__ = _get_versions()["version"]
-__commit__ = _get_versions()["full-revisionid"]
-=======
 from pygmt import datasets
 from pygmt.figure import Figure
 from pygmt.modules import GMTDataArrayAccessor, config
@@ -51,7 +34,6 @@
 # Get semantic version through setuptools-scm
 __version__ = f'v{get_distribution("pygmt").version}'  # e.g. v0.1.2.dev3+g0ab3cd78
 __commit__ = __version__.split("+g")[-1]  # 0ab3cd78
->>>>>>> 4ef90382
 
 # Start our global modern mode session
 _begin()
