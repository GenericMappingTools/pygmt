# pylint: disable=missing-docstring
#
# The main API for PyGMT.
#
# All of PyGMT is operated on a "modern mode session" (new to GMT6). When you import the
# pygmt library, a new session will be started automatically. The session will be
# closed when the current Python process terminates. Thus, the Python API does not
# expose the `gmt begin` and `gmt end` commands.

import atexit as _atexit

from ._version import get_versions as _get_versions

# Import modules to make the high-level GMT Python API
from .session_management import begin as _begin, end as _end
from .figure import Figure
from .gridding import surface
<<<<<<< HEAD
from .sampling import grdtrack
=======
from .mathops import makecpt
>>>>>>> cdcdf701
from .modules import info, grdinfo, which
from . import datasets


# Get the version number through versioneer
__version__ = _get_versions()["version"]
__commit__ = _get_versions()["full-revisionid"]

# Start our global modern mode session
_begin()
# Tell Python to run _end when shutting down
_atexit.register(_end)


def print_clib_info():
    """
    Print information about the GMT shared library that we can find.

    Includes the GMT version, default values for parameters, the path to the ``libgmt``
    shared library, and GMT directories.
    """
    from .clib import Session

    lines = ["Loaded libgmt:"]
    with Session() as ses:
        for key in sorted(ses.info):
            lines.append("  {}: {}".format(key, ses.info[key]))
    print("\n".join(lines))


def test(doctest=True, verbose=True, coverage=False, figures=True):
    """
    Run the test suite.

    Uses `pytest <http://pytest.org/>`__ to discover and run the tests. If you
    haven't already, you can install it with `conda
    <http://conda.pydata.org/>`__ or `pip <https://pip.pypa.io/en/stable/>`__.

    Parameters
    ----------

    doctest : bool
        If ``True``, will run the doctests as well (code examples that start
        with a ``>>>`` in the docs).
    verbose : bool
        If ``True``, will print extra information during the test run.
    coverage : bool
        If ``True``, will run test coverage analysis on the code as well.
        Requires ``pytest-cov``.
    figures : bool
        If ``True``, will test generated figures against saved baseline
        figures.  Requires ``pytest-mpl`` and ``matplotlib``.

    Raises
    ------

    AssertionError
        If pytest returns a non-zero error code indicating that some tests have
        failed.

    """
    import pytest

    print_clib_info()

    package = __name__

    args = []
    if verbose:
        args.append("-vv")
    if coverage:
        args.append("--cov={}".format(package))
        args.append("--cov-report=term-missing")
    if doctest:
        args.append("--doctest-modules")
    if figures:
        args.append("--mpl")
    args.append("--pyargs")
    args.append(package)
    status = pytest.main(args)
    assert status == 0, "Some tests have failed."<|MERGE_RESOLUTION|>--- conflicted
+++ resolved
@@ -15,11 +15,8 @@
 from .session_management import begin as _begin, end as _end
 from .figure import Figure
 from .gridding import surface
-<<<<<<< HEAD
 from .sampling import grdtrack
-=======
 from .mathops import makecpt
->>>>>>> cdcdf701
 from .modules import info, grdinfo, which
 from . import datasets
 
