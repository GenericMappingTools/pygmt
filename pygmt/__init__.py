"""
PyGMT is a library for processing geospatial and geophysical data and making
publication quality maps and figures. It provides a Pythonic interface for the
Generic Mapping Tools (GMT), a command-line program widely used in the Earth
Sciences. Besides making GMT more accessible to new users, PyGMT aims to
provide integration with the PyData ecosystem as well as support for rich
display in Jupyter notebooks.

Main Features
-------------
Here are just a few of the things that PyGMT does well:

  - Easy handling of individual types of data like Cartesian, geographic, or
    time-series data.
  - Processing of (geo)spatial data including gridding, filtering, and masking
  - Allows plotting of a large spectrum of objects on figures including
    lines, vectors, polygons, and symbols (pre-defined and customized)
  - Generate publication-quality illustrations and make animations
"""

import atexit as _atexit

from pkg_resources import get_distribution

# Import modules to make the high-level GMT Python API
from pygmt import datasets
<<<<<<< HEAD
from pygmt.figure import Figure, set_display
from pygmt.modules import GMTDataArrayAccessor, config
=======
from pygmt.accessors import GMTDataArrayAccessor
from pygmt.figure import Figure
>>>>>>> 37ce2f70
from pygmt.session_management import begin as _begin
from pygmt.session_management import end as _end
from pygmt.src import (
    blockmedian,
    config,
    grd2cpt,
    grdcut,
    grdfilter,
    grdinfo,
    grdtrack,
    info,
    makecpt,
    surface,
    which,
    x2sys_cross,
    x2sys_init,
)

# Get semantic version through setuptools-scm
__version__ = f'v{get_distribution("pygmt").version}'  # e.g. v0.1.2.dev3+g0ab3cd78
__commit__ = __version__.split("+g")[-1]  # 0ab3cd78

# Start our global modern mode session
_begin()
# Tell Python to run _end when shutting down
_atexit.register(_end)


def print_clib_info():
    """
    Print information about the GMT shared library that we can find.

    Includes the GMT version, default values for parameters, the path to the
    ``libgmt`` shared library, and GMT directories.
    """
    from pygmt.clib import Session

    lines = ["GMT library information:"]
    with Session() as ses:
        for key in sorted(ses.info):
            lines.append("  {}: {}".format(key, ses.info[key]))
    print("\n".join(lines))


def show_versions():
    """
    Prints various dependency versions useful when submitting bug reports. This
    includes information about:

    - PyGMT itself
    - System information (Python version, Operating System)
    - Core dependency versions (Numpy, Pandas, Xarray, etc)
    - GMT library information
    """

    import importlib
    import platform
    import subprocess
    import sys

    def _get_module_version(modname):
        """
        Get version information of a Python module.
        """
        try:
            if modname in sys.modules:
                module = sys.modules[modname]
            else:
                module = importlib.import_module(modname)

            try:
                return module.__version__
            except AttributeError:
                return module.version
        except ImportError:
            return None

    def _get_ghostscript_version():
        """
        Get ghostscript version.
        """
        os_name = sys.platform
        if os_name.startswith(("linux", "freebsd", "darwin")):
            cmds = ["gs"]
        elif os_name == "win32":
            cmds = ["gswin64c.exe", "gswin32c.exe"]
        else:
            return None

        for gs_cmd in cmds:
            try:
                version = subprocess.check_output(
                    [gs_cmd, "--version"], universal_newlines=True
                ).strip()
                return version
            except FileNotFoundError:
                continue
        return None

    def _get_gmt_version():
        """
        Get GMT version.
        """
        try:
            version = subprocess.check_output(
                ["gmt", "--version"], universal_newlines=True
            ).strip()
            return version
        except FileNotFoundError:
            return None

    sys_info = {
        "python": sys.version.replace("\n", " "),
        "executable": sys.executable,
        "machine": platform.platform(),
    }

    deps = ["numpy", "pandas", "xarray", "netCDF4", "packaging"]

    print("PyGMT information:")
    print(f"  version: {__version__}")

    print("System information:")
    for key, val in sys_info.items():
        print(f"  {key}: {val}")

    print("Dependency information:")
    for modname in deps:
        print(f"  {modname}: {_get_module_version(modname)}")
    print(f"  ghostscript: {_get_ghostscript_version()}")
    print(f"  gmt: {_get_gmt_version()}")

    print_clib_info()


def test(doctest=True, verbose=True, coverage=False, figures=True):
    """
    Run the test suite.

    Uses `pytest <http://pytest.org/>`__ to discover and run the tests. If you
    haven't already, you can install it with `conda
    <http://conda.pydata.org/>`__ or `pip <https://pip.pypa.io/en/stable/>`__.

    Parameters
    ----------

    doctest : bool
        If ``True``, will run the doctests as well (code examples that start
        with a ``>>>`` in the docs).
    verbose : bool
        If ``True``, will print extra information during the test run.
    coverage : bool
        If ``True``, will run test coverage analysis on the code as well.
        Requires ``pytest-cov``.
    figures : bool
        If ``True``, will test generated figures against saved baseline
        figures.  Requires ``pytest-mpl`` and ``matplotlib``.

    Raises
    ------

    AssertionError
        If pytest returns a non-zero error code indicating that some tests have
        failed.
    """
    import pytest

    show_versions()

    package = __name__

    args = []
    if verbose:
        args.append("-vv")
    if coverage:
        args.append("--cov={}".format(package))
        args.append("--cov-report=term-missing")
    if doctest:
        args.append("--doctest-modules")
    if figures:
        args.append("--mpl")
    args.append("--pyargs")
    args.append(package)
    status = pytest.main(args)
    assert status == 0, "Some tests have failed."<|MERGE_RESOLUTION|>--- conflicted
+++ resolved
@@ -24,13 +24,8 @@
 
 # Import modules to make the high-level GMT Python API
 from pygmt import datasets
-<<<<<<< HEAD
+from pygmt.accessors import GMTDataArrayAccessor
 from pygmt.figure import Figure, set_display
-from pygmt.modules import GMTDataArrayAccessor, config
-=======
-from pygmt.accessors import GMTDataArrayAccessor
-from pygmt.figure import Figure
->>>>>>> 37ce2f70
 from pygmt.session_management import begin as _begin
 from pygmt.session_management import end as _end
 from pygmt.src import (
