"""
PyGMT is a library for processing geospatial and geophysical data and making
publication-quality maps and figures. It provides a Pythonic interface for the Generic
Mapping Tools (GMT), a command-line program widely used across the Earth, Ocean, and
Planetary sciences and beyond. Besides making GMT more accessible to new users, PyGMT
aims to provide integration with the scientific Python ecosystem as well as support for
rich display in Jupyter notebooks.

Main Features
-------------
Here are just a few of the things that PyGMT does well:

  - Easy handling of individual types of data like Cartesian, geographic, or
    time-series data.
  - Processing of (geo)spatial data including gridding, filtering, and masking.
  - Plotting of a large spectrum of objects on figures including
    lines, vectors, polygons, and symbols (pre-defined and customized).
  - Generating publication-quality illustrations and making animations.
"""

import atexit as _atexit

# Import modules to make the high-level GMT Python API
<<<<<<< HEAD
from pygmt import datasets, param
from pygmt.accessors import GMTDataArrayAccessor
=======
from pygmt import datasets
from pygmt._show_versions import __commit__, __version__, show_versions
>>>>>>> 2b96907b
from pygmt.figure import Figure, set_display
from pygmt.io import load_dataarray
from pygmt.session_management import begin as _begin
from pygmt.session_management import end as _end
from pygmt.src import (
    binstats,
    blockmean,
    blockmedian,
    blockmode,
    config,
    dimfilter,
    filter1d,
    grd2cpt,
    grd2xyz,
    grdclip,
    grdcut,
    grdfill,
    grdfilter,
    grdgradient,
    grdhisteq,
    grdinfo,
    grdlandmask,
    grdproject,
    grdsample,
    grdtrack,
    grdvolume,
    info,
    makecpt,
    nearneighbor,
    project,
    select,
    sph2grd,
    sphdistance,
    sphinterpolate,
    surface,
    triangulate,
    which,
    x2sys_cross,
    x2sys_init,
    xyz2grd,
)
from pygmt.xarray import GMTBackendEntrypoint, GMTDataArrayAccessor

# Start our global modern mode session
_begin()
# Tell Python to run _end when shutting down
_atexit.register(_end)<|MERGE_RESOLUTION|>--- conflicted
+++ resolved
@@ -21,13 +21,8 @@
 import atexit as _atexit
 
 # Import modules to make the high-level GMT Python API
-<<<<<<< HEAD
-from pygmt import datasets, param
-from pygmt.accessors import GMTDataArrayAccessor
-=======
 from pygmt import datasets
 from pygmt._show_versions import __commit__, __version__, show_versions
->>>>>>> 2b96907b
 from pygmt.figure import Figure, set_display
 from pygmt.io import load_dataarray
 from pygmt.session_management import begin as _begin
