--- conflicted
+++ resolved
@@ -45,12 +45,9 @@
     makecpt,
     surface,
     which,
-<<<<<<< HEAD
-    xyz2grd,
-=======
     x2sys_cross,
     x2sys_init,
->>>>>>> efbfbf6c
+    xyz2grd,
 )
 
 # Get semantic version through setuptools-scm
