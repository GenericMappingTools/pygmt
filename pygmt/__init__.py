--- conflicted
+++ resolved
@@ -41,11 +41,8 @@
     grdgradient,
     grdinfo,
     grdlandmask,
-<<<<<<< HEAD
     grdmix,
-=======
     grdproject,
->>>>>>> 16bc8ab2
     grdsample,
     grdtrack,
     info,
