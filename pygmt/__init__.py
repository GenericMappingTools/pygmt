--- conflicted
+++ resolved
@@ -48,12 +48,9 @@
     grdtrack,
     info,
     makecpt,
-<<<<<<< HEAD
+    nearneighbor,
     sph2grd,
-=======
-    nearneighbor,
     sphdistance,
->>>>>>> 846add0e
     surface,
     which,
     x2sys_cross,
