"""
GMT accessor for :class:`xarray.DataArray`.
"""
from pathlib import Path

import xarray as xr
from pygmt.exceptions import GMTInvalidInput
from pygmt.figure import Figure
from pygmt.src.grdinfo import grdinfo


@xr.register_dataarray_accessor("gmt")
class GMTDataArrayAccessor:
    """
    GMT accessor for :class:`xarray.DataArray`.

    The accessor extends :class:`xarray.DataArray` to store GMT-specific
    properties about grids, which are important for PyGMT to correctly process
    and plot the grids.

    Attributes
    ----------

    registration : int
        Registration type of the grid, either 0 (Gridline) or 1 (Pixel).
    gtype : int
        Coordinate system type of the grid, either 0 (Cartesian) or 1
        (Geographic).

    Notes
    -----

    Due to the limitations of xarray accessors, the GMT accessors are created
    once per :class:`xarray.DataArray` instance. You may lose these
    GMT-specific properties when manipulating grids (e.g., arithmetic and slice
    operations) or when accessing a :class:`xarray.DataArray` from a
    :class:`xarray.Dataset`. In these cases, you need to manually set these
    properties before passing the grid to PyGMT.

    Examples
    --------

    For GMT's built-in remote datasets, these GMT-specific properties are
    automatically determined and you can access them as follows:

    >>> from pygmt.datasets import load_earth_relief
    >>> # Use the global Earth relief grid with 1 degree spacing
    >>> grid = load_earth_relief(resolution="01d", registration="pixel")
    >>> # See if grid uses Gridline (0) or Pixel (1) registration
    >>> grid.gmt.registration
    1
    >>> # See if grid uses Cartesian (0) or Geographic (1) coordinate system
    >>> grid.gmt.gtype
    1

    For :class:`xarray.DataArray` grids created by yourself, grid properties
    ``registration`` and ``gtype`` default to 0 (i.e., a gridline-registered,
    Cartesian grid). You need to set the correct properties before
    passing it to PyGMT functions:

    >>> import numpy as np
    >>> import pygmt
    >>> import xarray as xr
    >>> # create a DataArray in gridline coordinates of sin(lon) * cos(lat)
    >>> interval = 2.5
    >>> lat = np.arange(90, -90 - interval, -interval)
    >>> lon = np.arange(0, 360 + interval, interval)
    >>> longrid, latgrid = np.meshgrid(lon, lat)
    >>> data = np.sin(np.deg2rad(longrid)) * np.cos(np.deg2rad(latgrid))
    >>> grid = xr.DataArray(
    ...     data, coords=[("latitude", lat), ("longitude", lon)]
    ... )
    >>> # default to a gridline-registrated Cartesian grid
    >>> grid.gmt.registration, grid.gmt.gtype
    (0, 0)
    >>> # set it to a gridline-registered geographic grid
    >>> grid.gmt.registration = 0
    >>> grid.gmt.gtype = 1
    >>> grid.gmt.registration, grid.gmt.gtype
    (0, 1)

    Note that the accessors are created once per :class:`xarray.DataArray`
    instance, so you may lose these GMT-specific properties after manipulating
    your grid.

    Inplace assignment operators like ``*=`` don't create new instances, so the
    properties are still kept:

    >>> grid *= 2.0
    >>> grid.gmt.registration, grid.gmt.gtype
    (0, 1)

    Other grid operations (e.g., arithmetic or slice operations) create new
    instances, so the properties will be lost:

    >>> # grid2 is a slice of the original grid
    >>> grid2 = grid[0:30, 50:80]
    >>> # properties are reset to the default values for new instance
    >>> grid2.gmt.registration, grid2.gmt.gtype
    (0, 0)
    >>> # need to set these properties before passing the grid to PyGMT
    >>> grid2.gmt.registration = grid.gmt.registration
    >>> grid2.gmt.gtype = grid.gmt.gtype
    >>> grid2.gmt.registration, grid2.gmt.gtype
    (0, 1)

    Accesing a :class:`xarray.DataArray` from a :class:`xarray.Dataset` always
    creates new instances, so these properties are always lost. The workaround
    is to assign the :class:`xarray.DataArray` into a variable:

    >>> ds = xr.Dataset({"zval": grid})
    >>> ds.zval.gmt.registration, ds.zval.gmt.gtype
    (0, 0)
    >>> # manually set these properties won't work as expected
    >>> ds.zval.gmt.registration, ds.zval.gmt.gtype = 0, 1
    >>> ds.zval.gmt.registration, ds.zval.gmt.gtype
    (0, 0)
    >>> # workaround: assign the DataArray into a variable
    >>> zval = ds.zval
    >>> zval.gmt.registration, zval.gmt.gtype
    (0, 0)
    >>> zval.gmt.registration, zval.gmt.gtype = 0, 1
    >>> zval.gmt.registration, zval.gmt.gtype
    (0, 1)
    """

    def __init__(self, xarray_obj):
        self._obj = xarray_obj

        self._source = self._obj.encoding.get("source")
        if self._source is not None and Path(self._source).exists():
            try:
                # Get grid registration and grid type from the last two columns
                # of the shortened summary information of `grdinfo`.
                self._registration, self._gtype = map(
                    int, grdinfo(self._source, per_column="n").split()[-2:]
                )
            except ValueError:
                self._registration = 0  # Default to Gridline registration
                self._gtype = 0  # Default to Cartesian grid type
        else:
            self._registration = 0  # Default to Gridline registration
            self._gtype = 0  # Default to Cartesian grid type
        del self._source

    @property
    def registration(self):
        """
        Registration type of the grid, either 0 (Gridline) or 1 (Pixel).
        """
        return self._registration

    @registration.setter
    def registration(self, value):
        if value not in (0, 1):
            raise GMTInvalidInput(
                f"Invalid grid registration value: {value}, should be either "
                "0 for Gridline registration or 1 for Pixel registration."
            )
        self._registration = value

    @property
    def gtype(self):
        """
        Coordinate system type of the grid, either 0 (Cartesian) or 1
        (Geographic).
        """
        return self._gtype

    @gtype.setter
    def gtype(self, value):
        if value not in (0, 1):
            raise GMTInvalidInput(
                f"Invalid coordinate system type: {value}, should be "
                "either 0 for Cartesian or 1 for Geographic."
            )
<<<<<<< HEAD

    def imshow(self):
        """
        Image plot of 2D DataArray.

        Examples
        --------

        >>> from pygmt.datasets import load_earth_relief
        >>> grid = load_earth_relief()
        >>> grid.gmt.imshow()
        """
        fig = Figure()
        fig.grdimage(self._obj, frame=True)
        fig.colorbar()
        fig.show()
=======
        self._gtype = value
>>>>>>> 8aec841d
<|MERGE_RESOLUTION|>--- conflicted
+++ resolved
@@ -174,7 +174,7 @@
                 f"Invalid coordinate system type: {value}, should be "
                 "either 0 for Cartesian or 1 for Geographic."
             )
-<<<<<<< HEAD
+        self._gtype = value
 
     def imshow(self):
         """
@@ -190,7 +190,4 @@
         fig = Figure()
         fig.grdimage(self._obj, frame=True)
         fig.colorbar()
-        fig.show()
-=======
-        self._gtype = value
->>>>>>> 8aec841d
+        fig.show()