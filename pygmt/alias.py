"""
The PyGMT alias system to convert PyGMT's long-form arguments to GMT's short-form.
"""

import warnings
from collections import UserDict
from collections.abc import Mapping, Sequence
from typing import Any, Literal

from pygmt.exceptions import GMTInvalidInput, GMTValueError
from pygmt.helpers.utils import is_nonstr_iter, sequence_join


def _to_string(
    value: Any,
    prefix: str = "",  # Default to an empty string to simplify the code logic.
    mapping: Mapping | None = None,
    sep: Literal["/", ","] | None = None,
    size: int | Sequence[int] | None = None,
    ndim: int = 1,
    name: str | None = None,
) -> str | list[str] | None:
    """
    Convert any value to a string, a sequence of strings or None.

    The general rules are:

    - ``None``/``False`` will be converted to ``None``.
    - ``True`` will be converted to an empty string.
    - A sequence will be joined by the separator if a separator is provided. Otherwise,
      each item in the sequence will be converted to a string and a sequence of strings
      will be returned. It's also possible to validate the size and dimension of the
      sequence.
    - Any other type of values will be converted to a string if possible.

    If a mapping dictionary is provided, the value will be converted to the short-form
    string that GMT accepts (e.g., mapping PyGMT's long-form argument ``"high"`` to
    GMT's short-form argument ``"h"``).

    An optional prefix (e.g., `"+o"`) can be added to the beginning of the converted
    string.

    To avoid extra overhead, this function does not validate parameter combinations. For
    example, if ``value`` is a sequence but ``sep`` is not specified, the function will
    return a sequence of strings. In this case, ``prefix`` has no effect, but the
    function does not check for such inconsistencies. The maintainer should ensure that
    the parameter combinations are valid.

    Parameters
    ----------
    value
        The value to convert.
    prefix
        The string to add as a prefix to the returned value.
    mapping
        A mapping dictionary to map PyGMT's long-form arguments to GMT's short-form.
    sep
        The separator to use if the value is a sequence.
    size
        Expected size of the 1-D sequence. It can be either an integer or a sequence of
        integers. If an integer, it is the expected size of the 1-D sequence. If it is a
        sequence, it is the allowed sizes of the 1-D sequence.
    ndim
        The expected maximum number of dimensions of the sequence.
    name
        The name of the parameter to be used in the error message.

    Returns
    -------
    ret
        The converted value.

    Examples
    --------
    >>> _to_string("text")
    'text'
    >>> _to_string(12)
    '12'
    >>> _to_string(True)
    ''
    >>> _to_string(False)
    >>> _to_string(None)

    >>> _to_string("text", prefix="+a")
    '+atext'
    >>> _to_string(12, prefix="+a")
    '+a12'
    >>> _to_string(True, prefix="+a")
    '+a'
    >>> _to_string(False, prefix="+a")
    >>> _to_string(None, prefix="+a")

    >>> _to_string("mean", mapping={"mean": "a", "mad": "d", "full": "g"})
    'a'
    >>> _to_string("invalid", mapping={"mean": "a", "mad": "d", "full": "g"})
    Traceback (most recent call last):
    ...
    pygmt...GMTValueError: Invalid value: 'invalid'. Expected one of: 'mean', ...

    >>> _to_string((12, 34), sep="/")
    '12/34'
    >>> _to_string(("12p", "34p"), sep=",")
    '12p,34p'
    >>> _to_string(("12p", "34p"), prefix="+o", sep="/")
    '+o12p/34p'

    >>> _to_string(["xaf", "yaf", "WSen"])
    ['xaf', 'yaf', 'WSen']

    >>> _to_string([[1, 2], [3, 4]], sep="/", ndim=2)
    ['1/2', '3/4']
    """
    # None and False are converted to None.
    if value is None or value is False:
        return None
    # True is converted to an empty string with the optional prefix.
    if value is True:
        return f"{prefix}"
    # Any non-sequence value is converted to a string.
    if not is_nonstr_iter(value):
        if mapping:
            if value not in mapping and value not in mapping.values():
                raise GMTValueError(
                    value,
                    description="value for parameter {name!r}" if name else "value",
                    choices=mapping.keys(),
                )
            value = mapping.get(value, value)
        return f"{prefix}{value}"

    # Return the sequence if separator is not specified for options like '-B'.
    # True in a sequence will be converted to an empty string.
    if sep is None:
        return [str(item) if item is not True else "" for item in value]
    # Join the sequence of values with the separator.
    # "prefix" and "mapping" are ignored. We can enable them when needed.
    _value = sequence_join(value, sep=sep, size=size, ndim=ndim, name=name)
    return _value if is_nonstr_iter(_value) else f"{prefix}{_value}"


class Alias:
    """
    Class for aliasing a PyGMT parameter to a GMT option or a modifier.

    Parameters
    ----------
    value
        The value of the alias.
    name
        The name of the parameter to be used in the error message.
    prefix
        The string to add as a prefix to the returned value.
    mapping
        A mapping dictionary to map PyGMT's long-form arguments to GMT's short-form.
    sep
        The separator to use if the value is a sequence.
    size
        Expected size of the 1-D sequence. It can be either an integer or a sequence
        of integers. If an integer, it is the expected size of the 1-D sequence.
        If it is a sequence, it is the allowed sizes of the 1-D sequence.
    ndim
        The expected maximum number of dimensions of the sequence.

    Examples
    --------
    >>> par = Alias((3.0, 3.0), prefix="+o", sep="/")
    >>> par._value
    '+o3.0/3.0'

    >>> par = Alias("mean", mapping={"mean": "a", "mad": "d", "full": "g"})
    >>> par._value
    'a'

    >>> par = Alias(["xaf", "yaf", "WSen"])
    >>> par._value
    ['xaf', 'yaf', 'WSen']
    """

    def __init__(
        self,
        value: Any,
        name: str | None = None,
        prefix: str = "",
        mapping: Mapping | None = None,
        sep: Literal["/", ","] | None = None,
        size: int | Sequence[int] | None = None,
        ndim: int = 1,
    ):
        self.name = name
        self.prefix = prefix
        self._value = _to_string(
            value=value,
            name=name,
            prefix=prefix,
            mapping=mapping,
            sep=sep,
            size=size,
            ndim=ndim,
        )


class AliasSystem(UserDict):
    """
    Alias system for mapping PyGMT's long-form parameters to GMT's short-form options.

    This class is initialized with keyword arguments, where each key is a GMT option
    flag, and the corresponding value is an ``Alias`` object or a list of ``Alias``
    objects.

    This class inherits from ``UserDict``, which allows it to behave like a dictionary
    and can be passed to the ``build_arg_list`` function. It also provides the ``merge``
    method to update the alias dictionary with additional keyword arguments.

    Examples
    --------
    >>> from pygmt.alias import Alias, AliasSystem
    >>> from pygmt.helpers import build_arg_list
    >>>
    >>> def func(
    ...     par0,
    ...     par1=None,
    ...     par2=None,
    ...     frame=False,
    ...     repeat=None,
    ...     panel=None,
    ...     verbose=None,
    ...     **kwargs,
    ... ):
    ...     aliasdict = AliasSystem(
    ...         A=[
    ...             Alias(par1, name="par1"),
    ...             Alias(par2, name="par2", prefix="+o", sep="/"),
    ...         ],
    ...         B=Alias(frame, name="frame"),
    ...         D=Alias(repeat, name="repeat"),
    ...     ).add_common(
    ...         V=verbose,
    ...         c=panel,
    ...     )
    ...     aliasdict.merge(kwargs)
    ...     return build_arg_list(aliasdict)
    >>> func(
    ...     "infile",
    ...     par1="mytext",
    ...     par2=(12, 12),
    ...     frame=True,
    ...     repeat=[1, 2, 3],
    ...     panel=(1, 2),
    ...     verbose="debug",
    ...     J="X10c/10c",
    ... )
    ['-Amytext+o12/12', '-B', '-D1', '-D2', '-D3', '-JX10c/10c', '-Vd', '-c1,2']
    """

    def __init__(self, **kwargs):
        """
        Initialize the alias system as a dictionary with current parameter values.
        """
        # Store the aliases in a dictionary, to be used in the merge() method.
        self.aliasdict = kwargs

        # The value of each key in kwargs is an Alias object or a sequence of Alias
        # objects. If it is a single Alias object, we will use its _value property. If
        # it is a sequence of Alias objects, we will concatenate their _value properties
        # into a single string.
        #
        # Note that alias._value is converted by the _to_string method and can only be
        # None, string or sequence of strings.
        # - None means the parameter is not specified.
        # - Sequence of strings means this is a repeatable option, so it can only have
        #   one long-form parameter.
        kwdict = {}
        for option, aliases in kwargs.items():
            if isinstance(aliases, Sequence):  # A sequence of Alias objects.
                values = [alias._value for alias in aliases if alias._value is not None]
                if values:
                    kwdict[option] = "".join(values)
            elif aliases._value is not None:  # A single Alias object and not None.
                kwdict[option] = aliases._value
        super().__init__(kwdict)

    def add_common(self, **kwargs):
        """
        Add common parameters to the alias dictionary.
        """
        for key, value in kwargs.items():
            match key:
<<<<<<< HEAD
                case "V":
                    alias = Alias(
                        value,
                        name="verbose",
                        mapping={
                            "quiet": "q",
                            "error": "e",
                            "warning": "w",
                            "timing": "t",
                            "info": "i",
                            "compat": "c",
                            "debug": "d",
                        },
                    )
=======
                case "J":
                    alias = Alias(value, name="projection")
>>>>>>> 9a77ff27
                case "c":
                    alias = Alias(value, name="panel", sep=",", size=2)
                case _:
                    raise GMTValueError(key, description="common parameter")
            self.aliasdict[key] = alias
            if alias._value is not None:
                self[key] = alias._value
        return self

    def merge(self, kwargs: Mapping[str, Any]):
        """
        Update the dictionary with additional keyword arguments.

        This method is necessary to allow users to use the single-letter parameters for
        option flags that are not aliased.
        """
        # Loop over short-form parameters passed via kwargs.
        for short_param, value in kwargs.items():
            # Check if long-form parameters exist and given.
            long_param_exists = short_param in self.aliasdict
            long_param_given = short_param in self

            # Update the dictionary with the short-form parameter anyway.
            self[short_param] = value

            # Long-form parameters do not exist.
            if not long_param_exists:
                continue

            # Long-form parameters exist.
            aliases = self.aliasdict.get(short_param)
            if not isinstance(aliases, Sequence):  # Single Alias object.
                _msg_long = f"Use long-form parameter {aliases.name!r} instead."
            else:  # Sequence of Alias objects.
                _params = [f"{v.name!r}" for v in aliases if not v.prefix]
                _modifiers = [f"{v.name!r} ({v.prefix})" for v in aliases if v.prefix]
                _msg_long = (
                    f"Use long-form parameters {', '.join(_params)}, "
                    f"with optional parameters {', '.join(_modifiers)} instead."
                )

            # Long-form parameters are already specified.
            if long_param_given:
                msg = (
                    f"Short-form parameter {short_param!r} conflicts with long-form "
                    f"parameters and is not recommended. {_msg_long}"
                )
                raise GMTInvalidInput(msg)

            # Long-form parameters are not specified.
            msg = (
                f"Short-form parameter {short_param!r} is not recommended. {_msg_long}"
            )
            warnings.warn(msg, category=SyntaxWarning, stacklevel=2)
        return self<|MERGE_RESOLUTION|>--- conflicted
+++ resolved
@@ -285,7 +285,6 @@
         """
         for key, value in kwargs.items():
             match key:
-<<<<<<< HEAD
                 case "V":
                     alias = Alias(
                         value,
@@ -300,10 +299,8 @@
                             "debug": "d",
                         },
                     )
-=======
                 case "J":
                     alias = Alias(value, name="projection")
->>>>>>> 9a77ff27
                 case "c":
                     alias = Alias(value, name="panel", sep=",", size=2)
                 case _:
