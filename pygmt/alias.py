--- conflicted
+++ resolved
@@ -2,12 +2,9 @@
 The PyGMT alias system to convert PyGMT's long-form arguments to GMT's short-form.
 """
 
-<<<<<<< HEAD
 import dataclasses
 import warnings
 from collections import UserDict
-=======
->>>>>>> e57954d3
 from collections.abc import Mapping, Sequence
 from typing import Any, Literal
 
@@ -177,28 +174,26 @@
     ['xaf', 'yaf', 'WSen']
     """
 
-<<<<<<< HEAD
-    value: Any
-    name: str | None = None
-    prefix: str = ""
-    mapping: Mapping | None = None
-    separator: Literal["/", ","] | None = None
-    size: int | Sequence[int] | None = None
-    ndim: int = 1
-
-    @property
-    def _value(self) -> str | list[str] | None:
-        """
-        The value of the alias as a string, a sequence of strings or None.
-        """
-        return _to_string(
-            value=self.value,
-            name=self.name,
-            prefix=self.prefix,
-            mapping=self.mapping,
-            separator=self.separator,
-            size=self.size,
-            ndim=self.ndim,
+    def __init__(
+        self,
+        value: Any,
+        name: str | None = None,
+        prefix: str = "",
+        mapping: Mapping | None = None,
+        separator: Literal["/", ","] | None = None,
+        size: int | Sequence[int] | None = None,
+        ndim: int = 1,
+    ):
+        self.name = name
+        self.prefix = prefix
+        self._value = _to_string(
+            value=value,
+            name=name,
+            prefix=prefix,
+            mapping=mapping,
+            separator=separator,
+            size=size,
+            ndim=ndim,
         )
 
 
@@ -316,27 +311,4 @@
                 f"Short-form parameter {short_param!r} is not recommended. {_msg_long}"
             )
             warnings.warn(msg, category=SyntaxWarning, stacklevel=2)
-        return self
-=======
-    def __init__(
-        self,
-        value: Any,
-        name: str | None = None,
-        prefix: str = "",
-        mapping: Mapping | None = None,
-        separator: Literal["/", ","] | None = None,
-        size: int | Sequence[int] | None = None,
-        ndim: int = 1,
-    ):
-        self.name = name
-        self.prefix = prefix
-        self._value = _to_string(
-            value=value,
-            name=name,
-            prefix=prefix,
-            mapping=mapping,
-            separator=separator,
-            size=size,
-            ndim=ndim,
-        )
->>>>>>> e57954d3
+        return self