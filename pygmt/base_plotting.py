"""
Base class with plot generating commands.
Does not define any special non-GMT methods (savefig, show, etc).
"""
import contextlib
import numpy as np
import pandas as pd

from .clib import Session
from .exceptions import GMTError, GMTInvalidInput
from .helpers import (
    build_arg_string,
    dummy_context,
    data_kind,
    fmt_docstring,
    use_alias,
    kwargs_to_strings,
    is_nonstr_iter,
)


class BasePlotting:
    """
    Base class for Figure and Subplot.

    Defines the plot generating methods and a hook for subclasses to insert
    special arguments (the _preprocess method).
    """

    def _preprocess(self, **kwargs):  # pylint: disable=no-self-use
        """
        Make any changes to kwargs or required actions before plotting.

        This method is run before all plotting commands and can be used to
        insert special arguments into the kwargs or make any actions that are
        required before ``call_module``.

        For example, the :class:`pygmt.Figure` needs this to tell the GMT
        modules to plot to a specific figure.

        This is a dummy method that does nothing.

        Returns
        -------
        kwargs : dict
            The same input kwargs dictionary.

        Examples
        --------

        >>> base = BasePlotting()
        >>> base._preprocess(resolution="low")
        {'resolution': 'low'}

        """
        return kwargs

    @fmt_docstring
    @use_alias(
        R="region",
        J="projection",
        A="area_thresh",
        B="frame",
        D="resolution",
        I="rivers",
        L="map_scale",
        N="borders",
        W="shorelines",
        G="land",
        S="water",
        U="timestamp",
        V="verbose",
        X="xshift",
        Y="yshift",
        p="perspective",
        t="transparency",
    )
    @kwargs_to_strings(R="sequence", p="sequence")
    def coast(self, **kwargs):
        """
        Plot continents, shorelines, rivers, and borders on maps

        Plots grayshaded, colored, or textured land-masses [or water-masses] on
        maps and [optionally] draws coastlines, rivers, and political
        boundaries.  Alternatively, it can (1) issue clip paths that will
        contain all land or all water areas, or (2) dump the data to an ASCII
        table. The data files come in 5 different resolutions: (**f**)ull,
        (**h**)igh, (**i**)ntermediate, (**l**)ow, and (**c**)rude. The full
        resolution files amount to more than 55 Mb of data and provide great
        detail; for maps of larger geographical extent it is more economical to
        use one of the other resolutions. If the user selects to paint the
        land-areas and does not specify fill of water-areas then the latter
        will be transparent (i.e., earlier graphics drawn in those areas will
        not be overwritten).  Likewise, if the water-areas are painted and no
        land fill is set then the land-areas will be transparent.

        A map projection must be supplied.

        Full option list at :gmt-docs:`coast.html`

        {aliases}

        Parameters
        ----------
        {J}
        {R}
        area_thresh : int, float, or str
            ``'min_area[/min_level/max_level][+ag|i|s|S][+r|l][+ppercent]'``
            Features with an area smaller than min_area in km^2 or of
            hierarchical level that is lower than min_level or higher than
            max_level will not be plotted.
        {B}
        C : str
            Set the shade, color, or pattern for lakes and river-lakes.
        resolution : str
            Selects the resolution of the data set to use ((f)ull, (h)igh,
            (i)ntermediate, (l)ow, and (c)rude).
        land : str
            Select filling or clipping of “dry” areas.
        rivers : str
            ``'river[/pen]'``
            Draw rivers. Specify the type of rivers and [optionally] append pen
            attributes.
        map_scale : str
            ``'[g|j|J|n|x]refpoint'``
            Draws a simple map scale centered on the reference point specified.
        borders : str
            ``'border[/pen]'``
            Draw political boundaries. Specify the type of boundary and
            [optionally] append pen attributes
        water : str
            Select filling or clipping of “wet” areas.
        {U}
        {V}
        shorelines : str
            ``'[level/]pen'``
            Draw shorelines [Default is no shorelines]. Append pen attributes.
        {XY}
        {p}
        {t}

        """
        kwargs = self._preprocess(**kwargs)
        with Session() as lib:
            lib.call_module("coast", build_arg_string(kwargs))

    @fmt_docstring
    @use_alias(
        R="region",
        J="projection",
        B="frame",
        C="cmap",
        D="position",
        F="box",
        G="truncate",
        W="scale",
        V="verbose",
        X="xshift",
        Y="yshift",
        p="perspective",
        t="transparency",
    )
    @kwargs_to_strings(R="sequence", G="sequence", p="sequence")
    def colorbar(self, **kwargs):
        """
        Plot a gray or color scale-bar on maps.

        Both horizontal and vertical scales are supported. For CPTs with
        gradational colors (i.e., the lower and upper boundary of an interval
        have different colors) we will interpolate to give a continuous scale.
        Variations in intensity due to shading/illumination may be displayed by
        setting the option -I. Colors may be spaced according to a linear
        scale, all be equal size, or by providing a file with individual tile
        widths.

        Full option list at :gmt-docs:`colorbar.html`

        {aliases}

        Parameters
        ----------
        position : str
            ``[g|j|J|n|x]refpoint[+wlength[/width]][+e[b|f][length]][+h|v]
            [+jjustify][+m[a|c|l|u]][+n[txt]][+odx[/dy]]``. Defines the
            reference point on the map for the color scale using one of four
            coordinate systems: (1) Use *g* for map (user) coordinates, (2) use
            *j* or *J* for setting refpoint via a 2-char justification code
            that refers to the (invisible) map domain rectangle, (3) use *n*
            for normalized (0-1) coordinates, or (4) use *x* for plot
            coordinates (inches, cm, etc.). All but *x* requires both *region*
            and *projection* to be specified. Append +w followed by the length
            and width of the color bar. If width is not specified then it is
            set to 4% of the given length. Give a negative length to reverse
            the scale bar. Append +h to get a horizontal scale
            [Default is vertical (+v)]. By default, the anchor point on the
            scale is assumed to be the bottom left corner (BL), but this can be
            changed by appending +j followed by a 2-char justification code
            *justify*.
        box : bool or str
            ``[+cclearances][+gfill][+i[[gap/]pen]][+p[pen]][+r[radius]]
            [+s[[dx/dy/][shade]]]``. If set to True, draws a rectangular
            border around the color scale. Alternatively, specify a different
            pen with +ppen. Add +gfill to fill the scale panel [no fill].
            Append +cclearance where clearance is either gap, xgap/ygap, or
            lgap/rgap/bgap/tgap where these items are uniform, separate in x-
            and y-direction, or individual side spacings between scale and
            border. Append +i to draw a secondary, inner border as well. We use
            a uniform gap between borders of 2p and the MAP_DEFAULTS_PEN unless
            other values are specified. Append +r to draw rounded rectangular
            borders instead, with a 6p corner radius. You can override this
            radius by appending another value. Finally, append +s to draw an
            offset background shaded region. Here, dx/dy indicates the shift
            relative to the foreground frame [4p/-4p] and shade sets the fill
            style to use for shading [gray50].
        truncate : list or str
            ``zlo/zhi`` Truncate the incoming CPT so that the lowest and
            highest z-levels are to zlo and zhi. If one of these equal NaN then
            we leave that end of the CPT alone. The truncation takes place
            before the plotting.
        scale : float
            Multiply all z-values in the CPT by the provided scale. By default
            the CPT is used as is.
        {V}
        {XY}
        {p}
        {t}

        """
        kwargs = self._preprocess(**kwargs)
        with Session() as lib:
            lib.call_module("colorbar", build_arg_string(kwargs))

    @fmt_docstring
    @use_alias(
        A="annotation",
        B="frame",
        C="interval",
        G="label_placement",
        J="projection",
        L="limit",
        Q="cut",
        R="region",
        S="resample",
        U="timestamp",
        V="verbose",
        W="pen",
        l="label",
        X="xshift",
        Y="yshift",
        p="perspective",
        t="transparency",
    )
    @kwargs_to_strings(R="sequence", L="sequence", A="sequence_plus", p="sequence")
    def grdcontour(self, grid, **kwargs):
        """
        Convert grids or images to contours and plot them on maps

        Takes a grid file name or an xarray.DataArray object as input.

        Full option list at :gmt-docs:`grdcontour.html`

        {aliases}

        Parameters
        ----------
        grid : str or xarray.DataArray
            The file name of the input grid or the grid loaded as a DataArray.
        interval : str or int
            Specify the contour lines to generate.

            - The filename of a `CPT`  file where the color boundaries will
              be used as contour levels.
            - The filename of a 2 (or 3) column file containing the contour
              levels (col 1), (C)ontour or (A)nnotate (col 2), and optional
              angle (col 3)
            - A fixed contour interval ``cont_int`` or a single contour with
              ``+[cont_int]``
        annotation : str,  int, or list
            Specify or disable annotated contour levels, modifies annotated
            contours specified in ``-C``.

            - Specify a fixed annotation interval ``annot_int`` or a
              single annotation level ``+[annot_int]``
            - Disable all annotation  with  ``'-'``
            - Optional label modifiers can be specified as a single string
              ``'[annot_int]+e'``  or with a list of options
              ``([annot_int], 'e', 'f10p', 'gred')``.
        limit : str or list of 2 ints
            Do no draw contours below `low` or above `high`, specify as string
            ``'[low]/[high]'``  or list ``[low,high]``.
        cut : str or int
            Do not draw contours with less than `cut` number of points.
        resample : str or int
            Resample smoothing factor.
        {J}
        {R}
        {B}
        {G}
        {U}
        {V}
        {W}
        {XY}
        label : str
            Add a legend entry for the contour being plotted. Normally, the
            annotated contour is selected for the legend. You can select the
            regular contour instead, or both of them, by considering the label
            to be of the format [*annotcontlabel*][/*contlabel*]. If either
            label contains a slash (/) character then use ``|`` as the
            separator for the two labels instead.
        {p}
        {t}
        """
        kwargs = self._preprocess(**kwargs)
        kind = data_kind(grid, None, None)
        with Session() as lib:
            if kind == "file":
                file_context = dummy_context(grid)
            elif kind == "grid":
                file_context = lib.virtualfile_from_grid(grid)
            else:
                raise GMTInvalidInput("Unrecognized data type: {}".format(type(grid)))
            with file_context as fname:
                arg_str = " ".join([fname, build_arg_string(kwargs)])
                lib.call_module("grdcontour", arg_str)

    @fmt_docstring
    @use_alias(
        A="img_out",
        B="frame",
        C="cmap",
        D="img_in",
        E="dpi",
        G="bit_color",
        I="shading",
        J="projection",
        M="monochrome",
        N="no_clip",
        Q="nan_transparent",
        R="region",
        U="timestamp",
        V="verbose",
        X="xshift",
        Y="yshift",
        n="interpolation",
        p="perspective",
        t="transparency",
        x="cores",
    )
    @kwargs_to_strings(R="sequence", p="sequence")
    def grdimage(self, grid, **kwargs):
        """
        Project and plot grids or images.

        Reads a 2-D grid file and produces a gray-shaded (or colored) map by
        building a rectangular image and assigning pixels a gray-shade (or
        color) based on the z-value and the CPT file. Optionally, illumination
        may be added by providing a file with intensities in the (-1,+1) range
        or instructions to derive intensities from the input data grid. Values
        outside this range will be clipped. Such intensity files can be created
        from the grid using `grdgradient` and, optionally, modified by
        `grdmath` or `grdhisteq`. If GMT is built with GDAL support, *grid* can
        be an image file (geo-referenced or not). In this case the image can
        optionally be illuminated with the file provided via the *shading*
        option. Here, if image has no coordinates then those of the intensity
        file will be used.

        When using map projections, the grid is first resampled on a new
        rectangular grid with the same dimensions. Higher resolution images can
        be obtained by using the *dpi* option. To obtain the resampled value
        (and hence shade or color) of each map pixel, its location is inversely
        projected back onto the input grid after which a value is interpolated
        between the surrounding input grid values. By default bi-cubic
        interpolation is used. Aliasing is avoided by also forward projecting
        the input grid nodes. If two or more nodes are projected onto the same
        pixel, their average will dominate in the calculation of the pixel
        value. Interpolation and aliasing is controlled with the
        *interpolation* option.

        The *region* option can be used to select a map region larger or
        smaller than that implied by the extent of the grid.

        Full option list at :gmt-docs:`grdimage.html`

        {aliases}

        Parameters
        ----------
        grid : str or xarray.DataArray
            The file name or a DataArray containing the input 2-D gridded data
            set or image to be plotted (See GRID FILE FORMATS at
            :gmt-docs:`grdimage.html#grid-file-formats`).
        img_out : str
            ``out_img[=driver]``.
            Save an image in a raster format instead of PostScript. Use
            extension .ppm for a Portable Pixel Map format which is the only
            raster format GMT can natively write. For GMT installations
            configured with GDAL support there are more choices: Append
            *out_img* to select the image file name and extension. If the
            extension is one of .bmp, .gif, .jpg, .png, or .tif then no driver
            information is required. For other output formats you must append
            the required GDAL driver. The *driver* is the driver code name used
            by GDAL; see your GDAL installation's documentation for available
            drivers. Append a **+c**\\ *options* string where options is a list
            of one or more concatenated number of GDAL **-co** options. For
            example, to write a GeoPDF with the TerraGo format use
            ``=PDF+cGEO_ENCODING=OGC_BP``. Notes: (1) If a tiff file (.tif) is
            selected then we will write a GeoTiff image if the GMT projection
            syntax translates into a PROJ syntax, otherwise a plain tiff file
            is produced. (2) Any vector elements will be lost.
        {B}
        {CPT}
        img_in : str
            ``[r]``
            GMT will automatically detect standard image files (Geotiff, TIFF,
            JPG, PNG, GIF, etc.) and will read those via GDAL. For very obscure
            image formats you may need to explicitly set *img_in*, which
            specifies that the grid is in fact an image file to be read via
            GDAL. Append **r** to assign the region specified by *region*
            to the image. For example, if you have used ``region='d'`` then the
            image will be assigned a global domain. This mode allows you to
            project a raw image (an image without referencing coordinates).
        dpi : int
            ``[i|dpi]``.
            Sets the resolution of the projected grid that will be created if a
            map projection other than Linear or Mercator was selected [100]. By
            default, the projected grid will be of the same size (rows and
            columns) as the input file. Specify **i** to use the PostScript
            image operator to interpolate the image at the device resolution.
        bit_color : str
            ``color[+b|f]``.
            This option only applies when a resulting 1-bit image otherwise
            would consist of only two colors: black (0) and white (255). If so,
            this option will instead use the image as a transparent mask and
            paint the mask with the given color. Append **+b** to paint the
            background pixels (1) or **+f** for the foreground pixels
            [Default].
        shading : str
            ``[intensfile|intensity|modifiers]``.
            Give the name of a grid file with intensities in the (-1,+1) range,
            or a constant intensity to apply everywhere (affects the ambient
            light). Alternatively, derive an intensity grid from the input data
            grid via a call to `grdgradient`; append **+a**\\ *azimuth*,
            **+n**\\ *args*, and **+m**\\ *ambient* to specify azimuth,
            intensity, and ambient arguments for that module, or just give
            **+d** to select the default arguments (``+a-45+nt1+m0``). If you
            want a more specific intensity scenario then run `grdgradient`
            separately first. If we should derive intensities from another file
            than grid, specify the file with suitable modifiers [Default is no
            illumination].
        {J}
        monochrome : bool
            Force conversion to monochrome image using the (television) YIQ
            transformation. Cannot be used with *nan_transparent*.
        no_clip : bool
            Do not clip the image at the map boundary (only relevant for
            non-rectangular maps).
        nan_transparent : bool
            Make grid nodes with z = NaN transparent, using the color-masking
            feature in PostScript Level 3 (the PS device must support PS Level
            3).
        {R}
        {V}
        {XY}
        {n}
        {p}
        {t}
        {x}

        """
        kwargs = self._preprocess(**kwargs)
        kind = data_kind(grid, None, None)
        with Session() as lib:
            if kind == "file":
                file_context = dummy_context(grid)
            elif kind == "grid":
                file_context = lib.virtualfile_from_grid(grid)
            else:
                raise GMTInvalidInput("Unrecognized data type: {}".format(type(grid)))
            with file_context as fname:
                arg_str = " ".join([fname, build_arg_string(kwargs)])
                lib.call_module("grdimage", arg_str)

    @fmt_docstring
    @use_alias(
        R="region",
        J="projection",
        Jz="zscale",
        JZ="zsize",
        B="frame",
        C="cmap",
        G="drapegrid",
        N="plane",
        Q="surftype",
        Wc="contourpen",
        Wm="meshpen",
        Wf="facadepen",
        I="shading",
        V="verbose",
        X="xshift",
        Y="yshift",
        p="perspective",
        t="transparency",
    )
    @kwargs_to_strings(R="sequence", p="sequence")
    def grdview(self, grid, **kwargs):
        """
        Create 3-D perspective image or surface mesh from a grid.

        Reads a 2-D grid file and produces a 3-D perspective plot by drawing a
        mesh, painting a colored/gray-shaded surface made up of polygons, or by
        scanline conversion of these polygons to a raster image. Options
        include draping a data set on top of a surface, plotting of contours on
        top of the surface, and apply artificial illumination based on
        intensities provided in a separate grid file.

        Full option list at :gmt-docs:`grdview.html`

        {aliases}

        Parameters
        ----------
        grid : str or xarray.DataArray
            The file name of the input relief grid or the grid loaded as a
            DataArray.

        zscale/zsize : float or str
            Set z-axis scaling or z-axis size.

        cmap : str
            The name of the color palette table to use.

        drapegrid : str or xarray.DataArray
            The file name or a DataArray of the image grid to be draped on top
            of the relief provided by grid. [Default determines colors from
            grid]. Note that -Jz and -N always refers to the grid. The
            drapegrid only provides the information pertaining to colors, which
            (if drapegrid is a grid) will be looked-up via the CPT (see -C).

        plane : float or str
            ``level[+gfill]``.
            Draws a plane at this z-level. If the optional color is provided
            via the +g modifier, and the projection is not oblique, the frontal
            facade between the plane and the data perimeter is colored.

        surftype : str
            Specifies cover type of the grid.
            Select one of following settings:
            1. 'm' for mesh plot [Default].
            2. 'mx' or 'my' for waterfall plots (row or column profiles).
            3. 's' for surface plot.
            4. 'i' for image plot.
            5. 'c'. Same as 'i' but will make nodes with z = NaN transparent.
            For any of these choices, you may force a monochrome image by
            appending the modifier +m.

        contourpen : str
            Draw contour lines on top of surface or mesh (not image). Append
            pen attributes used for the contours.
        meshpen : str
            Sets the pen attributes used for the mesh. You must also select -Qm
            or -Qsm for meshlines to be drawn.
        facadepen :str
            Sets the pen attributes used for the facade. You must also select
            -N for the facade outline to be drawn.

        shading : str
            Provide the name of a grid file with intensities in the (-1,+1)
            range, or a constant intensity to apply everywhere (affects the
            ambient light). Alternatively, derive an intensity grid from the
            input data grid reliefgrid via a call to ``grdgradient``; append
            ``+aazimuth``, ``+nargs``, and ``+mambient`` to specify azimuth,
            intensity, and ambient arguments for that module, or just give
            ``+d`` to select the default arguments (``+a-45+nt1+m0``).

        {V}
        {XY}
        {p}
        {t}

        """
        kwargs = self._preprocess(**kwargs)
        kind = data_kind(grid, None, None)
        with Session() as lib:
            if kind == "file":
                file_context = dummy_context(grid)
            elif kind == "grid":
                file_context = lib.virtualfile_from_grid(grid)
            else:
                raise GMTInvalidInput(f"Unrecognized data type for grid: {type(grid)}")

            with contextlib.ExitStack() as stack:
                fname = stack.enter_context(file_context)
                if "G" in kwargs:
                    drapegrid = kwargs["G"]
                    if data_kind(drapegrid) in ("file", "grid"):
                        if data_kind(drapegrid) == "grid":
                            drape_context = lib.virtualfile_from_grid(drapegrid)
                            drapefile = stack.enter_context(drape_context)
                            kwargs["G"] = drapefile
                    else:
                        raise GMTInvalidInput(
                            f"Unrecognized data type for drapegrid: {type(drapegrid)}"
                        )
                arg_str = " ".join([fname, build_arg_string(kwargs)])
                lib.call_module("grdview", arg_str)

    @fmt_docstring
    @use_alias(
<<<<<<< HEAD
        R="region",
        J="projection",
        A="straight_lines",
        B="frame",
        C="cmap",
        D="position",
        E="error_bars",
        G="color",
        L="close",
        S="style",
        U="timestamp",
=======
        A="straight_line",
        B="frame",
        C="cmap",
        D="offset",
        E="error_bar",
        F="connection",
        G="color",
        I="intensity",
        J="projection",
        L="close",
        N="no_clip",
        R="region",
        S="style",
        U="timestamp",
        V="verbose",
>>>>>>> af4a43e5
        W="pen",
        X="xshift",
        Y="yshift",
        Z="zvalue",
        i="columns",
        l="label",
<<<<<<< HEAD
=======
        p="perspective",
        t="transparency",
>>>>>>> af4a43e5
    )
    @kwargs_to_strings(R="sequence", i="sequence_comma", p="sequence")
    def plot(self, x=None, y=None, data=None, sizes=None, direction=None, **kwargs):
        """
        Plot lines, polygons, and symbols in 2-D.

        Takes a matrix, (x,y) pairs, or a file name as input and plots lines,
        polygons, or symbols at those locations on a map.

        Must provide either *data* or *x* and *y*.

        If providing data through *x* and *y*, *color* can be a 1d array that
        will be mapped to a colormap.

        If a symbol is selected and no symbol size given, then plot will
        interpret the third column of the input data as symbol size. Symbols
        whose size is <= 0 are skipped. If no symbols are specified then the
<<<<<<< HEAD
        symbol code (see *symbol* below) must be present as last column in the
        input. If *symbol* is not used, a line connecting the data points will
=======
        symbol code (see *style* below) must be present as last column in the
        input. If *style* is not used, a line connecting the data points will
>>>>>>> af4a43e5
        be drawn instead. To explicitly close polygons, use *close*. Select a
        fill with *color*. If *color* is set, *pen* will control whether the
        polygon outline is drawn or not. If a symbol is selected, *color* and
        *pen* determines the fill and outline/no outline, respectively.

        Full option list at :gmt-docs:`plot.html`

        {aliases}

        Parameters
        ----------
        x/y : float or 1d arrays
            The x and y coordinates, or arrays of x and y coordinates of the
            data points
        data : str or 2d array
            Either a data file name or a 2d numpy array with the tabular data.
            Use option *columns* (i) to choose which columns are x, y, color,
            and size, respectively.
        sizes : 1d array
            The sizes of the data points in units specified in *style* (S).
            Only valid if using *x* and *y*.
        direction : list of two 1d arrays
            If plotting vectors (using ``style='V'`` or ``style='v'``), then
            should be a list of two 1d arrays with the vector directions. These
            can be angle and length, azimuth and length, or x and y components,
            depending on the style options chosen.
        {J}
        {R}
<<<<<<< HEAD
        straight_lines : bool or str
            ``'[m|p|x|y]'``
            By default, geographic line segments are drawn as great circle
            arcs. To draw them as straight lines, use *straight_lines*.
        {B}
        {CPT}
        position : str
            ``'dx/dy'``: Offset the plot symbol or line locations by the given
            amounts dx/dy.
        error_bars : bool or str
            ``'[x|y|X|Y][+a][+cl|f][+n][+wcap][+ppen]'``.
            Draw symmetrical error bars.
=======
        straight_line : bool or str
            ``[m|p|x|y]``.
            By default, geographic line segments are drawn as great circle
            arcs. To draw them as straight lines, use *straight_line*.
            Alternatively, add **m** to draw the line by first following a
            meridian, then a parallel. Or append **p** to start following a
            parallel, then a meridian. (This can be practical to draw a line
            along parallels, for example). For Cartesian data, points are
            simply connected, unless you append **x** or **y** to draw
            stair-case curves that whose first move is along *x* or *y*,
            respectively.
        {B}
        {CPT}
        offset : str
            ``dx/dy``.
            Offset the plot symbol or line locations by the given amounts
            *dx/dy* [Default is no offset]. If *dy* is not given it is set
            equal to *dx*.
        error_bar : bool or str
            ``[x|y|X|Y][+a][+cl|f][+n][+wcap][+ppen]``.
            Draw symmetrical error bars. Full documentation is at
            :gmt-docs:`plot.html#e`.
        connection : str
            ``[c|n|r][a|f|s|r|refpoint]``.
            Alter the way points are connected (by specifying a *scheme*) and
            data are grouped (by specifying a *method*). Append one of three
            line connection schemes:

            - **c** : Draw continuous line segments for each group [Default].
            - **r** : Draw line segments from a reference point reset for each
              group.
            - **n** : Draw networks of line segments between all points in
              each group.

            Optionally, append the one of four segmentation methods to define
            the group:

            - **a** : Ignore all segment headers, i.e., let all points belong
              to a single group, and set group reference point to the very
              first point of the first file.
            - **f** : Consider all data in each file to be a single separate
              group and reset the group reference point to the first point of
              each group.
            - **s** : Segment headers are honored so each segment is a group;
              the group reference point is reset to the first point of each
              incoming segment [Default].
            - **r** : Same as **s**, but the group reference point is reset
              after each record to the previous point (this method is only
              available with the ``connection='r'`` scheme).

            Instead of the codes **a**|**f**|**s**|**r** you may append the
            coordinates of a *refpoint* which will serve as a fixed external
            reference point for all groups.
>>>>>>> af4a43e5
        {G}
        intensity : float or bool
            Provide an *intens* value (nominally in the -1 to +1 range) to
            modulate the fill color by simulating illumination [None]. If
            using ``intensity=True``, we will instead read *intens* from the
            first data column after the symbol parameters (if given).
        close : str
            ``[+b|d|D][+xl|r|x0][+yl|r|y0][+ppen]``.
            Force closed polygons. Full documentation is at
            :gmt-docs:`plot.html#l`.
        no_clip : bool or str
            ``'[c|r]'``.
            Do NOT clip symbols that fall outside map border [Default plots
            points whose coordinates are strictly inside the map border only].
            The option does not apply to lines and polygons which are always
            clipped to the map region. For periodic (360-longitude) maps we
            must plot all symbols twice in case they are clipped by the
            repeating boundary. ``no_clip=True`` will turn off clipping and not
            plot repeating symbols. Use ``no_clip="r"`` to turn off clipping
            but retain the plotting of such repeating symbols, or use
            ``no_clip="c"`` to retain clipping but turn off plotting of
            repeating symbols.
        style : str
            Plot symbols (including vectors, pie slices, fronts, decorated or
            quoted lines).
        {W}
        {U}
<<<<<<< HEAD
        columns : list or str
            ``cols[+l][+sscale][+ooffset][,…][,t[word]]``
            Select input columns and transformations (0 is first column, t is
            trailing text, append word to read one word only).
=======
        {V}
        {XY}
        zvalue : str
            ``value|file``.
            Instead of specifying a symbol or polygon fill and outline color
            via **color** and **pen**, give both a *value* via **zvalue** and a
            color lookup table via **cmap**.  Alternatively, give the name of a
            *file* with one z-value (read from the last column) for each
            polygon in the input data. To apply it to the fill color, use
            ``color='+z'``. To apply it to the pen color, append **+z** to
            **pen**.
>>>>>>> af4a43e5
        label : str
            Add a legend entry for the symbol or line being plotted.

        {p}
        {t}
            *transparency* can also be a 1d array to set varying transparency
            for symbols.

        """
        kwargs = self._preprocess(**kwargs)

        kind = data_kind(data, x, y)

        extra_arrays = []
        if "S" in kwargs and kwargs["S"][0] in "vV" and direction is not None:
            extra_arrays.extend(direction)
        if "G" in kwargs and not isinstance(kwargs["G"], str):
            if kind != "vectors":
                raise GMTInvalidInput(
                    "Can't use arrays for color if data is matrix or file."
                )
            extra_arrays.append(kwargs["G"])
            del kwargs["G"]
        if sizes is not None:
            if kind != "vectors":
                raise GMTInvalidInput(
                    "Can't use arrays for sizes if data is matrix or file."
                )
            extra_arrays.append(sizes)

        if "t" in kwargs and is_nonstr_iter(kwargs["t"]):
            extra_arrays.append(kwargs["t"])
            kwargs["t"] = ""

        with Session() as lib:
            # Choose how data will be passed in to the module
            if kind == "file":
                file_context = dummy_context(data)
            elif kind == "matrix":
                file_context = lib.virtualfile_from_matrix(data)
            elif kind == "vectors":
                file_context = lib.virtualfile_from_vectors(
                    np.atleast_1d(x), np.atleast_1d(y), *extra_arrays
                )

            with file_context as fname:
                arg_str = " ".join([fname, build_arg_string(kwargs)])
                lib.call_module("plot", arg_str)

    @fmt_docstring
    @use_alias(
        R="region",
        J="projection",
        Jz="zscale",
        JZ="zsize",
        A="straight_lines",
        B="frame",
        C="cmap",
        D="position",
        E="error_bars",
        G="color",
        L="close",
        S="style",
        W="pen",
        i="columns",
        l="label",
        p="perspective",
    )
    @kwargs_to_strings(R="sequence", i="sequence_comma", p="sequence")
    def plot3d(
        self, x=None, y=None, z=None, data=None, sizes=None, direction=None, **kwargs
    ):
        """
        Plot lines, polygons, and symbols in 3-D

        Takes a matrix, (x,y,z) triplets, or a file name as input and plots
        lines, polygons, or symbols at those locations in 3-D.

        Must provide either *data* or *x*, *y* and *z*.

        If providing data through *x*, *y* and *z*, *color* can be a 1d array
        that will be mapped to a colormap.

        If a symbol is selected and no symbol size given, then plot3d will
        interpret the fourth column of the input data as symbol size. Symbols
        whose size is <= 0 are skipped. If no symbols are specified then the
        symbol code (see *style* below) must be present as last column in the
        input. If *style* is not used, a line connecting the data points will
        be drawn instead. To explicitly close polygons, use *close*. Select a
        fill
        with *color*. If *color* is set, *pen* will control whether the polygon
        outline is drawn or not. If a symbol is selected, *color* and *pen*
        determines the fill and outline/no outline, respectively.

        Full option list at :gmt-docs:`plot3d.html`

        {aliases}

        Parameters
        ----------
        x/y/z : float or 1d arrays
            The x, y, and z coordinates, or arrays of x, y and z coordinates of
            the data points
        data : str or 2d array
            Either a data file name or a 2d numpy array with the tabular data.
            Use option *columns* (i) to choose which columns are x, y, z,
            color, and size, respectively.
        sizes : 1d array
            The sizes of the data points in units specified in *style* (S).
            Only valid if using *x*, *y* and *z*.
        direction : list of two 1d arrays
            If plotting vectors (using ``style='V'`` or ``style='v'``), then
            should be a list of two 1d arrays with the vector directions. These
            can be angle and length, azimuth and length, or x and y components,
            depending on the style options chosen.
        {J}
        zscale/zsize : float or str
            Set z-axis scaling or z-axis size.
        {R}
        straight_lines : bool or str
            ``'[m|p|x|y]'``
            By default, geographic line segments are drawn as great circle
            arcs. To draw them as straight lines, use *A*.
        {B}
        {CPT}
        position : str
            ``'dx/dy'``: Offset the plot symbol or line locations by the given
            amounts dx/dy.
        error_bars : bool or str
            ``'[x|y|X|Y][+a][+cl|f][+n][+wcap][+ppen]'``.
            Draw symmetrical error bars.
        {G}
        style : str
            Plot symbols (including vectors, pie slices, fronts, decorated or
            quoted lines).
        {W}
        {U}
        columns : list or str
            ``cols[+l][+sscale][+ooffset][,…][,t[word]]``
            Select input columns and transformations (0 is first column, t is
            trailing text, append word to read one word only).
        label : str
            Add a legend entry for the symbol or line being plotted.
        perspective : list or str
            ``'[x|y|z]azim[/elev[/zlevel]][+wlon0/lat0[/z0]][+vx0/y0]'``.
            Select perspective view.

        """
        kwargs = self._preprocess(**kwargs)

        kind = data_kind(data, x, y, z)

        extra_arrays = []
        if "S" in kwargs and kwargs["S"][0] in "vV" and direction is not None:
            extra_arrays.extend(direction)
        if "G" in kwargs and not isinstance(kwargs["G"], str):
            if kind != "vectors":
                raise GMTInvalidInput(
                    "Can't use arrays for color if data is matrix or file."
                )
            extra_arrays.append(kwargs["G"])
            del kwargs["G"]
        if sizes is not None:
            if kind != "vectors":
                raise GMTInvalidInput(
                    "Can't use arrays for sizes if data is matrix or file."
                )
            extra_arrays.append(sizes)

        with Session() as lib:
            # Choose how data will be passed in to the module
            if kind == "file":
                file_context = dummy_context(data)
            elif kind == "matrix":
                file_context = lib.virtualfile_from_matrix(data)
            elif kind == "vectors":
                file_context = lib.virtualfile_from_vectors(
                    np.atleast_1d(x), np.atleast_1d(y), np.atleast_1d(z), *extra_arrays
                )

            with file_context as fname:
                arg_str = " ".join([fname, build_arg_string(kwargs)])
                lib.call_module("plot3d", arg_str)

    @fmt_docstring
    @use_alias(
        R="region",
        J="projection",
        B="frame",
        S="skip",
        G="label_placement",
        W="pen",
        L="triangular_mesh_pen",
        N="no_clip",
        i="columns",
        l="label",
        C="levels",
        V="verbose",
        X="xshift",
        Y="yshift",
        p="perspective",
        t="transparency",
    )
    @kwargs_to_strings(R="sequence", i="sequence_comma", p="sequence")
    def contour(self, x=None, y=None, z=None, data=None, **kwargs):
        """
        Contour table data by direct triangulation.

        Takes a matrix, (x,y,z) pairs, or a file name as input and plots lines,
        polygons, or symbols at those locations on a map.

        Must provide either *data* or *x*, *y*, and *z*.

        [TODO: Insert more documentation]

        Full option list at :gmt-docs:`contour.html`

        {aliases}

        Parameters
        ----------
        x/y/z : 1d arrays
            Arrays of x and y coordinates and values z of the data points.
        data : str or 2d array
            Either a data file name or a 2d numpy array with the tabular data.
        {J}
        {R}
        A : bool or str
            ``'[m|p|x|y]'``
            By default, geographic line segments are drawn as great circle
            arcs. To draw them as straight lines, use *A*.
        {B}
        levels : str
            Contour file or level(s)
        D : str
            Dump contour coordinates
        E : str
            Network information
        label_placement : str
            Placement of labels
        I : bool
            Color the triangles using CPT
        triangular_mesh_pen : str
            Pen to draw the underlying triangulation (default none)
        no_clip : bool
            Do NOT clip contours or image at the boundaries [Default will clip
            to fit inside region].
        Q : float or str
            Do not draw contours with less than cut number of points.
            ``'[cut[unit]][+z]'``
        skip : bool or str
            Skip input points outside region ``'[p|t]'``
        {W}
        label : str
            Add a legend entry for the contour being plotted. Normally, the
            annotated contour is selected for the legend. You can select the
            regular contour instead, or both of them, by considering the label
            to be of the format [*annotcontlabel*][/*contlabel*]. If either
            label contains a slash (/) character then use ``|`` as the
            separator for the two labels instead.
        {V}
        {XY}
        {p}
        {t}

        """
        kwargs = self._preprocess(**kwargs)

        kind = data_kind(data, x, y, z)
        if kind == "vectors" and z is None:
            raise GMTInvalidInput("Must provided both x, y, and z.")

        with Session() as lib:
            # Choose how data will be passed in to the module
            if kind == "file":
                file_context = dummy_context(data)
            elif kind == "matrix":
                file_context = lib.virtualfile_from_matrix(data)
            elif kind == "vectors":
                file_context = lib.virtualfile_from_vectors(x, y, z)

            with file_context as fname:
                arg_str = " ".join([fname, build_arg_string(kwargs)])
                lib.call_module("contour", arg_str)

    @fmt_docstring
    @use_alias(
        R="region",
        J="projection",
        Jz="zscale",
        JZ="zsize",
        B="frame",
        L="map_scale",
        Td="rose",
        Tm="compass",
        U="timestamp",
<<<<<<< HEAD
        p="perspective",
=======
        V="verbose",
        X="xshift",
        Y="yshift",
        p="perspective",
        t="transparency",
>>>>>>> af4a43e5
    )
    @kwargs_to_strings(R="sequence", p="sequence")
    def basemap(self, **kwargs):
        """
        Plot base maps and frames for the figure.

        Creates a basic or fancy basemap with axes, fill, and titles. Several
        map projections are available, and the user may specify separate
        tick-mark intervals for boundary annotation, ticking, and [optionally]
        gridlines. A simple map scale or directional rose may also be plotted.

        At least one of the options *frame*, *map_scale*, *rose* or *compass*
        must be specified.

        Full option list at :gmt-docs:`basemap.html`

        {aliases}

        Parameters
        ----------
        {J}
        {R}
        {B}
        map_scale : str
            ``'[g|j|J|n|x]refpoint'``
            Draws a simple map scale centered on the reference point specified.
        rose : str
            Draws a map directional rose on the map at the location defined by
            the reference and anchor points.
        compass : str
            Draws a map magnetic rose on the map at the location defined by the
            reference and anchor points
        {U}
        {V}
        {XY}
        {p}
        {t}

        zscale/zsize : float or str
            Set z-axis scaling or z-axis size.

        perspective : list or str
            ``'[x|y|z]azim[/elev[/zlevel]][+wlon0/lat0[/z0]][+vx0/y0]'``.
            Select perspective view.

        """
        kwargs = self._preprocess(**kwargs)
        if not ("B" in kwargs or "L" in kwargs or "T" in kwargs):
            raise GMTInvalidInput("At least one of B, L, or T must be specified.")
        with Session() as lib:
            lib.call_module("basemap", build_arg_string(kwargs))

    @fmt_docstring
    @use_alias(
        R="region",
        J="projection",
        D="position",
        F="box",
        S="style",
        U="timestamp",
        V="verbose",
        X="xshift",
        Y="yshift",
        t="transparency",
    )
    @kwargs_to_strings(R="sequence", p="sequence")
    def logo(self, **kwargs):
        """
        Plot the GMT logo.

        By default, the GMT logo is 2 inches wide and 1 inch high and
        will be positioned relative to the current plot origin.
        Use various options to change this and to place a transparent or
        opaque rectangular map panel behind the GMT logo.

        Full option list at :gmt-docs:`gmtlogo.html`.

        {aliases}

        Parameters
        ----------
        {J}
        {R}
        position : str
            ``'[g|j|J|n|x]refpoint+wwidth[+jjustify][+odx[/dy]]'``.
            Sets reference point on the map for the image.
        box : bool or str
            Without further options, draws a rectangular border around the
            GMT logo.
        style : str
            ``l|n|u``.
            Control what is written beneath the map portion of the logo.

            - **l** to plot the text label "The Generic Mapping Tools"
              [Default]
            - **n** to skip the label placement
            - **u** to place the URL to the GMT site
        {U}
        {V}
        {XY}
        {t}

        """
        kwargs = self._preprocess(**kwargs)
        with Session() as lib:
            lib.call_module("logo", build_arg_string(kwargs))

    @fmt_docstring
    @use_alias(
        R="region",
        J="projection",
        D="position",
        F="box",
        M="monochrome",
        V="verbose",
        X="xshift",
        Y="yshift",
        p="perspective",
        t="transparency",
    )
    @kwargs_to_strings(R="sequence", p="sequence")
    def image(self, imagefile, **kwargs):
        """
        Place images or EPS files on maps.

        Reads an Encapsulated PostScript file or a raster image file and plots
        it on a map.

        Full option list at :gmt-docs:`image.html`

        {aliases}

        Parameters
        ----------
        imagefile : str
            This must be an Encapsulated PostScript (EPS) file or a raster
            image. An EPS file must contain an appropriate BoundingBox. A
            raster file can have a depth of 1, 8, 24, or 32 bits and is read
            via GDAL. Note: If GDAL was not configured during GMT installation
            then only EPS files are supported.
        {J}
        {R}
        position : str
            ``'[g|j|J|n|x]refpoint+rdpi+w[-]width[/height][+jjustify]
            [+nnx[/ny]][+odx[/dy]]'`` Sets reference point on the map for the
            image.
        box : bool or str
            ``'[+cclearances][+gfill][+i[[gap/]pen]][+p[pen]][+r[radius]]
            [+s[[dx/dy/][shade]]]'`` Without further options, draws a
            rectangular border around the image using **MAP_FRAME_PEN**.
        monochrome : bool
            Convert color image to monochrome grayshades using the (television)
            YIQ-transformation.
        {V}
        {XY}
        {p}
        {t}
        """
        kwargs = self._preprocess(**kwargs)
        with Session() as lib:
            arg_str = " ".join([imagefile, build_arg_string(kwargs)])
            lib.call_module("image", arg_str)

    @fmt_docstring
    @use_alias(
        R="region",
        J="projection",
        D="position",
        F="box",
        V="verbose",
        X="xshift",
        Y="yshift",
        p="perspective",
        t="transparency",
    )
    @kwargs_to_strings(R="sequence", p="sequence")
    def legend(self, spec=None, position="JTR+jTR+o0.2c", box="+gwhite+p1p", **kwargs):
        """
        Plot legends on maps.

        Makes legends that can be overlaid on maps. Reads specific
        legend-related information from an input file, or automatically creates
        legend entries from plotted symbols that have labels. Unless otherwise
        noted, annotations will be made using the primary annotation font and
        size in effect (i.e., FONT_ANNOT_PRIMARY).

        Full option list at :gmt-docs:`legend.html`

        {aliases}

        Parameters
        ----------
        spec : None or str
            Either None (default) for using the automatically generated legend
            specification file, or a filename pointing to the legend
            specification file.
        {J}
        {R}
        position : str
            ``'[g|j|J|n|x]refpoint+wwidth[/height][+jjustify][+lspacing]
            [+odx[/dy]]'`` Defines the reference point on the map for the
            legend. By default, uses 'JTR+jTR+o0.2c' which places the legend at
            the top-right corner inside the map frame, with a 0.2 cm offset.
        box : bool or str
            ``'[+cclearances][+gfill][+i[[gap/]pen]][+p[pen]][+r[radius]]
            [+s[[dx/dy/][shade]]]'`` Without further options, draws a
            rectangular border around the legend using **MAP_FRAME_PEN**. By
            default, uses '+gwhite+p1p' which draws a box around the legend
            using a 1 point black pen and adds a white background.
        {V}
        {XY}
        {p}
        {t}
        """
        kwargs = self._preprocess(**kwargs)

        if "D" not in kwargs:
            kwargs["D"] = position

            if "F" not in kwargs:
                kwargs["F"] = box

        with Session() as lib:
            if spec is None:
                specfile = ""
            elif data_kind(spec) == "file":
                specfile = spec
            else:
                raise GMTInvalidInput("Unrecognized data type: {}".format(type(spec)))
            arg_str = " ".join([specfile, build_arg_string(kwargs)])
            lib.call_module("legend", arg_str)

    @fmt_docstring
    @use_alias(
        R="region",
        J="projection",
        B="frame",
        C="clearance",
        D="offset",
        G="fill",
        N="no_clip",
        V="verbose",
        W="pen",
        X="xshift",
        Y="yshift",
        p="perspective",
        t="transparency",
    )
    @kwargs_to_strings(
        R="sequence",
        textfiles="sequence_space",
        angle="sequence_comma",
        font="sequence_comma",
        justify="sequence_comma",
        p="sequence",
    )
    def text(
        self,
        textfiles=None,
        x=None,
        y=None,
        position=None,
        text=None,
        angle=None,
        font=None,
        justify=None,
        **kwargs,
    ):
        """
        Plot or typeset text strings of variable size, font type, and
        orientation.

        Must provide at least one of the following combinations as input:

        - *textfiles*
        - *x*, *y*, and *text*
        - *position* and *text*

        Full option list at :gmt-docs:`text.html`

        {aliases}

        Parameters
        ----------
        textfiles : str or list
            A text data file name, or a list of filenames containing 1 or more
            records with (x, y[, angle, font, justify], text).
        x/y : float or 1d arrays
            The x and y coordinates, or an array of x and y coordinates to plot
            the text
        position : str
            Sets reference point on the map for the text by using x,y
            coordinates extracted from *region* instead of providing them
            through *x* and *y*. Specify with a two letter (order independent)
            code, chosen from:

            * Horizontal: L(eft), C(entre), R(ight)
            * Vertical: T(op), M(iddle), B(ottom)

            For example, position="TL" plots the text at the Upper Left corner
            of the map.
        text : str or 1d array
            The text string, or an array of strings to plot on the figure
        angle: int, float, str or bool
            Set the angle measured in degrees counter-clockwise from
            horizontal. E.g. 30 sets the text at 30 degrees. If no angle is
            explicitly given (i.e. angle=True) then the input textfile(s) must
            have this as a column.
        font : str or bool
            Set the font specification with format "size,font,color" where size
            is text size in points, font is the font to use, and color sets the
            font color. E.g. "12p,Helvetica-Bold,red" selects a 12p red
            Helvetica-Bold font. If no font info is explicitly given (i.e.
            font=True), then the input textfile(s) must have this information
            in one of its columns.
        justify : str or bool
            Set the alignment which refers to the part of the text string that
            will be mapped onto the (x,y) point. Choose a 2 character
            combination of L, C, R (for left, center, or right) and T, M, B for
            top, middle, or bottom. E.g., BL for lower left. If no
            justification is explicitly given (i.e. justify=True), then the
            input textfile(s) must have this as a column.
        {J}
        {R}
        clearance : str
            ``[dx/dy][+to|O|c|C]``
            Adjust the clearance between the text and the surrounding box
            [15%]. Only used if *pen* or *fill* are specified. Append the unit
            you want ('c' for cm, 'i' for inch, or 'p' for point; if not given
            we consult 'PROJ_LENGTH_UNIT') or '%' for a percentage of the
            font size. Optionally, use modifier '+t' to set the shape of the
            textbox when using *fill* and/or *pen*. Append lower case 'o' to
            get a straight rectangle [Default]. Append upper case 'O' to get a
            rounded rectangle. In paragraph mode (*paragraph*) you can also
            append lower case 'c' to get a concave rectangle or append upper
            case 'C' to get a convex rectangle.
        fill : str
            Sets the shade or color used for filling the text box [Default is
            no fill].
        offset : str
            ``[j|J]dx[/dy][+v[pen]]``
            Offsets the text from the projected (x,y) point by dx,dy [0/0]. If
            dy is not specified then it is set equal to dx. Use offset='j' to
            offset the text away from the point instead (i.e., the text
            justification will determine the direction of the shift). Using
            offset='J' will shorten diagonal offsets at corners by sqrt(2).
            Optionally, append '+v' which will draw a line from the original
            point to the shifted point; append a pen to change the attributes
            for this line.
        pen : str
            Sets the pen used to draw a rectangle around the text string
            (see *clearance*) [Default is width = default, color = black,
            style = solid].
        no_clip : bool
            Do NOT clip text at map boundaries [Default is False, i.e. will
            clip].
        {V}
        {XY}
        {p}
        {t}
        """
        kwargs = self._preprocess(**kwargs)

        # Ensure inputs are either textfiles, x/y/text, or position/text
        if position is None:
            kind = data_kind(textfiles, x, y, text)
        else:
            if x is not None or y is not None:
                raise GMTInvalidInput(
                    "Provide either position only, or x/y pairs, not both"
                )
            kind = "vectors"

        if kind == "vectors" and text is None:
            raise GMTInvalidInput("Must provide text with x/y pairs or position")

        # Build the `-F` argument in gmt text.
        if "F" not in kwargs.keys() and (
            (
                position is not None
                or angle is not None
                or font is not None
                or justify is not None
            )
        ):
            kwargs.update({"F": ""})
        if angle is not None and isinstance(angle, (int, float, str)):
            kwargs["F"] += f"+a{str(angle)}"
        if font is not None and isinstance(font, str):
            kwargs["F"] += f"+f{font}"
        if justify is not None and isinstance(justify, str):
            kwargs["F"] += f"+j{justify}"
        if position is not None and isinstance(position, str):
            kwargs["F"] += f'+c{position}+t"{text}"'

        with Session() as lib:
            file_context = dummy_context(textfiles) if kind == "file" else ""
            if kind == "vectors":
                if position is not None:
                    file_context = dummy_context("")
                else:
                    file_context = lib.virtualfile_from_vectors(
                        np.atleast_1d(x), np.atleast_1d(y), np.atleast_1d(text)
                    )
            with file_context as fname:
                arg_str = " ".join([fname, build_arg_string(kwargs)])
                lib.call_module("text", arg_str)

    @fmt_docstring
    @use_alias(
        R="region",
        J="projection",
        B="frame",
        C="offset",
        N="no_clip",
        V="verbose",
        X="xshift",
        Y="yshift",
        p="perspective",
        t="transparency",
    )
    @kwargs_to_strings(R="sequence", p="sequence")
    def meca(
        self,
        spec,
        scale,
        longitude=None,
        latitude=None,
        depth=None,
        convention=None,
        component="full",
        plot_longitude=None,
        plot_latitude=None,
        **kwargs,
    ):
        """
        Plot focal mechanisms.

        Full option list at :gmt-docs:`supplements/seis/meca.html`

        Note
        ----
            Currently, labeling of beachballs with text strings is only
            supported via providing a file to `spec` as input.

        {aliases}

        Parameters
        ----------
        spec: dict, 1D array, 2D array, pd.DataFrame, or str
            Either a filename containing focal mechanism parameters as columns,
            a 1- or 2-D array with the same, or a dictionary. If a filename or
            array, `convention` is required so we know how to interpret the
            columns/entries. If a dictionary, the following combinations of
            keys are supported; these determine the convention. Dictionary
            may contain values for a single focal mechanism or lists of
            values for many focal mechanisms. A Pandas DataFrame may
            optionally contain columns latitude, longitude, depth,
            plot_longitude,
            and/or plot_latitude instead of passing them to the meca method.

            - ``"aki"`` — *strike, dip, rake, magnitude*
            - ``"gcmt"`` — *strike1, dip1, rake1, strike2, dip2, rake2,
              mantissa, exponent*
            - ``"mt"`` — *mrr, mtt, mff, mrt, mrf, mtf, exponent*
            - ``"partial"`` — *strike1, dip1, strike2, fault_type, magnitude*
            - ``"principal_axis"`` — *t_exponent, t_azimuth, t_plunge,
              n_exponent, n_azimuth, n_plunge, p_exponent, p_azimuth, p_plunge,
              exponent*

        scale: str
            Adjusts the scaling of the radius of the beachball, which is
            proportional to the magnitude. Scale defines the size for
            magnitude = 5 (i.e. scalar seismic moment M0 = 4.0E23 dynes-cm)
        longitude: int, float, list, or 1d numpy array
            Longitude(s) of event location. Ignored if `spec` is not a
            dictionary. List must be the length of the number of events.
            Ignored if `spec` is a DataFrame and contains a 'longitude' column.
        latitude: int, float, list, or 1d numpy array
            Latitude(s) of event location. Ignored if `spec` is not a
            dictionary. List must be the length of the number of events.
            Ignored if `spec` is a DataFrame and contains a 'latitude' column.
        depth: int, float, list, or 1d numpy array
            Depth(s) of event location in kilometers. Ignored if `spec` is
            not a dictionary. List must be the length of the number of events.
            Ignored if `spec` is a DataFrame and contains a 'depth' column.
        convention: str
            ``"aki"`` (Aki & Richards), ``"gcmt"`` (global CMT), ``"mt"``
            (seismic moment tensor), ``"partial"`` (partial focal mechanism),
            or ``"principal_axis"`` (principal axis). Ignored if `spec` is a
            dictionary or dataframe.
        component: str
            The component of the seismic moment tensor to plot. ``"full"`` (the
            full seismic moment tensor), ``"dc"`` (the closest double couple
            with zero trace and zero determinant), ``"deviatoric"`` (zero
            trace)
        plot_longitude: int, float, list, or 1d numpy array
            Longitude(s) at which to place beachball, only used if `spec` is a
            dictionary. List must be the length of the number of events.
            Ignored if `spec` is a DataFrame and contains a 'plot_longitude'
            column.
        plot_latitude: int, float, list, or 1d numpy array
            Latitude(s) at which to place beachball, only used if `spec` is a
            dictionary. List must be the length of the number of events.
            Ignored if `spec` is a DataFrame and contains a 'plot_latitude'
            column.
        offset: bool or str
            Offsets beachballs to the longitude, latitude specified in
            the last two columns of the input file or array,
            or by `plot_longitude` and `plot_latitude` if provided. A small
            circle is plotted at the initial location and a line connects
            the beachball to the circle. Specify pen and optionally append
            ``+ssize`` to change the line style and/or size of the circle.
        no_clip : bool
            Does NOT skip symbols that fall outside frame boundary specified by
            *region* [Default is False, i.e. plot symbols inside map frame
            only].
        {J}
        {R}
        {B}
        {V}
        {XY}
        {p}
        {t}
        """

        # pylint warnings that need to be fixed
        # pylint: disable=too-many-locals
        # pylint: disable=too-many-nested-blocks
        # pylint: disable=too-many-branches
        # pylint: disable=no-self-use
        # pylint: disable=too-many-statements

        def set_pointer(data_pointers, spec):
            """Set optional parameter pointers based on DataFrame or dict, if
            those parameters are present in the DataFrame or dict."""
            for param in list(data_pointers.keys()):
                if param in spec:
                    # set pointer based on param name
                    data_pointers[param] = spec[param]

        def update_pointers(data_pointers):
            """Updates variables based on the location of data, as the
            following data can be passed as parameters or it can be
            contained in `spec`."""
            # update all pointers
            longitude = data_pointers["longitude"]
            latitude = data_pointers["latitude"]
            depth = data_pointers["depth"]
            plot_longitude = data_pointers["plot_longitude"]
            plot_latitude = data_pointers["plot_latitude"]
            return (longitude, latitude, depth, plot_longitude, plot_latitude)

        # Check the spec and parse the data according to the specified
        # convention
        if isinstance(spec, (dict, pd.DataFrame)):
            # dicts and DataFrames are handed similarly but not identically
            if (
                longitude is None or latitude is None or depth is None
            ) and not isinstance(spec, (dict, pd.DataFrame)):
                raise GMTError("Location not fully specified.")

            param_conventions = {
                "AKI": ["strike", "dip", "rake", "magnitude"],
                "GCMT": ["strike1", "dip1", "dip2", "rake2", "mantissa", "exponent"],
                "MT": ["mrr", "mtt", "mff", "mrt", "mrf", "mtf", "exponent"],
                "PARTIAL": ["strike1", "dip1", "strike2", "fault_type", "magnitude"],
                "PRINCIPAL_AXIS": [
                    "t_exponent",
                    "t_azimuth",
                    "t_plunge",
                    "n_exponent",
                    "n_azimuth",
                    "n_plunge",
                    "p_exponent",
                    "p_azimuth",
                    "p_plunge",
                    "exponent",
                ],
            }

            # to keep track of where optional parameters exist
            data_pointers = {
                "longitude": longitude,
                "latitude": latitude,
                "depth": depth,
                "plot_longitude": plot_longitude,
                "plot_latitude": plot_latitude,
            }

            # make a DataFrame copy to check convention if it contains
            # other parameters
            if isinstance(spec, (dict, pd.DataFrame)):
                # check if a copy is necessary
                copy = False
                drop_list = []
                for pointer in data_pointers:
                    if pointer in spec:
                        copy = True
                        drop_list.append(pointer)
                if copy:
                    spec_conv = spec.copy()
                    # delete optional parameters from copy for convention check
                    for item in drop_list:
                        del spec_conv[item]
                else:
                    spec_conv = spec

            # set convention and focal parameters based on spec convention
            convention_assigned = False
            for conv in param_conventions:
                if set(spec_conv.keys()) == set(param_conventions[conv]):
                    convention = conv.lower()
                    foc_params = param_conventions[conv]
                    convention_assigned = True
                    break
            if not convention_assigned:
                raise GMTError(
                    "Parameters in spec dictionary do not match known " "conventions."
                )

            # create a dict type pointer for easier to read code
            if isinstance(spec, dict):
                dict_type_pointer = list(spec.values())[0]
            elif isinstance(spec, pd.DataFrame):
                # use df.values as pointer for DataFrame behavior
                dict_type_pointer = spec.values

            # assemble the 1D array for the case of floats and ints as values
            if isinstance(dict_type_pointer, (int, float)):
                # update pointers
                set_pointer(data_pointers, spec)
                # look for optional parameters in the right place
                (
                    longitude,
                    latitude,
                    depth,
                    plot_longitude,
                    plot_latitude,
                ) = update_pointers(data_pointers)

                # Construct the array (order matters)
                spec = [longitude, latitude, depth] + [spec[key] for key in foc_params]

                # Add in plotting options, if given, otherwise add 0s
                for arg in plot_longitude, plot_latitude:
                    if arg is None:
                        spec.append(0)
                    else:
                        if "C" not in kwargs:
                            kwargs["C"] = True
                        spec.append(arg)

            # or assemble the 2D array for the case of lists as values
            elif isinstance(dict_type_pointer, list):
                # update pointers
                set_pointer(data_pointers, spec)
                # look for optional parameters in the right place
                (
                    longitude,
                    latitude,
                    depth,
                    plot_longitude,
                    plot_latitude,
                ) = update_pointers(data_pointers)

                # before constructing the 2D array lets check that each key
                # of the dict has the same quantity of values to avoid bugs
                list_length = len(list(spec.values())[0])
                for value in list(spec.values()):
                    if len(value) != list_length:
                        raise GMTError(
                            "Unequal number of focal mechanism "
                            "parameters supplied in 'spec'."
                        )
                    # lets also check the inputs for longitude, latitude,
                    # and depth if it is a list or array
                    if (
                        isinstance(longitude, (list, np.ndarray))
                        or isinstance(latitude, (list, np.ndarray))
                        or isinstance(depth, (list, np.ndarray))
                    ):
                        if (len(longitude) != len(latitude)) or (
                            len(longitude) != len(depth)
                        ):
                            raise GMTError(
                                "Unequal number of focal mechanism "
                                "locations supplied."
                            )

                # values are ok, so build the 2D array
                spec_array = []
                for index in range(list_length):
                    # Construct the array one row at a time (note that order
                    # matters here, hence the list comprehension!)
                    row = [longitude[index], latitude[index], depth[index]] + [
                        spec[key][index] for key in foc_params
                    ]

                    # Add in plotting options, if given, otherwise add 0s as
                    # required by GMT
                    for arg in plot_longitude, plot_latitude:
                        if arg is None:
                            row.append(0)
                        else:
                            if "C" not in kwargs:
                                kwargs["C"] = True
                            row.append(arg[index])
                    spec_array.append(row)
                spec = spec_array

            # or assemble the array for the case of pd.DataFrames
            elif isinstance(dict_type_pointer, np.ndarray):
                # update pointers
                set_pointer(data_pointers, spec)
                # look for optional parameters in the right place
                (
                    longitude,
                    latitude,
                    depth,
                    plot_longitude,
                    plot_latitude,
                ) = update_pointers(data_pointers)

                # lets also check the inputs for longitude, latitude, and depth
                # just in case the user entered different length lists
                if (
                    isinstance(longitude, (list, np.ndarray))
                    or isinstance(latitude, (list, np.ndarray))
                    or isinstance(depth, (list, np.ndarray))
                ):
                    if (len(longitude) != len(latitude)) or (
                        len(longitude) != len(depth)
                    ):
                        raise GMTError(
                            "Unequal number of focal mechanism locations supplied."
                        )

                # values are ok, so build the 2D array in the correct order
                spec_array = []
                for index in range(len(spec)):
                    # Construct the array one row at a time (note that order
                    # matters here, hence the list comprehension!)
                    row = [longitude[index], latitude[index], depth[index]] + [
                        spec[key][index] for key in foc_params
                    ]

                    # Add in plotting options, if given, otherwise add 0s as
                    # required by GMT
                    for arg in plot_longitude, plot_latitude:
                        if arg is None:
                            row.append(0)
                        else:
                            if "C" not in kwargs:
                                kwargs["C"] = True
                            row.append(arg[index])
                    spec_array.append(row)
                spec = spec_array

            else:
                raise GMTError(
                    "Parameter 'spec' contains values of an unsupported type."
                )

        # Add condition and scale to kwargs
        if convention == "aki":
            data_format = "a"
        elif convention == "gcmt":
            data_format = "c"
        elif convention == "mt":
            # Check which component of mechanism the user wants plotted
            if component == "deviatoric":
                data_format = "z"
            elif component == "dc":
                data_format = "d"
            else:  # component == 'full'
                data_format = "m"
        elif convention == "partial":
            data_format = "p"
        elif convention == "principal_axis":
            # Check which component of mechanism the user wants plotted
            if component == "deviatoric":
                data_format = "t"
            elif component == "dc":
                data_format = "y"
            else:  # component == 'full'
                data_format = "x"
        # Support old-school GMT format options
        elif convention in ["a", "c", "m", "d", "z", "p", "x", "y", "t"]:
            data_format = convention
        else:
            raise GMTError("Convention not recognized.")

        # Assemble -S flag
        kwargs["S"] = data_format + scale

        kind = data_kind(spec)
        with Session() as lib:
            if kind == "matrix":
                file_context = lib.virtualfile_from_matrix(np.atleast_2d(spec))
            elif kind == "file":
                file_context = dummy_context(spec)
            else:
                raise GMTInvalidInput("Unrecognized data type: {}".format(type(spec)))
            with file_context as fname:
                arg_str = " ".join([fname, build_arg_string(kwargs)])
                lib.call_module("meca", arg_str)<|MERGE_RESOLUTION|>--- conflicted
+++ resolved
@@ -606,19 +606,6 @@
 
     @fmt_docstring
     @use_alias(
-<<<<<<< HEAD
-        R="region",
-        J="projection",
-        A="straight_lines",
-        B="frame",
-        C="cmap",
-        D="position",
-        E="error_bars",
-        G="color",
-        L="close",
-        S="style",
-        U="timestamp",
-=======
         A="straight_line",
         B="frame",
         C="cmap",
@@ -634,18 +621,14 @@
         S="style",
         U="timestamp",
         V="verbose",
->>>>>>> af4a43e5
         W="pen",
         X="xshift",
         Y="yshift",
         Z="zvalue",
         i="columns",
         l="label",
-<<<<<<< HEAD
-=======
         p="perspective",
         t="transparency",
->>>>>>> af4a43e5
     )
     @kwargs_to_strings(R="sequence", i="sequence_comma", p="sequence")
     def plot(self, x=None, y=None, data=None, sizes=None, direction=None, **kwargs):
@@ -663,13 +646,8 @@
         If a symbol is selected and no symbol size given, then plot will
         interpret the third column of the input data as symbol size. Symbols
         whose size is <= 0 are skipped. If no symbols are specified then the
-<<<<<<< HEAD
-        symbol code (see *symbol* below) must be present as last column in the
-        input. If *symbol* is not used, a line connecting the data points will
-=======
         symbol code (see *style* below) must be present as last column in the
         input. If *style* is not used, a line connecting the data points will
->>>>>>> af4a43e5
         be drawn instead. To explicitly close polygons, use *close*. Select a
         fill with *color*. If *color* is set, *pen* will control whether the
         polygon outline is drawn or not. If a symbol is selected, *color* and
@@ -698,20 +676,6 @@
             depending on the style options chosen.
         {J}
         {R}
-<<<<<<< HEAD
-        straight_lines : bool or str
-            ``'[m|p|x|y]'``
-            By default, geographic line segments are drawn as great circle
-            arcs. To draw them as straight lines, use *straight_lines*.
-        {B}
-        {CPT}
-        position : str
-            ``'dx/dy'``: Offset the plot symbol or line locations by the given
-            amounts dx/dy.
-        error_bars : bool or str
-            ``'[x|y|X|Y][+a][+cl|f][+n][+wcap][+ppen]'``.
-            Draw symmetrical error bars.
-=======
         straight_line : bool or str
             ``[m|p|x|y]``.
             By default, geographic line segments are drawn as great circle
@@ -765,7 +729,6 @@
             Instead of the codes **a**|**f**|**s**|**r** you may append the
             coordinates of a *refpoint* which will serve as a fixed external
             reference point for all groups.
->>>>>>> af4a43e5
         {G}
         intensity : float or bool
             Provide an *intens* value (nominally in the -1 to +1 range) to
@@ -793,12 +756,6 @@
             quoted lines).
         {W}
         {U}
-<<<<<<< HEAD
-        columns : list or str
-            ``cols[+l][+sscale][+ooffset][,…][,t[word]]``
-            Select input columns and transformations (0 is first column, t is
-            trailing text, append word to read one word only).
-=======
         {V}
         {XY}
         zvalue : str
@@ -810,7 +767,6 @@
             polygon in the input data. To apply it to the fill color, use
             ``color='+z'``. To apply it to the pen color, append **+z** to
             **pen**.
->>>>>>> af4a43e5
         label : str
             Add a legend entry for the symbol or line being plotted.
 
@@ -1107,15 +1063,11 @@
         Td="rose",
         Tm="compass",
         U="timestamp",
-<<<<<<< HEAD
-        p="perspective",
-=======
         V="verbose",
         X="xshift",
         Y="yshift",
         p="perspective",
         t="transparency",
->>>>>>> af4a43e5
     )
     @kwargs_to_strings(R="sequence", p="sequence")
     def basemap(self, **kwargs):
