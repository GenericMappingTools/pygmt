--- conflicted
+++ resolved
@@ -315,7 +315,6 @@
         A="img_out",
         B="frame",
         C="cmap",
-<<<<<<< HEAD
         D="img_in",
         E="dpi",
         G="bit_color",
@@ -327,11 +326,9 @@
         R="region",
         U="timestamp",
         V="verbose",
-        n="interpolation",
-=======
         X="xshift",
         Y="yshift",
->>>>>>> faf197e4
+        n="interpolation",
         t="transparency",
         x="cores",
     )
@@ -375,7 +372,6 @@
         Parameters
         ----------
         grid : str or xarray.DataArray
-<<<<<<< HEAD
             ``grid | image``.
             The file name or a DataArray containing the input 2-D gridded data
             set or image to be plotted (See GRID FILE FORMATS at
@@ -438,11 +434,8 @@
             3).
         {R}
         {V}
+        {XY}
         {n}
-=======
-            The file name of the input grid or the grid loaded as a DataArray.
-        {XY}
->>>>>>> faf197e4
         {t}
         {x}
 
