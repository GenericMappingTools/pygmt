"""
Base class with plot generating commands.
Does not define any special non-GMT methods (savefig, show, etc).
"""
import contextlib
import csv
import os
import numpy as np
import pandas as pd

from .clib import Session
from .exceptions import GMTInvalidInput
from .helpers import (
    build_arg_string,
    dummy_context,
    data_kind,
    fmt_docstring,
    GMTTempFile,
    use_alias,
    kwargs_to_strings,
)


class BasePlotting:
    """
    Base class for Figure and Subplot.

    Defines the plot generating methods and a hook for subclasses to insert
    special arguments (the _preprocess method).
    """

    def _preprocess(self, **kwargs):  # pylint: disable=no-self-use
        """
        Make any changes to kwargs or required actions before plotting.

        This method is run before all plotting commands and can be used to
        insert special arguments into the kwargs or make any actions that are
        required before ``call_module``.

        For example, the :class:`pygmt.Figure` needs this to tell the GMT
        modules to plot to a specific figure.

        This is a dummy method that does nothing.

        Returns
        -------
        kwargs : dict
            The same input kwargs dictionary.

        Examples
        --------

        >>> base = BasePlotting()
        >>> base._preprocess(resolution='low')
        {'resolution': 'low'}

        """
        return kwargs

    @fmt_docstring
    @use_alias(
        R="region",
        J="projection",
        A="area_thresh",
        B="frame",
        D="resolution",
        I="rivers",
        L="map_scale",
        N="borders",
        W="shorelines",
        G="land",
        S="water",
        U="timestamp",
    )
    @kwargs_to_strings(R="sequence")
    def coast(self, **kwargs):
        """
        Plot continents, shorelines, rivers, and borders on maps

        Plots grayshaded, colored, or textured land-masses [or water-masses] on
        maps and [optionally] draws coastlines, rivers, and political
        boundaries.  Alternatively, it can (1) issue clip paths that will
        contain all land or all water areas, or (2) dump the data to an ASCII
        table. The data files come in 5 different resolutions: (**f**)ull,
        (**h**)igh, (**i**)ntermediate, (**l**)ow, and (**c**)rude. The full
        resolution files amount to more than 55 Mb of data and provide great
        detail; for maps of larger geographical extent it is more economical to
        use one of the other resolutions. If the user selects to paint the
        land-areas and does not specify fill of water-areas then the latter
        will be transparent (i.e., earlier graphics drawn in those areas will
        not be overwritten).  Likewise, if the water-areas are painted and no
        land fill is set then the land-areas will be transparent.

        A map projection must be supplied.

        Full option list at :gmt-docs:`coast.html`

        {aliases}

        Parameters
        ----------
        {J}
        {R}
        area_thresh : int, float, or str
            ``'min_area[/min_level/max_level][+ag|i|s|S][+r|l][+ppercent]'``
            Features with an area smaller than min_area in km^2 or of
            hierarchical level that is lower than min_level or higher than
            max_level will not be plotted.
        {B}
        C : str
            Set the shade, color, or pattern for lakes and river-lakes.
        resolution : str
            Selects the resolution of the data set to use ((f)ull, (h)igh,
            (i)ntermediate, (l)ow, and (c)rude).
        land : str
            Select filling or clipping of “dry” areas.
        rivers : str
            ``'river[/pen]'``
            Draw rivers. Specify the type of rivers and [optionally] append pen
            attributes.
        map_scale : str
            ``'[g|j|J|n|x]refpoint'``
            Draws a simple map scale centered on the reference point specified.
        borders : str
            ``'border[/pen]'``
            Draw political boundaries. Specify the type of boundary and
            [optionally] append pen attributes
        water : str
            Select filling or clipping of “wet” areas.
        {U}
        shorelines : str
            ``'[level/]pen'``
            Draw shorelines [Default is no shorelines]. Append pen attributes.

        """
        kwargs = self._preprocess(**kwargs)
        with Session() as lib:
            lib.call_module("coast", build_arg_string(kwargs))

    @fmt_docstring
    @use_alias(
        R="region",
        J="projection",
        B="frame",
        C="cmap",
        D="position",
        F="box",
        G="truncate",
        W="scale",
    )
    @kwargs_to_strings(R="sequence", G="sequence")
    def colorbar(self, **kwargs):
        """
        Plot a gray or color scale-bar on maps.

        Both horizontal and vertical scales are supported. For CPTs with
        gradational colors (i.e., the lower and upper boundary of an interval
        have different colors) we will interpolate to give a continuous scale.
        Variations in intensity due to shading/illumination may be displayed by
        setting the option -I. Colors may be spaced according to a linear
        scale, all be equal size, or by providing a file with individual tile
        widths.

        Full option list at :gmt-docs:`colorbar.html`

        {aliases}

        Parameters
        ----------
        position : str
            ``[g|j|J|n|x]refpoint[+wlength[/width]][+e[b|f][length]][+h|v]
            [+jjustify][+m[a|c|l|u]][+n[txt]][+odx[/dy]]``. Defines the
            reference point on the map for the color scale using one of four
            coordinate systems: (1) Use *g* for map (user) coordinates, (2) use
            *j* or *J* for setting refpoint via a 2-char justification code
            that refers to the (invisible) map domain rectangle, (3) use *n*
            for normalized (0-1) coordinates, or (4) use *x* for plot
            coordinates (inches, cm, etc.). All but *x* requires both *region*
            and *projection* to be specified. Append +w followed by the length
            and width of the color bar. If width is not specified then it is
            set to 4% of the given length. Give a negative length to reverse
            the scale bar. Append +h to get a horizontal scale
            [Default is vertical (+v)]. By default, the anchor point on the
            scale is assumed to be the bottom left corner (BL), but this can be
            changed by appending +j followed by a 2-char justification code
            *justify*.
        box : bool or str
            ``[+cclearances][+gfill][+i[[gap/]pen]][+p[pen]][+r[radius]]
            [+s[[dx/dy/][shade]]]``. If set to True, draws a rectangular
            border around the color scale. Alternatively, specify a different
            pen with +ppen. Add +gfill to fill the scale panel [no fill].
            Append +cclearance where clearance is either gap, xgap/ygap, or
            lgap/rgap/bgap/tgap where these items are uniform, separate in x-
            and y-direction, or individual side spacings between scale and
            border. Append +i to draw a secondary, inner border as well. We use
            a uniform gap between borders of 2p and the MAP_DEFAULTS_PEN unless
            other values are specified. Append +r to draw rounded rectangular
            borders instead, with a 6p corner radius. You can override this
            radius by appending another value. Finally, append +s to draw an
            offset background shaded region. Here, dx/dy indicates the shift
            relative to the foreground frame [4p/-4p] and shade sets the fill
            style to use for shading [gray50].
        truncate : list or str
            ``zlo/zhi`` Truncate the incoming CPT so that the lowest and
            highest z-levels are to zlo and zhi. If one of these equal NaN then
            we leave that end of the CPT alone. The truncation takes place
            before the plotting.
        scale : float
            Multiply all z-values in the CPT by the provided scale. By default
            the CPT is used as is.

        """
        kwargs = self._preprocess(**kwargs)
        with Session() as lib:
            lib.call_module("colorbar", build_arg_string(kwargs))

    @fmt_docstring
    @use_alias(
        A="annotation",
        B="frame",
        C="interval",
        G="label_placement",
        J="projection",
        L="limit",
        Q="cut",
        R="region",
        S="resample",
        U="timestamp",
        W="pen",
    )
    @kwargs_to_strings(R="sequence", L="sequence", A="sequence_plus")
    def grdcontour(self, grid, **kwargs):
        """
        Convert grids or images to contours and plot them on maps

        Takes a grid file name or an xarray.DataArray object as input.

        Full option list at :gmt-docs:`grdcontour.html`

        {aliases}

        Parameters
        ----------
        grid : str or xarray.DataArray
            The file name of the input grid or the grid loaded as a DataArray.
        interval : str or int
            Specify the contour lines to generate.

            - The filename of a `CPT`  file where the color boundaries will
              be used as contour levels.
            - The filename of a 2 (or 3) column file containing the contour
              levels (col 1), (C)ontour or (A)nnotate (col 2), and optional
              angle (col 3)
            - A fixed contour interval ``cont_int`` or a single contour with
              ``+[cont_int]``
        annotation : str,  int, or list
            Specify or disable annotated contour levels, modifies annotated
            contours specified in ``-C``.

            - Specify a fixed annotation interval ``annot_int`` or a
              single annotation level ``+[annot_int]``
            - Disable all annotation  with  ``'-'``
            - Optional label modifiers can be specified as a single string
              ``'[annot_int]+e'``  or with a list of options
              ``([annot_int], 'e', 'f10p', 'gred')``.
        limit : str or list of 2 ints
            Do no draw contours below `low` or above `high`, specify as string
            ``'[low]/[high]'``  or list ``[low,high]``.
        cut : str or int
            Do not draw contours with less than `cut` number of points.
        resample : str or int
            Resample smoothing factor.
        {J}
        {R}
        {B}
        {G}
        {U}
        {W}
        """
        kwargs = self._preprocess(**kwargs)
        kind = data_kind(grid, None, None)
        with Session() as lib:
            if kind == "file":
                file_context = dummy_context(grid)
            elif kind == "grid":
                file_context = lib.virtualfile_from_grid(grid)
            else:
                raise GMTInvalidInput("Unrecognized data type: {}".format(type(grid)))
            with file_context as fname:
                arg_str = " ".join([fname, build_arg_string(kwargs)])
                lib.call_module("grdcontour", arg_str)

    @fmt_docstring
    @use_alias(R="region", J="projection", W="pen", B="frame", I="shading", C="cmap")
    @kwargs_to_strings(R="sequence")
    def grdimage(self, grid, **kwargs):
        """
        Project grids or images and plot them on maps.

        Takes a grid file name or an xarray.DataArray object as input.

        Full option list at :gmt-docs:`grdimage.html`

        {aliases}

        Parameters
        ----------
        grid : str or xarray.DataArray
            The file name of the input grid or the grid loaded as a DataArray.

        """
        kwargs = self._preprocess(**kwargs)
        kind = data_kind(grid, None, None)
        with Session() as lib:
            if kind == "file":
                file_context = dummy_context(grid)
            elif kind == "grid":
                file_context = lib.virtualfile_from_grid(grid)
            else:
                raise GMTInvalidInput("Unrecognized data type: {}".format(type(grid)))
            with file_context as fname:
                arg_str = " ".join([fname, build_arg_string(kwargs)])
                lib.call_module("grdimage", arg_str)

    @fmt_docstring
    @use_alias(
        R="region",
        J="projection",
        Jz="zscale",
        JZ="zsize",
        B="frame",
        C="cmap",
        G="drapegrid",
        N="plane",
        Q="surftype",
        Wc="contourpen",
        Wm="meshpen",
        Wf="facadepen",
        p="perspective",
    )
    @kwargs_to_strings(R="sequence", p="sequence")
    def grdview(self, grid, **kwargs):
        """
        Create 3-D perspective image or surface mesh from a grid.

        Reads a 2-D grid file and produces a 3-D perspective plot by drawing a
        mesh, painting a colored/gray-shaded surface made up of polygons, or by
        scanline conversion of these polygons to a raster image. Options
        include draping a data set on top of a surface, plotting of contours on
        top of the surface, and apply artificial illumination based on
        intensities provided in a separate grid file.

        Full option list at :gmt-docs:`grdview.html`

        {aliases}

        Parameters
        ----------
        grid : str or xarray.DataArray
            The file name of the input relief grid or the grid loaded as a
            DataArray.

        zscale/zsize : float or str
            Set z-axis scaling or z-axis size.

        cmap : str
            The name of the color palette table to use.

        drapegrid : str or xarray.DataArray
            The file name or a DataArray of the image grid to be draped on top
            of the relief provided by grid. [Default determines colors from
            grid]. Note that -Jz and -N always refers to the grid. The
            drapegrid only provides the information pertaining to colors, which
            (if drapegrid is a grid) will be looked-up via the CPT (see -C).

        plane : float or str
            ``level[+gfill]``.
            Draws a plane at this z-level. If the optional color is provided
            via the +g modifier, and the projection is not oblique, the frontal
            facade between the plane and the data perimeter is colored.

        surftype : str
            Specifies cover type of the grid.
            Select one of following settings:
            1. 'm' for mesh plot [Default].
            2. 'mx' or 'my' for waterfall plots (row or column profiles).
            3. 's' for surface plot.
            4. 'i' for image plot.
            5. 'c'. Same as 'i' but will make nodes with z = NaN transparent.
            For any of these choices, you may force a monochrome image by
            appending the modifier +m.

        contourpen : str
            Draw contour lines on top of surface or mesh (not image). Append
            pen attributes used for the contours.
        meshpen : str
            Sets the pen attributes used for the mesh. You must also select -Qm
            or -Qsm for meshlines to be drawn.
        facadepen :str
            Sets the pen attributes used for the facade. You must also select
            -N for the facade outline to be drawn.

        perspective : list or str
            ``'[x|y|z]azim[/elev[/zlevel]][+wlon0/lat0[/z0]][+vx0/y0]'``.
            Select perspective view.

        """
        kwargs = self._preprocess(**kwargs)
        kind = data_kind(grid, None, None)
        with Session() as lib:
            if kind == "file":
                file_context = dummy_context(grid)
            elif kind == "grid":
                file_context = lib.virtualfile_from_grid(grid)
            else:
                raise GMTInvalidInput(f"Unrecognized data type for grid: {type(grid)}")

            with contextlib.ExitStack() as stack:
                fname = stack.enter_context(file_context)
                if "G" in kwargs:
                    drapegrid = kwargs["G"]
                    if data_kind(drapegrid) in ("file", "grid"):
                        if data_kind(drapegrid) == "grid":
                            drape_context = lib.virtualfile_from_grid(drapegrid)
                            drapefile = stack.enter_context(drape_context)
                            kwargs["G"] = drapefile
                    else:
                        raise GMTInvalidInput(
                            f"Unrecognized data type for drapegrid: {type(drapegrid)}"
                        )
                arg_str = " ".join([fname, build_arg_string(kwargs)])
                lib.call_module("grdview", arg_str)

    @fmt_docstring
    @use_alias(
        R="region",
        J="projection",
        A="straight_lines",
        B="frame",
        C="cmap",
        D="position",
        E="error_bars",
        G="color",
        L="close",
        S="style",
        W="pen",
        i="columns",
        l="label",
<<<<<<< HEAD
=======
        C="cmap",
        U="timestamp",
>>>>>>> 0267dd15
    )
    @kwargs_to_strings(R="sequence", i="sequence_comma")
    def plot(self, x=None, y=None, data=None, sizes=None, direction=None, **kwargs):
        """
        Plot lines, polygons, and symbols on maps.

        Used to be psxy.

        Takes a matrix, (x,y) pairs, or a file name as input and plots lines,
        polygons, or symbols at those locations on a map.

        Must provide either *data* or *x* and *y*.

        If providing data through *x* and *y*, *color* can be a 1d array that
        will be mapped to a colormap.

        If a symbol is selected and no symbol size given, then plot will
        interpret the third column of the input data as symbol size. Symbols
        whose size is <= 0 are skipped. If no symbols are specified then the
        symbol code (see *symbol* below) must be present as last column in the
        input. If *symbol* is not used, a line connecting the data points will
        be drawn instead. To explicitly close polygons, use *close*. Select a
        fill with *color*. If *color* is set, *pen* will control whether the
        polygon outline is drawn or not. If a symbol is selected, *color* and
        *pen* determines the fill and outline/no outline, respectively.

        Full option list at :gmt-docs:`plot.html`

        {aliases}

        Parameters
        ----------
        x/y : float or 1d arrays
            The x and y coordinates, or arrays of x and y coordinates of the
            data points
        data : str or 2d array
            Either a data file name or a 2d numpy array with the tabular data.
            Use option *columns* (i) to choose which columns are x, y, color,
            and size, respectively.
        sizes : 1d array
            The sizes of the data points in units specified in *style* (S).
            Only valid if using *x* and *y*.
        direction : list of two 1d arrays
            If plotting vectors (using ``style='V'`` or ``style='v'``), then
            should be a list of two 1d arrays with the vector directions. These
            can be angle and length, azimuth and length, or x and y components,
            depending on the style options chosen.
        {J}
        {R}
        straight_lines : bool or str
            ``'[m|p|x|y]'``
            By default, geographic line segments are drawn as great circle
            arcs. To draw them as straight lines, use *straight_lines*.
        {B}
        {CPT}
        position : str
            ``'dx/dy'``: Offset the plot symbol or line locations by the given
            amounts dx/dy.
        error_bars : bool or str
            ``'[x|y|X|Y][+a][+cl|f][+n][+wcap][+ppen]'``.
            Draw symmetrical error bars.
        {G}
        style : str
            Plot symbols (including vectors, pie slices, fronts, decorated or
            quoted lines).
        {W}
        {U}
<<<<<<< HEAD
        columns : list or str
            ``cols[+l][+sscale][+ooffset][,…][,t[word]]``
            Select input columns and transformations (0 is first column, t is
            trailing text, append word to read one word only).
=======
>>>>>>> 0267dd15
        label : str
            Add a legend entry for the symbol or line being plotted.
        """
        kwargs = self._preprocess(**kwargs)

        kind = data_kind(data, x, y)

        extra_arrays = []
        if "S" in kwargs and kwargs["S"][0] in "vV" and direction is not None:
            extra_arrays.extend(direction)
        if "G" in kwargs and not isinstance(kwargs["G"], str):
            if kind != "vectors":
                raise GMTInvalidInput(
                    "Can't use arrays for color if data is matrix or file."
                )
            extra_arrays.append(kwargs["G"])
            del kwargs["G"]
        if sizes is not None:
            if kind != "vectors":
                raise GMTInvalidInput(
                    "Can't use arrays for sizes if data is matrix or file."
                )
            extra_arrays.append(sizes)

        with Session() as lib:
            # Choose how data will be passed in to the module
            if kind == "file":
                file_context = dummy_context(data)
            elif kind == "matrix":
                file_context = lib.virtualfile_from_matrix(data)
            elif kind == "vectors":
                file_context = lib.virtualfile_from_vectors(
                    np.atleast_1d(x), np.atleast_1d(y), *extra_arrays
                )

            with file_context as fname:
                arg_str = " ".join([fname, build_arg_string(kwargs)])
                lib.call_module("plot", arg_str)

    @fmt_docstring
    @use_alias(
        R="region",
        J="projection",
        Jz="zscale",
        JZ="zsize",
        A="straight_lines",
        B="frame",
        C="cmap",
        D="position",
        E="error_bars",
        G="color",
        L="close",
        S="style",
        W="pen",
        i="columns",
        l="label",
        p="perspective",
    )
    @kwargs_to_strings(R="sequence", i="sequence_comma", p="sequence")
    def plot3d(
        self, x=None, y=None, z=None, data=None, sizes=None, direction=None, **kwargs
    ):
        """
        Plot lines, polygons, and symbols in 3-D

        Takes a matrix, (x,y,z) triplets, or a file name as input and plots
        lines, polygons, or symbols at those locations in 3-D.

        Must provide either *data* or *x*, *y* and *z*.

        If providing data through *x*, *y* and *z*, *color* can be a 1d array
        that will be mapped to a colormap.

        If a symbol is selected and no symbol size given, then plot3d will
        interpret the fourth column of the input data as symbol size. Symbols
        whose size is <= 0 are skipped. If no symbols are specified then the
        symbol code (see *style* below) must be present as last column in the
        input. If *style* is not used, a line connecting the data points will
        be drawn instead. To explicitly close polygons, use *close*. Select a
        fill
        with *color*. If *color* is set, *pen* will control whether the polygon
        outline is drawn or not. If a symbol is selected, *color* and *pen*
        determines the fill and outline/no outline, respectively.

        Full option list at :gmt-docs:`plot3d.html`

        {aliases}

        Parameters
        ----------
        x/y/z : float or 1d arrays
            The x, y, and z coordinates, or arrays of x, y and z coordinates of
            the data points
        data : str or 2d array
            Either a data file name or a 2d numpy array with the tabular data.
            Use option *columns* (i) to choose which columns are x, y, z,
            color, and size, respectively.
        sizes : 1d array
            The sizes of the data points in units specified in *style* (S).
            Only valid if using *x*, *y* and *z*.
        direction : list of two 1d arrays
            If plotting vectors (using ``style='V'`` or ``style='v'``), then
            should be a list of two 1d arrays with the vector directions. These
            can be angle and length, azimuth and length, or x and y components,
            depending on the style options chosen.
        {J}
        zscale/zsize : float or str
            Set z-axis scaling or z-axis size.
        {R}
        straight_lines : bool or str
            ``'[m|p|x|y]'``
            By default, geographic line segments are drawn as great circle
            arcs. To draw them as straight lines, use *A*.
        {B}
        {CPT}
        position : str
            ``'dx/dy'``: Offset the plot symbol or line locations by the given
            amounts dx/dy.
        error_bars : bool or str
            ``'[x|y|X|Y][+a][+cl|f][+n][+wcap][+ppen]'``.
            Draw symmetrical error bars.
        {G}
        style : str
            Plot symbols (including vectors, pie slices, fronts, decorated or
            quoted lines).
        {W}
        {U}
        columns : list or str
            ``cols[+l][+sscale][+ooffset][,…][,t[word]]``
            Select input columns and transformations (0 is first column, t is
            trailing text, append word to read one word only).
        label : str
            Add a legend entry for the symbol or line being plotted.
        perspective : list or str
            ``'[x|y|z]azim[/elev[/zlevel]][+wlon0/lat0[/z0]][+vx0/y0]'``.
            Select perspective view.

        """
        kwargs = self._preprocess(**kwargs)

        kind = data_kind(data, x, y, z)

        extra_arrays = []
        if "S" in kwargs and kwargs["S"][0] in "vV" and direction is not None:
            extra_arrays.extend(direction)
        if "G" in kwargs and not isinstance(kwargs["G"], str):
            if kind != "vectors":
                raise GMTInvalidInput(
                    "Can't use arrays for color if data is matrix or file."
                )
            extra_arrays.append(kwargs["G"])
            del kwargs["G"]
        if sizes is not None:
            if kind != "vectors":
                raise GMTInvalidInput(
                    "Can't use arrays for sizes if data is matrix or file."
                )
            extra_arrays.append(sizes)

        with Session() as lib:
            # Choose how data will be passed in to the module
            if kind == "file":
                file_context = dummy_context(data)
            elif kind == "matrix":
                file_context = lib.virtualfile_from_matrix(data)
            elif kind == "vectors":
                file_context = lib.virtualfile_from_vectors(
                    np.atleast_1d(x), np.atleast_1d(y), np.atleast_1d(z), *extra_arrays
                )

            with file_context as fname:
                arg_str = " ".join([fname, build_arg_string(kwargs)])
                lib.call_module("plot3d", arg_str)

    @fmt_docstring
    @use_alias(
        R="region",
        J="projection",
        B="frame",
        S="skip",
        G="label_placement",
        W="pen",
        L="triangular_mesh_pen",
        i="columns",
        C="levels",
    )
    @kwargs_to_strings(R="sequence", i="sequence_comma")
    def contour(self, x=None, y=None, z=None, data=None, **kwargs):
        """
        Contour table data by direct triangulation.

        Takes a matrix, (x,y,z) pairs, or a file name as input and plots lines,
        polygons, or symbols at those locations on a map.

        Must provide either *data* or *x*, *y*, and *z*.

        [TODO: Insert more documentation]

        Full option list at :gmt-docs:`contour.html`

        {aliases}

        Parameters
        ----------
        x/y/z : 1d arrays
            Arrays of x and y coordinates and values z of the data points.
        data : str or 2d array
            Either a data file name or a 2d numpy array with the tabular data.
        {J}
        {R}
        A : bool or str
            ``'[m|p|x|y]'``
            By default, geographic line segments are drawn as great circle
            arcs. To draw them as straight lines, use *A*.
        {B}
        levels : str
            Contour file or level(s)
        D : str
            Dump contour coordinates
        E : str
            Network information
        label_placement : str
            Placement of labels
        I : bool
            Color the triangles using CPT
        triangular_mesh_pen : str
            Pen to draw the underlying triangulation (default none)
        N : bool
            Do not clip contours
        Q : float or str
            Do not draw contours with less than cut number of points.
            ``'[cut[unit]][+z]'``
        skip : bool or str
            Skip input points outside region ``'[p|t]'``
        {W}

        """
        kwargs = self._preprocess(**kwargs)

        kind = data_kind(data, x, y, z)
        if kind == "vectors" and z is None:
            raise GMTInvalidInput("Must provided both x, y, and z.")

        with Session() as lib:
            # Choose how data will be passed in to the module
            if kind == "file":
                file_context = dummy_context(data)
            elif kind == "matrix":
                file_context = lib.virtualfile_from_matrix(data)
            elif kind == "vectors":
                file_context = lib.virtualfile_from_vectors(x, y, z)

            with file_context as fname:
                arg_str = " ".join([fname, build_arg_string(kwargs)])
                lib.call_module("contour", arg_str)

    @fmt_docstring
    @use_alias(
<<<<<<< HEAD
        R="region", J="projection", Jz="zscale", JZ="zsize", B="frame", p="perspective"
    )
    @kwargs_to_strings(R="sequence", p="sequence")
=======
        R="region",
        J="projection",
        B="frame",
        L="map_scale",
        Td="rose",
        Tm="compass",
        U="timestamp",
    )
    @kwargs_to_strings(R="sequence")
>>>>>>> 0267dd15
    def basemap(self, **kwargs):
        """
        Plot base maps and frames for the figure.

        Creates a basic or fancy basemap with axes, fill, and titles. Several
        map projections are available, and the user may specify separate
        tick-mark intervals for boundary annotation, ticking, and [optionally]
        gridlines. A simple map scale or directional rose may also be plotted.

        At least one of the options *frame*, *map_scale*, *rose* or *compass*
        must be specified.

        Full option list at :gmt-docs:`basemap.html`

        {aliases}

        Parameters
        ----------
        {J}
        {R}
        {B}
        map_scale : str
            ``'[g|j|J|n|x]refpoint'``
            Draws a simple map scale centered on the reference point specified.
        rose : str
            Draws a map directional rose on the map at the location defined by
            the reference and anchor points.
        compass : str
            Draws a map magnetic rose on the map at the location defined by the
            reference and anchor points
        {U}

        zscale/zsize : float or str
            Set z-axis scaling or z-axis size.

        perspective : list or str
            ``'[x|y|z]azim[/elev[/zlevel]][+wlon0/lat0[/z0]][+vx0/y0]'``.
            Select perspective view.

        """
        kwargs = self._preprocess(**kwargs)
        if not ("B" in kwargs or "L" in kwargs or "T" in kwargs):
            raise GMTInvalidInput("At least one of B, L, or T must be specified.")
        with Session() as lib:
            lib.call_module("basemap", build_arg_string(kwargs))

    @fmt_docstring
    @use_alias(R="region", J="projection", U="timestamp", D="position", F="box")
    @kwargs_to_strings(R="sequence")
    def logo(self, **kwargs):
        """
        Place the GMT graphics logo on a map.

        By default, the GMT logo is 2 inches wide and 1 inch high and
        will be positioned relative to the current plot origin.
        Use various options to change this and to place a transparent or
        opaque rectangular map panel behind the GMT logo.

        Full option list at :gmt-docs:`logo.html`

        {aliases}

        Parameters
        ----------
        {J}
        {R}
        position : str
            ``'[g|j|J|n|x]refpoint+wwidth[+jjustify][+odx[/dy]]'``.
            Sets reference point on the map for the image.
        box : bool or str
            Without further options, draws a rectangular border around the
            GMT logo.
        {U}

        """
        kwargs = self._preprocess(**kwargs)
        if "D" not in kwargs:
            raise GMTInvalidInput("Option D must be specified.")
        with Session() as lib:
            lib.call_module("logo", build_arg_string(kwargs))

    @fmt_docstring
    @use_alias(R="region", J="projection", D="position", F="box", M="monochrome")
    @kwargs_to_strings(R="sequence")
    def image(self, imagefile, **kwargs):
        """
        Place images or EPS files on maps.

        Reads an Encapsulated PostScript file or a raster image file and plots
        it on a map.

        Full option list at :gmt-docs:`image.html`

        {aliases}

        Parameters
        ----------
        imagefile : str
            This must be an Encapsulated PostScript (EPS) file or a raster
            image. An EPS file must contain an appropriate BoundingBox. A
            raster file can have a depth of 1, 8, 24, or 32 bits and is read
            via GDAL. Note: If GDAL was not configured during GMT installation
            then only EPS files are supported.
        {J}
        {R}
        position : str
            ``'[g|j|J|n|x]refpoint+rdpi+w[-]width[/height][+jjustify]
            [+nnx[/ny]][+odx[/dy]]'`` Sets reference point on the map for the
            image.
        box : bool or str
            ``'[+cclearances][+gfill][+i[[gap/]pen]][+p[pen]][+r[radius]]
            [+s[[dx/dy/][shade]]]'`` Without further options, draws a
            rectangular border around the image using **MAP_FRAME_PEN**.
        monochrome : bool
            Convert color image to monochrome grayshades using the (television)
            YIQ-transformation.
        """
        kwargs = self._preprocess(**kwargs)
        with Session() as lib:
            arg_str = " ".join([imagefile, build_arg_string(kwargs)])
            lib.call_module("image", arg_str)

    @fmt_docstring
    @use_alias(R="region", J="projection", D="position", F="box")
    @kwargs_to_strings(R="sequence")
    def legend(self, spec=None, position="JTR+jTR+o0.2c", box="+gwhite+p1p", **kwargs):
        """
        Plot legends on maps.

        Makes legends that can be overlaid on maps. Reads specific
        legend-related information from an input file, or automatically creates
        legend entries from plotted symbols that have labels. Unless otherwise
        noted, annotations will be made using the primary annotation font and
        size in effect (i.e., FONT_ANNOT_PRIMARY).

        Full option list at :gmt-docs:`legend.html`

        {aliases}

        Parameters
        ----------
        spec : None or str
            Either None (default) for using the automatically generated legend
            specification file, or a filename pointing to the legend
            specification file.
        {J}
        {R}
        position : str
            ``'[g|j|J|n|x]refpoint+wwidth[/height][+jjustify][+lspacing]
            [+odx[/dy]]'`` Defines the reference point on the map for the
            legend. By default, uses 'JTR+jTR+o0.2c' which places the legend at
            the top-right corner inside the map frame, with a 0.2 cm offset.
        box : bool or str
            ``'[+cclearances][+gfill][+i[[gap/]pen]][+p[pen]][+r[radius]]
            [+s[[dx/dy/][shade]]]'`` Without further options, draws a
            rectangular border around the legend using **MAP_FRAME_PEN**. By
            default, uses '+gwhite+p1p' which draws a box around the legend
            using a 1 point black pen and adds a white background.
        """
        kwargs = self._preprocess(**kwargs)

        if "D" not in kwargs:
            kwargs["D"] = position

            if "F" not in kwargs:
                kwargs["F"] = box

        with Session() as lib:
            if spec is None:
                specfile = ""
            elif data_kind(spec) == "file":
                specfile = spec
            else:
                raise GMTInvalidInput("Unrecognized data type: {}".format(type(spec)))
            arg_str = " ".join([specfile, build_arg_string(kwargs)])
            lib.call_module("legend", arg_str)

    @fmt_docstring
    @use_alias(R="region", J="projection", B="frame")
    @kwargs_to_strings(
        R="sequence",
        textfiles="sequence_space",
        angle="sequence_comma",
        font="sequence_comma",
        justify="sequence_comma",
    )
    def text(
        self,
        textfiles=None,
        x=None,
        y=None,
        text=None,
        angle=None,
        font=None,
        justify=None,
        **kwargs,
    ):
        """
        Plot or typeset text on maps

        Used to be pstext.

        Takes in textfile(s) or (x,y,text) triples as input.

        Must provide at least *textfiles* or *x*, *y*, and *text*.

        Full option list at :gmt-docs:`text.html`

        {aliases}

        Parameters
        ----------
        textfiles : str or list
            A text data file name, or a list of filenames containing 1 or more
            records with (x, y[, font, angle, justify], text).
        x/y : float or 1d arrays
            The x and y coordinates, or an array of x and y coordinates to plot
            the text
        text : str or 1d array
            The text string, or an array of strings to plot on the figure
        angle: int, float or bool
            Set the angle measured in degrees counter-clockwise from
            horizontal. E.g. 30 sets the text at 30 degrees. If no angle is
            given then the input textfile(s) must have this as a column.
        font : str or bool
            Set the font specification with format "size,font,color" where size
            is text size in points, font is the font to use, and color sets the
            font color. E.g. "12p,Helvetica-Bold,red" selects a 12p red
            Helvetica-Bold font. If no font info is given then the input
            textfile(s) must have this information in one of its columns.
        justify: str or bool
            Set the alignment which refers to the part of the text string that
            will be mapped onto the (x,y) point. Choose a 2 character
            combination of L, C, R (for left, center, or right) and T, M, B for
            top, middle, or bottom. E.g., BL for lower left. If no
            justification is given then the input textfile(s) must have this as
            a column.
        {J}
        {R}
        """
        kwargs = self._preprocess(**kwargs)

        kind = data_kind(textfiles, x, y, text)
        if kind == "vectors" and text is None:
            raise GMTInvalidInput("Must provide text with x and y.")
        if kind == "file":
            for textfile in textfiles.split(" "):  # ensure that textfile(s) exist
                if not os.path.exists(textfile):
                    raise GMTInvalidInput(f"Cannot find the file: {textfile}")

        if angle is not None or font is not None or justify is not None:
            if "F" not in kwargs.keys():
                kwargs.update({"F": ""})
            if angle is not None and isinstance(angle, (int, float)):
                kwargs["F"] += f"+a{str(angle)}"
            if font is not None and isinstance(font, str):
                kwargs["F"] += f"+f{font}"
            if justify is not None and isinstance(justify, str):
                kwargs["F"] += f"+j{justify}"

        with GMTTempFile(suffix=".txt") as tmpfile:
            with Session() as lib:
                if kind == "file":
                    fname = textfiles
                elif kind == "vectors":
                    pd.DataFrame.from_dict(
                        {
                            "x": np.atleast_1d(x),
                            "y": np.atleast_1d(y),
                            "text": np.atleast_1d(text),
                        }
                    ).to_csv(
                        tmpfile.name,
                        sep="\t",
                        header=False,
                        index=False,
                        quoting=csv.QUOTE_NONE,
                    )
                    fname = tmpfile.name

                arg_str = " ".join([fname, build_arg_string(kwargs)])
                lib.call_module("text", arg_str)<|MERGE_RESOLUTION|>--- conflicted
+++ resolved
@@ -443,14 +443,10 @@
         G="color",
         L="close",
         S="style",
+        U="timestamp",
         W="pen",
         i="columns",
         l="label",
-<<<<<<< HEAD
-=======
-        C="cmap",
-        U="timestamp",
->>>>>>> 0267dd15
     )
     @kwargs_to_strings(R="sequence", i="sequence_comma")
     def plot(self, x=None, y=None, data=None, sizes=None, direction=None, **kwargs):
@@ -518,13 +514,10 @@
             quoted lines).
         {W}
         {U}
-<<<<<<< HEAD
         columns : list or str
             ``cols[+l][+sscale][+ooffset][,…][,t[word]]``
             Select input columns and transformations (0 is first column, t is
             trailing text, append word to read one word only).
-=======
->>>>>>> 0267dd15
         label : str
             Add a legend entry for the symbol or line being plotted.
         """
@@ -783,21 +776,18 @@
 
     @fmt_docstring
     @use_alias(
-<<<<<<< HEAD
-        R="region", J="projection", Jz="zscale", JZ="zsize", B="frame", p="perspective"
-    )
-    @kwargs_to_strings(R="sequence", p="sequence")
-=======
         R="region",
         J="projection",
+        Jz="zscale",
+        JZ="zsize",
         B="frame",
         L="map_scale",
         Td="rose",
         Tm="compass",
         U="timestamp",
+        p="perspective",
     )
-    @kwargs_to_strings(R="sequence")
->>>>>>> 0267dd15
+    @kwargs_to_strings(R="sequence", p="sequence")
     def basemap(self, **kwargs):
         """
         Plot base maps and frames for the figure.
