"""
Functions to convert data types into ctypes friendly formats.
"""

import ctypes as ctp
import warnings
from collections.abc import Sequence
from typing import Any

import numpy as np
import pandas as pd
import xarray as xr
from packaging.version import Version
from pygmt.exceptions import GMTInvalidInput


def dataarray_to_matrix(
    grid: xr.DataArray,
) -> tuple[np.ndarray, list[float], list[float]]:
    """
    Transform an xarray.DataArray into a 2-D numpy array and metadata.

    Use this to extract the underlying numpy array of data and the region and increment
    for the grid.

    Only allows grids with two dimensions and constant grid spacings (GMT doesn't allow
    variable grid spacings). If the latitude and/or longitude increments of the input
    grid are negative, the output matrix will be sorted by the DataArray coordinates to
    yield positive increments.

    If the underlying data array is not C contiguous, for example, if it's a slice of a
    larger grid, a copy will need to be generated.

    Parameters
    ----------
    grid
        The input grid as a DataArray instance. Information is retrieved from the
        coordinate arrays, not from headers.

    Returns
    -------
    matrix
        The 2-D array of data from the grid.
    region
        The West, East, South, North boundaries of the grid.
    inc
        The grid spacing in East-West and North-South, respectively.

    Raises
    ------
    GMTInvalidInput
        If the grid has more than two dimensions or variable grid spacing.

    Examples
    --------

    >>> from pygmt.datasets import load_earth_relief
    >>> # Use the global Earth relief grid with 1 degree spacing
    >>> grid = load_earth_relief(resolution="01d", registration="pixel")
    >>> matrix, region, inc = dataarray_to_matrix(grid)
    >>> print(region)
    [-180.0, 180.0, -90.0, 90.0]
    >>> print(inc)
    [1.0, 1.0]
    >>> type(matrix)
    <class 'numpy.ndarray'>
    >>> print(matrix.shape)
    (180, 360)
    >>> matrix.flags.c_contiguous
    True
    >>> # Using a slice of the grid, the matrix will be copied to guarantee that it's
    >>> # C-contiguous in memory. The increment should be unchanged.
    >>> matrix, region, inc = dataarray_to_matrix(grid[10:41, 30:101])
    >>> matrix.flags.c_contiguous
    True
    >>> print(matrix.shape)
    (31, 71)
    >>> print(region)
    [-150.0, -79.0, -80.0, -49.0]
    >>> print(inc)
    [1.0, 1.0]
    >>> # The increment should change accordingly if taking every other grid point.
    >>> matrix, region, inc = dataarray_to_matrix(grid[10:41:2, 30:101:2])
    >>> matrix.flags.c_contiguous
    True
    >>> print(matrix.shape)
    (16, 36)
    >>> print(region)
    [-150.5, -78.5, -80.5, -48.5]
    >>> print(inc)
    [2.0, 2.0]
    """
    if len(grid.dims) != 2:
        msg = f"Invalid number of grid dimensions 'len({grid.dims})'. Must be 2."
        raise GMTInvalidInput(msg)

    # Extract region and inc from the grid
    region, inc = [], []
    # Reverse the dims because it is rows, columns ordered. In geographic grids, this
    # would be North-South, East-West. GMT's region and inc are East-West, North-South.
    for dim in grid.dims[::-1]:
        coord = grid.coords[dim].to_numpy()
        coord_incs = coord[1:] - coord[:-1]
        coord_inc = coord_incs[0]
        if not np.allclose(coord_incs, coord_inc):
            # Calculate the increment if irregular spacing is found.
            coord_inc = (coord[-1] - coord[0]) / (coord.size - 1)
            msg = (
                f"Grid may have irregular spacing in the '{dim}' dimension, "
                "but GMT only supports regular spacing. Calculated regular spacing "
                f"{coord_inc} is assumed in the '{dim}' dimension."
            )
            warnings.warn(msg, category=RuntimeWarning, stacklevel=2)
        if coord_inc == 0:
            msg = f"Grid has a zero increment in the '{dim}' dimension."
            raise GMTInvalidInput(msg)
        region.extend(
            [
                coord.min() - coord_inc / 2 * grid.gmt.registration,
                coord.max() + coord_inc / 2 * grid.gmt.registration,
            ]
        )
        inc.append(coord_inc)

    if any(i < 0 for i in inc):  # Sort grid when there are negative increments
        inc = [abs(i) for i in inc]
        grid = grid.sortby(variables=list(grid.dims), ascending=True)

    matrix = np.ascontiguousarray(grid[::-1].to_numpy())
    region = [float(i) for i in region]
    inc = [float(i) for i in inc]
    return matrix, region, inc


def _to_numpy(data: Any) -> np.ndarray:
    """
    Convert an array-like object to a C contiguous NumPy array.

    The function aims to convert any array-like objects (e.g., Python lists or tuples,
    NumPy arrays with various dtypes, pandas.Series with NumPy/pandas/PyArrow dtypes,
    PyArrow arrays with various dtypes) to a NumPy array.

    The function is internally used in the ``vectors_to_arrays`` function, which is
    responsible for converting a sequence of vectors to a list of C contiguous NumPy
    arrays. Thus, the function uses the :numpy:func:`numpy.ascontiguousarray` function
    rather than the :numpy:func:`numpy.asarray`/:numpy::func:`numpy.asanyarray`
    functions, to ensure the returned NumPy array is C contiguous.

    Parameters
    ----------
    data
        The array-like object to convert.

    Returns
    -------
    array
        The C contiguous NumPy array.
    """
    # Mapping of unsupported dtypes to expected NumPy dtypes.
<<<<<<< HEAD
    dtypes: dict[str, str | type] = {
=======
    dtypes: dict[str, type | str] = {
>>>>>>> 4d2f8cbc
        # For string dtypes.
        "large_string": np.str_,  # pa.large_string and pa.large_utf8
        "string": np.str_,  # pa.string and pa.utf8
        "string_view": np.str_,  # pa.string_view
        # For datetime dtypes.
        "date32[day][pyarrow]": "datetime64[D]",
        "date64[ms][pyarrow]": "datetime64[ms]",
    }

    if (
        hasattr(data, "isna")
        and data.isna().any()
        and Version(pd.__version__) < Version("2.2")
    ):
        # Workaround for dealing with pd.NA with pandas < 2.2.
        # Bug report at: https://github.com/GenericMappingTools/pygmt/issues/2844
        # Following SPEC0, pandas 2.1 will be dropped in 2025 Q3, so it's likely
        # we can remove the workaround in PyGMT v0.17.0.
        array = np.ascontiguousarray(data.astype(float))
    else:
        vec_dtype = str(getattr(data, "dtype", getattr(data, "type", "")))
        array = np.ascontiguousarray(data, dtype=dtypes.get(vec_dtype))
    return array


def vectors_to_arrays(vectors: Sequence[Any]) -> list[np.ndarray]:
    """
    Convert 1-D vectors (scalars, lists, or array-like) to C contiguous 1-D arrays.

    Arrays must be in C contiguous order for us to pass their memory pointers to GMT.
    If any are not, convert them to C order (which requires copying the memory). This
    usually happens when vectors are columns of a 2-D array or have been sliced.

    The returned arrays are guaranteed to be C contiguous and at least 1-D.

    Parameters
    ----------
    vectors
        The vectors that must be converted.

    Returns
    -------
    arrays
        List of converted numpy arrays.

    Examples
    --------

    >>> import numpy as np
    >>> import pandas as pd
    >>> data = np.array([[1, 2], [3, 4], [5, 6]])
    >>> vectors = [data[:, 0], data[:, 1], pd.Series(data=[-1, -2, -3])]
    >>> all(i.flags.c_contiguous for i in vectors)
    False
    >>> all(isinstance(i, np.ndarray) for i in vectors)
    False
    >>> arrays = vectors_to_arrays(vectors)
    >>> all(i.flags.c_contiguous for i in arrays)
    True
    >>> all(isinstance(i, np.ndarray) for i in arrays)
    True
    >>> all(i.ndim == 1 for i in arrays)
    True
    """
    return [_to_numpy(vector) for vector in vectors]


def sequence_to_ctypes_array(
    sequence: Sequence[int | float] | np.ndarray | None, ctype, size: int
) -> ctp.Array | None:
    """
    Convert a sequence of numbers into a ctypes array variable.

    If the sequence is ``None``, returns ``None``. Otherwise, returns a ctypes array.
    The function only works for sequences of numbers. For converting a sequence of
    strings, use ``strings_to_ctypes_array`` instead.

    Parameters
    ----------
    sequence
        The sequence to convert. If ``None``, returns ``None``. Otherwise, it must be a
        sequence (e.g., list, tuple, numpy array).
    ctype
        The ctypes type of the array (e.g., ``ctypes.c_int``).
    size
        The size of the array. If the sequence is smaller than the size, the remaining
        elements will be filled with zeros. If the sequence is larger than the size, an
        exception will be raised.

    Returns
    -------
    ctypes_array
        The ctypes array variable.

    Examples
    --------
    >>> import ctypes as ctp
    >>> ctypes_array = sequence_to_ctypes_array([1, 2, 3], ctp.c_long, 3)
    >>> type(ctypes_array)
    <class 'pygmt.clib.conversion.c_long_Array_3'>
    >>> ctypes_array[:]
    [1, 2, 3]
    >>> ctypes_array = sequence_to_ctypes_array([1, 2], ctp.c_long, 5)
    >>> type(ctypes_array)
    <class 'pygmt.clib.conversion.c_long_Array_5'>
    >>> ctypes_array[:]
    [1, 2, 0, 0, 0]
    >>> ctypes_array = sequence_to_ctypes_array(None, ctp.c_long, 5)
    >>> print(ctypes_array)
    None
    >>> ctypes_array = sequence_to_ctypes_array([1, 2, 3, 4, 5, 6], ctp.c_long, 5)
    Traceback (most recent call last):
    ...
    IndexError: invalid index
    """
    if sequence is None:
        return None
    return (ctype * size)(*sequence)


def strings_to_ctypes_array(strings: Sequence[str] | np.ndarray) -> ctp.Array:
    """
    Convert a sequence (e.g., a list) of strings into a ctypes array.

    Parameters
    ----------
    strings
        A sequence of strings.

    Returns
    -------
    ctypes_array
        A ctypes array of strings.

    Examples
    --------
    >>> strings = ["first", "second", "third"]
    >>> ctypes_array = strings_to_ctypes_array(strings)
    >>> type(ctypes_array)
    <class 'pygmt.clib.conversion.c_char_p_Array_3'>
    >>> [s.decode() for s in ctypes_array]
    ['first', 'second', 'third']
    """
    return (ctp.c_char_p * len(strings))(*[s.encode() for s in strings])


def array_to_datetime(array: Sequence[Any] | np.ndarray) -> np.ndarray:
    """
    Convert a 1-D datetime array from various types into numpy.datetime64.

    If the input array is not in legal datetime formats, raise a ValueError exception.

    Parameters
    ----------
    array
        The input datetime array in various formats.

        Supported types:

        - str
        - numpy.datetime64
        - pandas.DateTimeIndex
        - datetime.datetime and datetime.date

    Returns
    -------
    array
        1-D datetime array in numpy.datetime64.

    Raises
    ------
    ValueError
        If the datetime string is invalid.

    Examples
    --------
    >>> import datetime
    >>> # numpy.datetime64 array
    >>> x = np.array(
    ...     ["2010-06-01", "2011-06-01T12", "2012-01-01T12:34:56"],
    ...     dtype="datetime64[ns]",
    ... )
    >>> array_to_datetime(x)
    array(['2010-06-01T00:00:00.000000000', '2011-06-01T12:00:00.000000000',
           '2012-01-01T12:34:56.000000000'], dtype='datetime64[ns]')

    >>> # pandas.DateTimeIndex array
    >>> import pandas as pd
    >>> x = pd.date_range("2013", freq="YS", periods=3)
    >>> array_to_datetime(x)
    array(['2013-01-01T00:00:00.000000000', '2014-01-01T00:00:00.000000000',
           '2015-01-01T00:00:00.000000000'], dtype='datetime64[ns]')

    >>> # Python's built-in date and datetime
    >>> x = [datetime.date(2018, 1, 1), datetime.datetime(2019, 1, 1)]
    >>> array_to_datetime(x)
    array(['2018-01-01T00:00:00.000000', '2019-01-01T00:00:00.000000'],
          dtype='datetime64[us]')

    >>> # Raw datetime strings in various format
    >>> x = [
    ...     "2018",
    ...     "2018-02",
    ...     "2018-03-01",
    ...     "2018-04-01T01:02:03",
    ... ]
    >>> array_to_datetime(x)
    array(['2018-01-01T00:00:00', '2018-02-01T00:00:00',
           '2018-03-01T00:00:00', '2018-04-01T01:02:03'],
          dtype='datetime64[s]')

    >>> # Mixed datetime types
    >>> x = [
    ...     "2018-01-01",
    ...     np.datetime64("2018-01-01"),
    ...     datetime.datetime(2018, 1, 1),
    ... ]
    >>> array_to_datetime(x)
    array(['2018-01-01T00:00:00.000000', '2018-01-01T00:00:00.000000',
           '2018-01-01T00:00:00.000000'], dtype='datetime64[us]')
    """
    return np.asarray(array, dtype=np.datetime64)<|MERGE_RESOLUTION|>--- conflicted
+++ resolved
@@ -157,11 +157,7 @@
         The C contiguous NumPy array.
     """
     # Mapping of unsupported dtypes to expected NumPy dtypes.
-<<<<<<< HEAD
-    dtypes: dict[str, str | type] = {
-=======
     dtypes: dict[str, type | str] = {
->>>>>>> 4d2f8cbc
         # For string dtypes.
         "large_string": np.str_,  # pa.large_string and pa.large_utf8
         "string": np.str_,  # pa.string and pa.utf8
