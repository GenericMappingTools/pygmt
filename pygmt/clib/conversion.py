--- conflicted
+++ resolved
@@ -157,21 +157,13 @@
     array
         The C contiguous NumPy array.
     """
-<<<<<<< HEAD
-    # Mapping of unsupported dtypes to the expected NumPy dtype.
-    dtypes: dict[str, str | type] = {
-        # For pandas string dtype, "string[python]", "string[pyarrow]" and
-        # "string[pyarrow_numpy]".
-        "string": np.str_,
-=======
     # Mapping of unsupported dtypes to expected NumPy dtypes.
     dtypes: dict[str, type | str] = {
         # For string dtypes.
         "large_string": np.str_,  # pa.large_string and pa.large_utf8
-        "string": np.str_,  # pa.string and pa.utf8
+        "string": np.str_,  # pa.string, pa.utf8, pd.StringDtype
         "string_view": np.str_,  # pa.string_view
         # For datetime dtypes.
->>>>>>> c07f1b6f
         "date32[day][pyarrow]": "datetime64[D]",
         "date64[ms][pyarrow]": "datetime64[ms]",
     }
