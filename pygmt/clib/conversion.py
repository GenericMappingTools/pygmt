--- conflicted
+++ resolved
@@ -182,6 +182,10 @@
         vec_dtype = str(getattr(data, "dtype", getattr(data, "type", "")))
         array = np.ascontiguousarray(data, dtype=dtypes.get(vec_dtype))
 
+    # Check if a np.object_ / np.str_ array can be converted to np.datetime64.
+    if array.dtype.type in {np.object_, np.str_}:
+        with contextlib.suppress(TypeError, ValueError):
+            return np.ascontiguousarray(array, dtype=np.datetime64)
     # Check if a np.object_ array can be converted to np.str_.
     if array.dtype == np.object_:
         with contextlib.suppress(TypeError, ValueError):
@@ -228,38 +232,7 @@
     >>> all(i.ndim == 1 for i in arrays)
     True
     """
-<<<<<<< HEAD
-    dtypes = {
-        "date32[day][pyarrow]": np.datetime64,
-        "date64[ms][pyarrow]": np.datetime64,
-    }
-    arrays = []
-    for vector in vectors:
-        if (
-            hasattr(vector, "isna")
-            and vector.isna().any()
-            and Version(pd.__version__) < Version("2.2")
-        ):
-            # Workaround for dealing with pd.NA with pandas < 2.2.
-            # Bug report at: https://github.com/GenericMappingTools/pygmt/issues/2844
-            # Following SPEC0, pandas 2.1 will be dropped in 2025 Q3, so it's likely
-            # we can remove the workaround in PyGMT v0.17.0.
-            array = np.ascontiguousarray(vector.astype(float))
-        else:
-            vec_dtype = str(getattr(vector, "dtype", ""))
-            array = np.ascontiguousarray(vector, dtype=dtypes.get(vec_dtype))
-        # Convert np.object_ to np.datetime64 or np.str_. If fails, then the array can't
-        # be recognized.
-        if array.dtype.type == np.object_:
-            try:
-                array = np.ascontiguousarray(array, dtype=np.datetime64)
-            except (ValueError, TypeError):
-                array = np.ascontiguousarray(array, dtype=np.str_)
-        arrays.append(array)
-    return arrays
-=======
     return [_to_numpy(vector) for vector in vectors]
->>>>>>> 3d08919e
 
 
 def sequence_to_ctypes_array(
