"""
Functions to convert data types into ctypes friendly formats.
"""

import contextlib
import ctypes as ctp
import warnings
from collections.abc import Sequence
from typing import Any

import numpy as np
import pandas as pd
import xarray as xr
from packaging.version import Version
from pygmt.exceptions import GMTInvalidInput


def dataarray_to_matrix(
    grid: xr.DataArray,
) -> tuple[np.ndarray, list[float], list[float]]:
    """
    Transform an xarray.DataArray into a 2-D numpy array and metadata.

    Use this to extract the underlying numpy array of data and the region and increment
    for the grid.

    Only allows grids with two dimensions and constant grid spacings (GMT doesn't allow
    variable grid spacings). If the latitude and/or longitude increments of the input
    grid are negative, the output matrix will be sorted by the DataArray coordinates to
    yield positive increments.

    If the underlying data array is not C contiguous, for example, if it's a slice of a
    larger grid, a copy will need to be generated.

    Parameters
    ----------
    grid
        The input grid as a DataArray instance. Information is retrieved from the
        coordinate arrays, not from headers.

    Returns
    -------
    matrix
        The 2-D array of data from the grid.
    region
        The West, East, South, North boundaries of the grid.
    inc
        The grid spacing in East-West and North-South, respectively.

    Raises
    ------
    GMTInvalidInput
        If the grid has more than two dimensions or variable grid spacing.

    Examples
    --------

    >>> from pygmt.datasets import load_earth_relief
    >>> # Use the global Earth relief grid with 1 degree spacing
    >>> grid = load_earth_relief(resolution="01d", registration="pixel")
    >>> matrix, region, inc = dataarray_to_matrix(grid)
    >>> print(region)
    [-180.0, 180.0, -90.0, 90.0]
    >>> print(inc)
    [1.0, 1.0]
    >>> type(matrix)
    <class 'numpy.ndarray'>
    >>> print(matrix.shape)
    (180, 360)
    >>> matrix.flags.c_contiguous
    True
    >>> # Using a slice of the grid, the matrix will be copied to guarantee that it's
    >>> # C-contiguous in memory. The increment should be unchanged.
    >>> matrix, region, inc = dataarray_to_matrix(grid[10:41, 30:101])
    >>> matrix.flags.c_contiguous
    True
    >>> print(matrix.shape)
    (31, 71)
    >>> print(region)
    [-150.0, -79.0, -80.0, -49.0]
    >>> print(inc)
    [1.0, 1.0]
    >>> # The increment should change accordingly if taking every other grid point.
    >>> matrix, region, inc = dataarray_to_matrix(grid[10:41:2, 30:101:2])
    >>> matrix.flags.c_contiguous
    True
    >>> print(matrix.shape)
    (16, 36)
    >>> print(region)
    [-150.5, -78.5, -80.5, -48.5]
    >>> print(inc)
    [2.0, 2.0]
    """
    if len(grid.dims) != 2:
        msg = f"Invalid number of grid dimensions 'len({grid.dims})'. Must be 2."
        raise GMTInvalidInput(msg)

    # Extract region and inc from the grid
    region, inc = [], []
    # Reverse the dims because it is rows, columns ordered. In geographic grids, this
    # would be North-South, East-West. GMT's region and inc are East-West, North-South.
    for dim in grid.dims[::-1]:
        coord = grid.coords[dim].to_numpy()
        coord_incs = coord[1:] - coord[:-1]
        coord_inc = coord_incs[0]
        if not np.allclose(coord_incs, coord_inc):
            # Calculate the increment if irregular spacing is found.
            coord_inc = (coord[-1] - coord[0]) / (coord.size - 1)
            msg = (
                f"Grid may have irregular spacing in the '{dim}' dimension, "
                "but GMT only supports regular spacing. Calculated regular spacing "
                f"{coord_inc} is assumed in the '{dim}' dimension."
            )
            warnings.warn(msg, category=RuntimeWarning, stacklevel=2)
        if coord_inc == 0:
            msg = f"Grid has a zero increment in the '{dim}' dimension."
            raise GMTInvalidInput(msg)
        region.extend(
            [
                coord.min() - coord_inc / 2 * grid.gmt.registration,
                coord.max() + coord_inc / 2 * grid.gmt.registration,
            ]
        )
        inc.append(coord_inc)

    if any(i < 0 for i in inc):  # Sort grid when there are negative increments
        inc = [abs(i) for i in inc]
        grid = grid.sortby(variables=list(grid.dims), ascending=True)

    matrix = np.ascontiguousarray(grid[::-1].to_numpy())
    region = [float(i) for i in region]
    inc = [float(i) for i in inc]
    return matrix, region, inc


def _to_numpy(data: Any) -> np.ndarray:
    """
    Convert an array-like object to a C contiguous NumPy array.

    The function aims to convert any array-like objects (e.g., Python lists or tuples,
    NumPy arrays with various dtypes, pandas.Series with NumPy/pandas/PyArrow dtypes,
    PyArrow arrays with various dtypes) to a NumPy array.

    The function is internally used in the ``vectors_to_arrays`` function, which is
    responsible for converting a sequence of vectors to a list of C contiguous NumPy
    arrays. Thus, the function uses the :numpy:func:`numpy.ascontiguousarray` function
    rather than the :numpy:func:`numpy.asarray`/:numpy::func:`numpy.asanyarray`
    functions, to ensure the returned NumPy array is C contiguous.

    Parameters
    ----------
    data
        The array-like object to convert.

    Returns
    -------
    array
        The C contiguous NumPy array.
    """
    # Mapping of unsupported dtypes to the expected NumPy dtype.
<<<<<<< HEAD
    dtypes: dict[str, type] = {
        # For pandas string dtype, "string[python]", "string[pyarrow]" and
        # "string[pyarrow_numpy]".
        "string": np.str_,
        "date32[day][pyarrow]": np.datetime64,
        "date64[ms][pyarrow]": np.datetime64,
=======
    dtypes: dict[str, str | type] = {
        "date32[day][pyarrow]": "datetime64[D]",
        "date64[ms][pyarrow]": "datetime64[ms]",
>>>>>>> 66b22dcd
    }

    if (
        hasattr(data, "isna")
        and data.isna().any()
        and Version(pd.__version__) < Version("2.2")
    ):
        # Workaround for dealing with pd.NA with pandas < 2.2.
        # Bug report at: https://github.com/GenericMappingTools/pygmt/issues/2844
        # Following SPEC0, pandas 2.1 will be dropped in 2025 Q3, so it's likely
        # we can remove the workaround in PyGMT v0.17.0.
        array = np.ascontiguousarray(data.astype(float))
    else:
        vec_dtype = str(getattr(data, "dtype", ""))
        array = np.ascontiguousarray(data, dtype=dtypes.get(vec_dtype))

    # Check if a np.object_ array can be converted to np.str_.
    if array.dtype == np.object_:
        with contextlib.suppress(TypeError, ValueError):
            return np.ascontiguousarray(array, dtype=np.str_)
    return array


def vectors_to_arrays(vectors: Sequence[Any]) -> list[np.ndarray]:
    """
    Convert 1-D vectors (scalars, lists, or array-like) to C contiguous 1-D arrays.

    Arrays must be in C contiguous order for us to pass their memory pointers to GMT.
    If any are not, convert them to C order (which requires copying the memory). This
    usually happens when vectors are columns of a 2-D array or have been sliced.

    The returned arrays are guaranteed to be C contiguous and at least 1-D.

    Parameters
    ----------
    vectors
        The vectors that must be converted.

    Returns
    -------
    arrays
        List of converted numpy arrays.

    Examples
    --------

    >>> import numpy as np
    >>> import pandas as pd
    >>> data = np.array([[1, 2], [3, 4], [5, 6]])
    >>> vectors = [data[:, 0], data[:, 1], pd.Series(data=[-1, -2, -3])]
    >>> all(i.flags.c_contiguous for i in vectors)
    False
    >>> all(isinstance(i, np.ndarray) for i in vectors)
    False
    >>> arrays = vectors_to_arrays(vectors)
    >>> all(i.flags.c_contiguous for i in arrays)
    True
    >>> all(isinstance(i, np.ndarray) for i in arrays)
    True
    >>> all(i.ndim == 1 for i in arrays)
    True
    """
    return [_to_numpy(vector) for vector in vectors]


def sequence_to_ctypes_array(
    sequence: Sequence[int | float] | np.ndarray | None, ctype, size: int
) -> ctp.Array | None:
    """
    Convert a sequence of numbers into a ctypes array variable.

    If the sequence is ``None``, returns ``None``. Otherwise, returns a ctypes array.
    The function only works for sequences of numbers. For converting a sequence of
    strings, use ``strings_to_ctypes_array`` instead.

    Parameters
    ----------
    sequence
        The sequence to convert. If ``None``, returns ``None``. Otherwise, it must be a
        sequence (e.g., list, tuple, numpy array).
    ctype
        The ctypes type of the array (e.g., ``ctypes.c_int``).
    size
        The size of the array. If the sequence is smaller than the size, the remaining
        elements will be filled with zeros. If the sequence is larger than the size, an
        exception will be raised.

    Returns
    -------
    ctypes_array
        The ctypes array variable.

    Examples
    --------
    >>> import ctypes as ctp
    >>> ctypes_array = sequence_to_ctypes_array([1, 2, 3], ctp.c_long, 3)
    >>> type(ctypes_array)
    <class 'pygmt.clib.conversion.c_long_Array_3'>
    >>> ctypes_array[:]
    [1, 2, 3]
    >>> ctypes_array = sequence_to_ctypes_array([1, 2], ctp.c_long, 5)
    >>> type(ctypes_array)
    <class 'pygmt.clib.conversion.c_long_Array_5'>
    >>> ctypes_array[:]
    [1, 2, 0, 0, 0]
    >>> ctypes_array = sequence_to_ctypes_array(None, ctp.c_long, 5)
    >>> print(ctypes_array)
    None
    >>> ctypes_array = sequence_to_ctypes_array([1, 2, 3, 4, 5, 6], ctp.c_long, 5)
    Traceback (most recent call last):
    ...
    IndexError: invalid index
    """
    if sequence is None:
        return None
    return (ctype * size)(*sequence)


def strings_to_ctypes_array(strings: Sequence[str] | np.ndarray) -> ctp.Array:
    """
    Convert a sequence (e.g., a list) of strings into a ctypes array.

    Parameters
    ----------
    strings
        A sequence of strings.

    Returns
    -------
    ctypes_array
        A ctypes array of strings.

    Examples
    --------
    >>> strings = ["first", "second", "third"]
    >>> ctypes_array = strings_to_ctypes_array(strings)
    >>> type(ctypes_array)
    <class 'pygmt.clib.conversion.c_char_p_Array_3'>
    >>> [s.decode() for s in ctypes_array]
    ['first', 'second', 'third']
    """
    return (ctp.c_char_p * len(strings))(*[s.encode() for s in strings])


def array_to_datetime(array: Sequence[Any] | np.ndarray) -> np.ndarray:
    """
    Convert a 1-D datetime array from various types into numpy.datetime64.

    If the input array is not in legal datetime formats, raise a ValueError exception.

    Parameters
    ----------
    array
        The input datetime array in various formats.

        Supported types:

        - str
        - numpy.datetime64
        - pandas.DateTimeIndex
        - datetime.datetime and datetime.date

    Returns
    -------
    array
        1-D datetime array in numpy.datetime64.

    Raises
    ------
    ValueError
        If the datetime string is invalid.

    Examples
    --------
    >>> import datetime
    >>> # numpy.datetime64 array
    >>> x = np.array(
    ...     ["2010-06-01", "2011-06-01T12", "2012-01-01T12:34:56"],
    ...     dtype="datetime64[ns]",
    ... )
    >>> array_to_datetime(x)
    array(['2010-06-01T00:00:00.000000000', '2011-06-01T12:00:00.000000000',
           '2012-01-01T12:34:56.000000000'], dtype='datetime64[ns]')

    >>> # pandas.DateTimeIndex array
    >>> import pandas as pd
    >>> x = pd.date_range("2013", freq="YS", periods=3)
    >>> array_to_datetime(x)
    array(['2013-01-01T00:00:00.000000000', '2014-01-01T00:00:00.000000000',
           '2015-01-01T00:00:00.000000000'], dtype='datetime64[ns]')

    >>> # Python's built-in date and datetime
    >>> x = [datetime.date(2018, 1, 1), datetime.datetime(2019, 1, 1)]
    >>> array_to_datetime(x)
    array(['2018-01-01T00:00:00.000000', '2019-01-01T00:00:00.000000'],
          dtype='datetime64[us]')

    >>> # Raw datetime strings in various format
    >>> x = [
    ...     "2018",
    ...     "2018-02",
    ...     "2018-03-01",
    ...     "2018-04-01T01:02:03",
    ... ]
    >>> array_to_datetime(x)
    array(['2018-01-01T00:00:00', '2018-02-01T00:00:00',
           '2018-03-01T00:00:00', '2018-04-01T01:02:03'],
          dtype='datetime64[s]')

    >>> # Mixed datetime types
    >>> x = [
    ...     "2018-01-01",
    ...     np.datetime64("2018-01-01"),
    ...     datetime.datetime(2018, 1, 1),
    ... ]
    >>> array_to_datetime(x)
    array(['2018-01-01T00:00:00.000000', '2018-01-01T00:00:00.000000',
           '2018-01-01T00:00:00.000000'], dtype='datetime64[us]')
    """
    return np.asarray(array, dtype=np.datetime64)<|MERGE_RESOLUTION|>--- conflicted
+++ resolved
@@ -158,18 +158,12 @@
         The C contiguous NumPy array.
     """
     # Mapping of unsupported dtypes to the expected NumPy dtype.
-<<<<<<< HEAD
-    dtypes: dict[str, type] = {
+    dtypes: dict[str, str | type] = {
         # For pandas string dtype, "string[python]", "string[pyarrow]" and
         # "string[pyarrow_numpy]".
         "string": np.str_,
-        "date32[day][pyarrow]": np.datetime64,
-        "date64[ms][pyarrow]": np.datetime64,
-=======
-    dtypes: dict[str, str | type] = {
         "date32[day][pyarrow]": "datetime64[D]",
         "date64[ms][pyarrow]": "datetime64[ms]",
->>>>>>> 66b22dcd
     }
 
     if (
