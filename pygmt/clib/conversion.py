--- conflicted
+++ resolved
@@ -205,18 +205,11 @@
 
     array = np.ascontiguousarray(data, dtype=numpy_dtype)
 
-<<<<<<< HEAD
-    # Check if a np.object_ / np.str_ array can be converted to np.datetime64.
-    if array.dtype.type in {np.object_, np.str_}:
-        with contextlib.suppress(TypeError, ValueError):
-            return np.ascontiguousarray(array, dtype=np.datetime64)
-=======
     # Check if a np.object_ or np.str_ array can be converted to np.datetime64.
     if array.dtype.type in {np.object_, np.str_}:
         with contextlib.suppress(TypeError, ValueError):
             return np.ascontiguousarray(array, dtype=np.datetime64)
 
->>>>>>> 900e8d4f
     # Check if a np.object_ array can be converted to np.str_.
     if array.dtype == np.object_:
         with contextlib.suppress(TypeError, ValueError):
