--- conflicted
+++ resolved
@@ -1748,29 +1748,19 @@
                     seg.header = None
                     seg.text = None
 
-<<<<<<< HEAD
     # TODO(PyGMT>=0.20.0): Remove the deprecated parameter 'required_z'.
+    # TODO(PyGMT>=0.20.0): Remove the deprecated parameter 'extra_arrays'.
     def virtualfile_in(  # noqa: PLR0912
-=======
-    # TODO(PyGMT>=0.20.0): Remove the deprecated parameter 'extra_arrays'.
-    def virtualfile_in(
->>>>>>> b2edd1fa
         self,
         check_kind=None,
         data=None,
         x=None,
         y=None,
         z=None,
-<<<<<<< HEAD
+        ncols=2,
+        required_data=True,
+        required_z=False,
         extra_arrays=None,
-        required_data=True,
-        ncols=2,
-        required_z=False,
-=======
-        required_z=False,
-        required_data=True,
-        extra_arrays=None,
->>>>>>> b2edd1fa
     ):
         """
         Store any data inside a virtual file.
@@ -1790,27 +1780,17 @@
             data input.
         x/y/z : 1-D arrays or None
             x, y, and z columns as numpy arrays.
-<<<<<<< HEAD
-        extra_arrays : list of 1-D arrays
-            Optional. A list of numpy arrays in addition to x, y, and z.
-            All of these arrays must be of the same size as the x/y/z arrays.
+        ncols
+            Number of minimum required columns.
         required_data : bool
             Set to True when 'data' is required, or False when dealing with
             optional virtual files. [Default is True].
-        ncols
-            Number of minimum required columns.
         required_z : bool
             State whether the 'z' column is required.
 
             .. deprecated:: v0.16.0
                The parameter 'required_z' will be removed in v0.20.0. Use parameter
                'ncols' instead. E.g., ``required_z=True`` is equivalent to ``ncols=3``.
-=======
-        required_z : bool
-            State whether the 'z' column is required.
-        required_data : bool
-            Set to True when 'data' is required, or False when dealing with
-            optional virtual files. [Default is True].
         extra_arrays : list of 1-D arrays
             A list of numpy arrays in addition to x, y, and z. All of these arrays must
             be of the same size as the x/y/z arrays.
@@ -1819,7 +1799,6 @@
                The parameter 'extra_arrays' will be removed in v0.20.0. Prepare and pass
                a dictionary of arrays instead to the `data` parameter. E.g.,
                ``data={"x": x, "y": y, "size": size}``.
->>>>>>> b2edd1fa
 
         Returns
         -------
