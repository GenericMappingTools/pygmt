--- conflicted
+++ resolved
@@ -11,6 +11,7 @@
 import pathlib
 import sys
 import warnings
+from typing import Literal
 from typing import Literal
 
 import numpy as np
@@ -24,11 +25,7 @@
     vectors_to_arrays,
 )
 from pygmt.clib.loading import load_libgmt
-<<<<<<< HEAD
-from pygmt.datatypes import GMT_DATASET
-=======
 from pygmt.datatypes import _GMT_DATASET, _GMT_GRID
->>>>>>> 2d78563b
 from pygmt.exceptions import (
     GMTCLibError,
     GMTCLibNoSessionError,
@@ -1747,44 +1744,6 @@
             raise GMTCLibError("Failed to extract region from current figure.")
         return wesn
 
-    def read_virtualfile(self, vfname : str, kind : Literal["dataset", "grid", None] = None):
-        """
-        Read data from a virtual file and cast into a GMT data container if requested.
-
-        Parameters
-        ----------
-        vfname
-            Name of the virtual file to read.
-        kind
-            Cast the data into a GMT data container. Valid values are ``"dataset"``,
-            ``"grid"`` and ``None``. If ``None``, will return a ctypes void pointer.
-
-        Returns
-        -------
-        Pointer to the GMT data container. If ``kind`` is None, returns a ctypes void
-        pointer instead.
-        """
-        c_read_virtualfile = self.get_libgmt_func(
-            "GMT_Read_VirtualFile",
-            argtypes=[
-                ctp.c_void_p,
-                ctp.c_char_p,
-            ],
-            restype=ctp.c_void_p,
-        )
-        pointer = c_read_virtualfile(self.session_pointer, vfname.encode())
-        if kind is None:  # Return the ctypes void pointer
-            return pointer
-
-        # The GMT C API function GMT_Read_VirtualFile returns a void pointer. It usually
-        # needs to be cast to a pointer to GMT data container (e.g., GMT_GRID or
-        # GMT_DATASET).
-        dtype = {
-            # "grid": GMT_GRID,  # implemented in PR #2398
-            "dataset": GMT_DATASET,
-        }[kind]
-        return ctp.cast(pointer, ctp.POINTER(dtype))
-
     @contextlib.contextmanager
     def virtualfile_to_data(self, kind: Literal["dataset", "grid"], fname: str | None = None):
         """
