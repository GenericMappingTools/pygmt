"""
Defines the Session class to create and destroy a GMT API session and provides access to
the API functions.

Uses ctypes to wrap most of the core functions from the C API.
"""

import contextlib
import ctypes as ctp
import pathlib
import sys
import warnings
<<<<<<< HEAD
from collections.abc import Sequence
=======
from collections.abc import Generator
>>>>>>> 318a8c4a
from typing import Literal

import numpy as np
import pandas as pd
import xarray as xr
from packaging.version import Version
from pygmt.clib.conversion import (
    array_to_datetime,
    as_c_contiguous,
    dataarray_to_matrix,
    sequence_to_ctypes_array,
    strings_to_ctypes_array,
    vectors_to_arrays,
)
from pygmt.clib.loading import load_libgmt
from pygmt.datatypes import _GMT_DATASET, _GMT_GRID
from pygmt.exceptions import (
    GMTCLibError,
    GMTCLibNoSessionError,
    GMTInvalidInput,
    GMTVersionError,
)
from pygmt.helpers import (
    data_kind,
    tempfile_from_geojson,
    tempfile_from_image,
)

FAMILIES = [
    "GMT_IS_DATASET",  # Entity is a data table
    "GMT_IS_GRID",  # Entity is a grid
    "GMT_IS_IMAGE",  # Entity is a 1- or 3-band unsigned char image
    "GMT_IS_PALETTE",  # Entity is a color palette table
    "GMT_IS_POSTSCRIPT",  # Entity is a PostScript content struct
    "GMT_IS_MATRIX",  # Entity is a user matrix
    "GMT_IS_VECTOR",  # Entity is a set of user vectors
    "GMT_IS_CUBE",  # Entity is a 3-D data cube
]

VIAS = [
    "GMT_VIA_MATRIX",  # dataset is passed as a matrix
    "GMT_VIA_VECTOR",  # dataset is passed as a set of vectors
]

GEOMETRIES = [
    "GMT_IS_NONE",  # items without geometry (e.g., CPT)
    "GMT_IS_POINT",  # items are points
    "GMT_IS_LINE",  # items are lines
    "GMT_IS_POLY",  # items are polygons
    "GMT_IS_LP",  # items could be any one of LINE or POLY
    "GMT_IS_PLP",  # items could be any one of POINT, LINE, or POLY
    "GMT_IS_SURFACE",  # items are 2-D grid
    "GMT_IS_VOLUME",  # items are 3-D grid
]

METHODS = [
    "GMT_IS_DUPLICATE",  # tell GMT the data are read-only
    "GMT_IS_REFERENCE",  # tell GMT to duplicate the data
]

DIRECTIONS = ["GMT_IN", "GMT_OUT"]

MODES = ["GMT_CONTAINER_ONLY", "GMT_IS_OUTPUT"]

REGISTRATIONS = ["GMT_GRID_PIXEL_REG", "GMT_GRID_NODE_REG"]

DTYPES = {
    np.int8: "GMT_CHAR",
    np.int16: "GMT_SHORT",
    np.int32: "GMT_INT",
    np.int64: "GMT_LONG",
    np.uint8: "GMT_UCHAR",
    np.uint16: "GMT_USHORT",
    np.uint32: "GMT_UINT",
    np.uint64: "GMT_ULONG",
    np.float32: "GMT_FLOAT",
    np.float64: "GMT_DOUBLE",
    np.str_: "GMT_TEXT",
    np.datetime64: "GMT_DATETIME",
    np.timedelta64: "GMT_LONG",
}
# Dictionary for storing the values of GMT constants.
GMT_CONSTANTS = {}

# Load the GMT library outside the Session class to avoid repeated loading.
_libgmt = load_libgmt()


class Session:
    """
    A GMT API session where most operations involving the C API happen.

    Works as a context manager (for use in a ``with`` block) to create a GMT C
    API session and destroy it in the end to clean up memory.

    Functions of the shared library are exposed as methods of this class. Most
    methods MUST be used with an open session (inside a ``with`` block). If
    creating GMT data structures to communicate data, put that code inside the
    same ``with`` block as the API calls that will use the data.

    By default, will let :mod:`ctypes` try to find the GMT shared library
    (``libgmt``). If the environment variable ``GMT_LIBRARY_PATH`` is set, will
    look for the shared library in the directory specified by it.

    A ``GMTVersionError`` exception will be raised if the GMT shared library
    reports a version older than the required minimum GMT version.

    The ``session_pointer`` attribute holds a ctypes pointer to the currently
    open session.

    Raises
    ------
    GMTCLibNotFoundError
        If there was any problem loading the library (couldn't find it or
        couldn't access the functions).
    GMTCLibNoSessionError
        If you try to call a method outside of a 'with' block.
    GMTVersionError
        If the minimum required version of GMT is not found.

    Examples
    --------

    >>> from pygmt.helpers.testing import load_static_earth_relief
    >>> from pygmt.helpers import GMTTempFile
    >>> grid = load_static_earth_relief()
    >>> type(grid)
    <class 'xarray.core.dataarray.DataArray'>
    >>> # Create a session and destroy it automatically when exiting the "with"
    >>> # block.
    >>> with Session() as ses:
    ...     # Create a virtual file and link to the memory block of the grid.
    ...     with ses.virtualfile_from_grid(grid) as fin:
    ...         # Create a temp file to use as output.
    ...         with GMTTempFile() as fout:
    ...             # Call the grdinfo module with the virtual file as input
    ...             # and the temp file as output.
    ...             ses.call_module("grdinfo", [fin, "-C", f"->{fout.name}"])
    ...             # Read the contents of the temp file before it's deleted.
    ...             print(fout.read().strip())
    -55 -47 -24 -10 190 981 1 1 8 14 1 1
    """

    # The minimum supported GMT version.
    required_version = "6.3.0"

    @property
    def session_pointer(self):
        """
        The :class:`ctypes.c_void_p` pointer to the current open GMT session.

        Raises
        ------
        GMTCLibNoSessionError
            If trying to access without a currently open GMT session (i.e.,
            outside of the context manager).
        """
        if not hasattr(self, "_session_pointer") or self._session_pointer is None:
            raise GMTCLibNoSessionError("No currently open GMT API session.")
        return self._session_pointer

    @session_pointer.setter
    def session_pointer(self, session):
        """
        Set the session void pointer.
        """
        self._session_pointer = session

    @property
    def info(self):
        """
        Dictionary with the GMT version and default paths and parameters.
        """
        if not hasattr(self, "_info"):
            self._info = {
                "version": self.get_default("API_VERSION"),
                "padding": self.get_default("API_PAD"),
                # API_BINDIR points to the directory of the Python interpreter
                # "binary dir": self.get_default("API_BINDIR"),
                "share dir": self.get_default("API_SHAREDIR"),
                # This segfaults for some reason
                # 'data dir': self.get_default("API_DATADIR"),
                "plugin dir": self.get_default("API_PLUGINDIR"),
                "library path": self.get_default("API_LIBRARY"),
                "cores": self.get_default("API_CORES"),
                "grid layout": self.get_default("API_GRID_LAYOUT"),
            }
            # For GMT<6.4.0, API_IMAGE_LAYOUT is not defined if GMT is not
            # compiled with GDAL. Since GMT 6.4.0, GDAL is a required GMT
            # dependency. The code block can be refactored after we bump
            # the minimum required GMT version to 6.4.0.
            with contextlib.suppress(GMTCLibError):
                self._info["image layout"] = self.get_default("API_IMAGE_LAYOUT")
            # API_BIN_VERSION is new in GMT 6.4.0.
            if Version(self._info["version"]) >= Version("6.4.0"):
                self._info["binary version"] = self.get_default("API_BIN_VERSION")
        return self._info

    def __enter__(self):
        """
        Create a GMT API session and check the libgmt version.

        Calls :meth:`pygmt.clib.Session.create`.

        Raises
        ------
        GMTVersionError
            If the version reported by libgmt is less than
            ``Session.required_version``. Will destroy the session before
            raising the exception.
        """
        self.create("pygmt-session")
        # Need to store the version info because 'get_default' won't work after
        # the session is destroyed.
        version = self.info["version"]
        if Version(version) < Version(self.required_version):
            self.destroy()
            raise GMTVersionError(
                f"Using an incompatible GMT version {version}. "
                f"Must be equal or newer than {self.required_version}."
            )
        return self

    def __exit__(self, exc_type, exc_value, traceback):
        """
        Destroy the currently open GMT API session.

        Calls :meth:`pygmt.clib.Session.destroy`.
        """
        self.destroy()

    def __getitem__(self, name: str) -> int:
        """
        Get the value of a GMT constant.

        Parameters
        ----------
        name
            The name of the constant (e.g., ``"GMT_SESSION_EXTERNAL"``).

        Returns
        -------
        value
            Integer value of the constant. Do not rely on this value because it might
            change.
        """
        if name not in GMT_CONSTANTS:
            GMT_CONSTANTS[name] = self.get_enum(name)
        return GMT_CONSTANTS[name]

    def get_enum(self, name: str) -> int:
        """
        Get the value of a GMT constant (C enum) from ``gmt_resources.h``.

        Used to set configuration values for other API calls. Wraps ``GMT_Get_Enum``.

        Parameters
        ----------
        name
            The name of the constant (e.g., ``"GMT_SESSION_EXTERNAL"``).

        Returns
        -------
        value
            Integer value of the constant. Do not rely on this value because it might
            change.

        Raises
        ------
        GMTCLibError
            If the constant doesn't exist.
        """
        c_get_enum = self.get_libgmt_func(
            "GMT_Get_Enum", argtypes=[ctp.c_void_p, ctp.c_char_p], restype=ctp.c_int
        )

        # The C library introduced the void API pointer to GMT_Get_Enum so that it's
        # consistent with other functions. It doesn't use the pointer so we can pass
        # in None (NULL pointer). We can't give it the actual pointer because we need
        # to call GMT_Get_Enum when creating a new API session pointer (chicken-and-egg
        # type of thing).
        session = None
        value = c_get_enum(session, name.encode())
        if value is None or value == -99999:
            raise GMTCLibError(f"Constant '{name}' doesn't exist in libgmt.")
        return value

    def get_libgmt_func(self, name, argtypes=None, restype=None):
        """
        Get a ctypes function from the libgmt shared library.

        Assigns the argument and return type conversions for the function.

        Use this method to access a C function from libgmt.

        Parameters
        ----------
        name : str
            The name of the GMT API function.
        argtypes : list
            List of ctypes types used to convert the Python input arguments for
            the API function.
        restype : ctypes type
            The ctypes type used to convert the input returned by the function
            into a Python type.

        Returns
        -------
        function
            The GMT API function.

        Examples
        --------

        >>> from ctypes import c_void_p, c_int
        >>> with Session() as lib:
        ...     func = lib.get_libgmt_func(
        ...         "GMT_Destroy_Session", argtypes=[c_void_p], restype=c_int
        ...     )
        >>> type(func)
        <class 'ctypes.CDLL.__init__.<locals>._FuncPtr'>
        """
        if not hasattr(self, "_libgmt"):
            self._libgmt = _libgmt
        function = getattr(self._libgmt, name)
        if argtypes is not None:
            function.argtypes = argtypes
        if restype is not None:
            function.restype = restype
        return function

    def create(self, name):
        """
        Create a new GMT C API session.

        This is required before most other methods of
        :class:`pygmt.clib.Session` can be called.

        .. warning::

            Usage of :class:`pygmt.clib.Session` as a context manager in a
            ``with`` block is preferred over calling
            :meth:`pygmt.clib.Session.create` and
            :meth:`pygmt.clib.Session.destroy` manually.

        Calls ``GMT_Create_Session`` and generates a new ``GMTAPI_CTRL``
        struct, which is a :class:`ctypes.c_void_p` pointer. Sets the
        ``session_pointer`` attribute to this pointer.

        Remember to terminate the current session using
        :meth:`pygmt.clib.Session.destroy` before creating a new one.

        Parameters
        ----------
        name : str
            A name for this session. Doesn't really affect the outcome.
        """
        try:
            # Won't raise an exception if there is a currently open session
            _ = self.session_pointer
            # In this case, fail to create a new session until the old one is
            # destroyed
            raise GMTCLibError(
                "Failed to create a GMT API session: There is a currently open session."
                " Must destroy it first."
            )
        # If the exception is raised, this means that there is no open session
        # and we're free to create a new one.
        except GMTCLibNoSessionError:
            pass

        c_create_session = self.get_libgmt_func(
            "GMT_Create_Session",
            argtypes=[ctp.c_char_p, ctp.c_uint, ctp.c_uint, ctp.c_void_p],
            restype=ctp.c_void_p,
        )

        # Capture the output printed by GMT into this list. Will use it later
        # to generate error messages for the exceptions raised by API calls.
        self._error_log = []

        @ctp.CFUNCTYPE(ctp.c_int, ctp.c_void_p, ctp.c_char_p)
        def print_func(file_pointer, message):  # noqa: ARG001
            """
            Callback function that the GMT C API will use to print log and error
            messages.

            We'll capture the messages and print them to stderr so that they will show
            up on the Jupyter notebook.
            """
            message = message.decode().strip()
            self._error_log.append(message)
            # flush to make sure the messages are printed even if we have a
            # crash.
            print(message, file=sys.stderr, flush=True)  # noqa: T201
            return 0

        # Need to store a copy of the function because ctypes doesn't and it
        # will be garbage collected otherwise
        self._print_callback = print_func

        padding = self["GMT_PAD_DEFAULT"]
        session_type = self["GMT_SESSION_EXTERNAL"]

        session = c_create_session(name.encode(), padding, session_type, print_func)

        if session is None:
            raise GMTCLibError(
                f"Failed to create a GMT API session:\n{self._error_message}"
            )

        self.session_pointer = session

    @property
    def _error_message(self):
        """
        A string with all error messages emitted by the C API.

        Only includes messages with the string ``"[ERROR]"`` in them.
        """
        msg = ""
        if hasattr(self, "_error_log"):
            msg = "\n".join(line for line in self._error_log if "[ERROR]" in line)
        return msg

    def destroy(self):
        """
        Destroy the currently open GMT API session.

        .. warning::

            Usage of :class:`pygmt.clib.Session` as a context manager in a
            ``with`` block is preferred over calling
            :meth:`pygmt.clib.Session.create` and
            :meth:`pygmt.clib.Session.destroy` manually.

        Calls ``GMT_Destroy_Session`` to terminate and free the memory of a
        registered ``GMTAPI_CTRL`` session (the pointer for this struct is
        stored in the ``session_pointer`` attribute).

        Always use this method after you are done using a C API session. The
        session needs to be destroyed before creating a new one. Otherwise,
        some of the configuration files might be left behind and can influence
        subsequent API calls.

        Sets the ``session_pointer`` attribute to ``None``.
        """
        c_destroy_session = self.get_libgmt_func(
            "GMT_Destroy_Session", argtypes=[ctp.c_void_p], restype=ctp.c_int
        )

        status = c_destroy_session(self.session_pointer)
        if status:
            raise GMTCLibError(
                f"Failed to destroy GMT API session:\n{self._error_message}"
            )

        self.session_pointer = None

    def get_default(self, name: str) -> str:
        """
        Get the value of a GMT configuration parameter or a GMT API parameter.

        In addition to the long list of GMT configuration parameters, the following API
        parameter names are also supported:

        * ``"API_VERSION"``: The GMT API version
        * ``"API_PAD"``: The grid padding setting
        * ``"API_BINDIR"``: The binary file directory
        * ``"API_SHAREDIR"``: The share directory
        * ``"API_DATADIR"``: The data directory
        * ``"API_PLUGINDIR"``: The plugin directory
        * ``"API_LIBRARY"``: The core library path
        * ``"API_CORES"``: The number of cores
        * ``"API_IMAGE_LAYOUT"``: The image/band layout
        * ``"API_GRID_LAYOUT"``: The grid layout
        * ``"API_BIN_VERSION"``: The GMT binary version (with git information)

        Parameters
        ----------
        name
            The name of the GMT configuration parameter (e.g., ``"PROJ_LENGTH_UNIT"``)
            or a GMT API parameter (e.g., ``"API_VERSION"``).

        Returns
        -------
        value
            The current value for the parameter.

        Raises
        ------
        GMTCLibError
            If the parameter doesn't exist.
        """
        c_get_default = self.get_libgmt_func(
            "GMT_Get_Default",
            argtypes=[ctp.c_void_p, ctp.c_char_p, ctp.c_char_p],
            restype=ctp.c_int,
        )

        # Make a string buffer to get a return value
        value = ctp.create_string_buffer(4096)
        status = c_get_default(self.session_pointer, name.encode(), value)
        if status != 0:
            msg = f"Error getting value for '{name}' (error code {status})."
            raise GMTCLibError(msg)
        return value.value.decode()

    def get_common(self, option: str) -> bool | int | float | np.ndarray:
        """
        Inquire if a GMT common option has been set and return its current value if
        possible.

        Parameters
        ----------
        option
            The GMT common option to check. Valid options are ``"B"``, ``"I"``, ``"J"``,
            ``"R"``, ``"U"``, ``"V"``, ``"X"``, ``"Y"``, ``"a"``, ``"b"``, ``"f"``,
            ``"g"``, ``"h"``, ``"i"``, ``"n"``, ``"o"``, ``"p"``, ``"r"``, ``"s"``,
            ``"t"``, and ``":"``.

        Returns
        -------
        value
            Whether the option was set or its value. If the option was not set, return
            ``False``. Otherwise, the return value depends on the choice of the option.

            - options ``"B"``, ``"J"``, ``"U"``, ``"g"``, ``"n"``, ``"p"``, and ``"s"``:
              return ``True`` if set, else ``False`` (bool)
            - ``"I"``: 2-element array for the increments (float)
            - ``"R"``: 4-element array for the region (float)
            - ``"V"``: the verbose level (int)
            - ``"X"``: the xshift (float)
            - ``"Y"``: the yshift (float)
            - ``"a"``: geometry of the dataset (int)
            - ``"b"``: return 0 if ``-bi`` was set and 1 if ``-bo`` was set (int)
            - ``"f"``: return 0 if ``-fi`` was set and 1 if ``-fo`` was set (int)
            - ``"h"``: whether to delete existing header records (int)
            - ``"i"``: number of input columns (int)
            - ``"o"``: number of output columns (int)
            - ``"r"``: registration type (int)
            - ``"t"``: 2-element array for the transparency (float)
            - ``":"``: return 0 if ``-:i`` was set and 1 if ``-:o`` was set (int)

        Examples
        --------
        >>> with Session() as lib:
        ...     lib.call_module(
        ...         "basemap", ["-R0/10/10/15", "-JX5i/2.5i", "-Baf", "-Ve"]
        ...     )
        ...     region = lib.get_common("R")
        ...     projection = lib.get_common("J")
        ...     timestamp = lib.get_common("U")
        ...     verbose = lib.get_common("V")
        ...     lib.call_module("plot", ["-T", "-Xw+1i", "-Yh-1i"])
        ...     xshift = lib.get_common("X")  # xshift/yshift are in inches
        ...     yshift = lib.get_common("Y")
        >>> print(region, projection, timestamp, verbose, xshift, yshift)
        [ 0. 10. 10. 15.] True False 3 6.0 1.5
        >>> with Session() as lib:
        ...     lib.call_module("basemap", ["-R0/10/10/15", "-JX5i/2.5i", "-Baf"])
        ...     lib.get_common("A")
        Traceback (most recent call last):
        ...
        pygmt.exceptions.GMTInvalidInput: Unknown GMT common option flag 'A'.
        """
        if option not in "BIJRUVXYabfghinoprst:":
            raise GMTInvalidInput(f"Unknown GMT common option flag '{option}'.")

        c_get_common = self.get_libgmt_func(
            "GMT_Get_Common",
            argtypes=[ctp.c_void_p, ctp.c_uint, ctp.POINTER(ctp.c_double)],
            restype=ctp.c_int,
        )
        value = np.empty(6, np.float64)  # numpy array to store the value of the option
        status = c_get_common(
            self.session_pointer,
            ord(option),
            value.ctypes.data_as(ctp.POINTER(ctp.c_double)),
        )

        if status == self["GMT_NOTSET"]:  # GMT_NOTSET (-1) means the option is not set
            return False
        if status == 0:  # Option is set and no other value is returned.
            return True

        # Otherwise, option is set and values are returned.
        match option:
            case "I" | "R" | "t":
                # Option values (in double type) are returned via the 'value' array.
                # 'status' is number of valid values in the array.
                return value[:status]
            case "X" | "Y":  # Only one valid element in the array.
                return value[0]
            case _:  # 'status' is the option value (in integer type).
                return status

    def call_module(self, module: str, args: str | list[str]):
        """
        Call a GMT module with the given arguments.

        Wraps ``GMT_Call_Module``.

        The ``GMT_Call_Module`` API function supports passing module arguments in three
        different ways:

        1. Pass a single string that contains whitespace-separated module arguments.
        2. Pass a list of strings and each string contains a module argument.
        3. Pass a list of ``GMT_OPTION`` data structure.

        Both options 1 and 2 are implemented in this function, but option 2 is preferred
        because it can correctly handle special characters like whitespaces and
        quotation marks in module arguments.

        Parameters
        ----------
        module
            The GMT module name to be called (``"coast"``, ``"basemap"``, etc).
        args
            Module arguments that will be passed to the GMT module. It can be either
            a single string (e.g., ``"-R0/5/0/10 -JX10c -BWSen+t'My Title'"``) or a list
            of strings (e.g., ``["-R0/5/0/10", "-JX10c", "-BWSEN+tMy Title"]``).

        Raises
        ------
        GMTInvalidInput
            If the ``args`` argument is not a string or a list of strings.
        GMTCLibError
            If the returned status code of the function is non-zero.
        """
        c_call_module = self.get_libgmt_func(
            "GMT_Call_Module",
            argtypes=[ctp.c_void_p, ctp.c_char_p, ctp.c_int, ctp.c_void_p],
            restype=ctp.c_int,
        )

        # 'args' can be (1) a single string or (2) a list of strings.
        argv: bytes | ctp.Array[ctp.c_char_p] | None
        if isinstance(args, str):
            # 'args' is a single string that contains whitespace-separated arguments.
            # In this way, we need to correctly handle option arguments that contain
            # whitespaces or quotation marks. It's used in PyGMT <= v0.11.0 but is no
            # longer recommended.
            mode = self["GMT_MODULE_CMD"]
            argv = args.encode()
        elif isinstance(args, list):
            # 'args' is a list of strings and each string contains a module argument.
            # In this way, GMT can correctly handle option arguments with whitespaces or
            # quotation marks. This is the preferred way to pass arguments to the GMT
            # API and is used for PyGMT >= v0.12.0.
            mode = len(args)  # 'mode' is the number of arguments.
            # Pass a null pointer if no arguments are specified.
            argv = strings_to_ctypes_array(args) if mode != 0 else None
        else:
            raise GMTInvalidInput(
                "'args' must be either a string or a list of strings."
            )

        status = c_call_module(self.session_pointer, module.encode(), mode, argv)
        if status != 0:
            raise GMTCLibError(
                f"Module '{module}' failed with status code {status}:\n{self._error_message}"
            )

    def create_data(
        self,
        family,
        geometry,
        mode,
        dim=None,
        ranges=None,
        inc=None,
        registration="GMT_GRID_NODE_REG",
        pad=None,
    ):
        """
        Create an empty GMT data container.

        Parameters
        ----------
        family : str
            A valid GMT data family name (e.g., ``'GMT_IS_DATASET'``). See the
            ``FAMILIES`` attribute for valid names.
        geometry : str
            A valid GMT data geometry name (e.g., ``'GMT_IS_POINT'``). See the
            ``GEOMETRIES`` attribute for valid names.
        mode : str
            A valid GMT data mode (e.g., ``'GMT_IS_OUTPUT'``). See the
            ``MODES`` attribute for valid names.
        dim : list of 4 integers
            The dimensions of the dataset. See the documentation for the GMT C
            API function ``GMT_Create_Data`` (``src/gmt_api.c``) for the full
            range of options regarding 'dim'. If ``None``, will pass in the
            NULL pointer.
        ranges : list of 4 floats
            The dataset extent. Also a bit of a complicated argument. See the C
            function documentation. It's called ``range`` in the C function but
            it would conflict with the Python built-in ``range`` function.
        inc : list of 2 floats
            The increments between points of the dataset. See the C function
            documentation.
        registration : str
            The node registration (what the coordinates mean). Can be
            ``'GMT_GRID_PIXEL_REG'`` or ``'GMT_GRID_NODE_REG'``. Defaults to
            ``'GMT_GRID_NODE_REG'``.
        pad : int
            The grid padding. Defaults to ``GMT_PAD_DEFAULT``.

        Returns
        -------
        data_ptr : int
            A ctypes pointer (an integer) to the allocated ``GMT_Dataset``
            object.
        """
        c_create_data = self.get_libgmt_func(
            "GMT_Create_Data",
            argtypes=[
                ctp.c_void_p,  # API
                ctp.c_uint,  # family
                ctp.c_uint,  # geometry
                ctp.c_uint,  # mode
                ctp.POINTER(ctp.c_uint64),  # dim
                ctp.POINTER(ctp.c_double),  # range
                ctp.POINTER(ctp.c_double),  # inc
                ctp.c_uint,  # registration
                ctp.c_int,  # pad
                ctp.c_void_p,
            ],  # data
            restype=ctp.c_void_p,
        )

        family_int = self._parse_constant(family, valid=FAMILIES, valid_modifiers=VIAS)
        mode_int = self._parse_constant(
            mode,
            valid=MODES,
            valid_modifiers=["GMT_GRID_IS_CARTESIAN", "GMT_GRID_IS_GEO"],
        )
        geometry_int = self._parse_constant(geometry, valid=GEOMETRIES)
        registration_int = self._parse_constant(registration, valid=REGISTRATIONS)

        # Convert dim, ranges, and inc to ctypes arrays if given (will be None
        # if not given to represent NULL pointers)
        dim = sequence_to_ctypes_array(dim, ctp.c_uint64, 4)
        ranges = sequence_to_ctypes_array(ranges, ctp.c_double, 4)
        inc = sequence_to_ctypes_array(inc, ctp.c_double, 2)

        # Use a NULL pointer (None) for existing data to indicate that the
        # container should be created empty. Fill it in later using put_vector
        # and put_matrix.
        data_ptr = c_create_data(
            self.session_pointer,
            family_int,
            geometry_int,
            mode_int,
            dim,
            ranges,
            inc,
            registration_int,
            self._parse_pad(family, pad),
            None,
        )

        if data_ptr is None:
            raise GMTCLibError("Failed to create an empty GMT data pointer.")

        return data_ptr

    def _parse_pad(self, family, pad):
        """
        Parse and return an appropriate value for pad if none is given.

        Pad is a bit tricky because, for matrix types, pad control the matrix ordering
        (row or column major). Using the default pad will set it to column major and
        mess things up with the numpy arrays.
        """
        if pad is None:
            pad = 0 if "MATRIX" in family else self["GMT_PAD_DEFAULT"]
        return pad

    def _parse_constant(self, constant, valid, valid_modifiers=None):
        """
        Parse a constant, convert it to an int, and validate it.

        The GMT C API takes certain defined constants, like ``'GMT_IS_GRID'``,
        that need to be validated and converted to integer values using
        :meth:`pygmt.clib.Session.__getitem__`.

        The constants can also take a modifier by appending another constant
        name, e.g. ``'GMT_IS_GRID|GMT_VIA_MATRIX'``. The two parts must be
        converted separately and their values are added.

        If valid modifiers are not given, then will assume that modifiers are
        not allowed. In this case, will raise a
        :class:`pygmt.exceptions.GMTInvalidInput` exception if given a
        modifier.

        Parameters
        ----------
        constant : str
            The name of a valid GMT API constant, with an optional modifier.
        valid : list of str
            A list of valid values for the constant. Will raise a
            :class:`pygmt.exceptions.GMTInvalidInput` exception if the given
            value is not on the list.
        """
        parts = constant.split("|")
        name = parts[0]
        nmodifiers = len(parts) - 1
        if nmodifiers > 1:
            raise GMTInvalidInput(
                f"Only one modifier is allowed in constants, {nmodifiers} given: '{constant}'"
            )
        if nmodifiers > 0 and valid_modifiers is None:
            raise GMTInvalidInput(
                "Constant modifiers are not allowed since valid values were not given: '{constant}'"
            )
        if name not in valid:
            raise GMTInvalidInput(
                f"Invalid constant argument '{name}'. Must be one of {valid}."
            )
        if (
            nmodifiers > 0
            and valid_modifiers is not None
            and parts[1] not in valid_modifiers
        ):
            raise GMTInvalidInput(
                f"Invalid constant modifier '{parts[1]}'. Must be one of {valid_modifiers}."
            )
        integer_value = sum(self[part] for part in parts)
        return integer_value

    def _check_dtype_and_dim(self, array, ndim):
        """
        Check that a numpy array has the given number of dimensions and is a valid data
        type.

        Parameters
        ----------
        array : numpy.ndarray
            The array to be tested.
        ndim : int
            The desired number of array dimensions.

        Returns
        -------
        gmt_type : int
            The GMT constant value representing this data type.

        Raises
        ------
        GMTInvalidInput
            If the array has the wrong number of dimensions or
            is an unsupported data type.

        Examples
        --------

        >>> import numpy as np
        >>> data = np.array([1, 2, 3], dtype="float64")
        >>> with Session() as ses:
        ...     gmttype = ses._check_dtype_and_dim(data, ndim=1)
        ...     gmttype == ses["GMT_DOUBLE"]
        True
        >>> data = np.ones((5, 2), dtype="float32")
        >>> with Session() as ses:
        ...     gmttype = ses._check_dtype_and_dim(data, ndim=2)
        ...     gmttype == ses["GMT_FLOAT"]
        True
        """
        # Check that the array has the given number of dimensions
        if array.ndim != ndim:
            raise GMTInvalidInput(
                f"Expected a numpy {ndim}-D array, got {array.ndim}-D."
            )

        # Check that the array has a valid/known data type
        if array.dtype.type not in DTYPES:
            try:
                if array.dtype.type is np.object_:
                    # Try to convert unknown object type to np.datetime64
                    array = array_to_datetime(array)
                else:
                    raise ValueError
            except ValueError as e:
                raise GMTInvalidInput(
                    f"Unsupported numpy data type '{array.dtype.type}'."
                ) from e
        return self[DTYPES[array.dtype.type]]

    def put_vector(self, dataset, column, vector):
        r"""
        Attach a numpy 1-D array as a column on a GMT dataset.

        Use this function to attach numpy array data to a GMT dataset and pass
        it to GMT modules. Wraps ``GMT_Put_Vector``.

        The dataset must be created by :meth:`pygmt.clib.Session.create_data`
        first. Use ``family='GMT_IS_DATASET|GMT_VIA_VECTOR'``.

        Not all numpy dtypes are supported, only: int8, int16, int32, int64,
        uint8, uint16, uint32, uint64, float32, float64, str\_, and datetime64.

        .. warning::
            The numpy array must be C contiguous in memory. If it comes from a
            column slice of a 2-D array, for example, you will have to make a
            copy. Use :func:`numpy.ascontiguousarray` to make sure your vector
            is contiguous (it won't copy if it already is).

        Parameters
        ----------
        dataset : :class:`ctypes.c_void_p`
            The ctypes void pointer to a ``GMT_Dataset``. Create it with
            :meth:`pygmt.clib.Session.create_data`.
        column : int
            The column number of this vector in the dataset (starting from 0).
        vector : numpy 1-D array
            The array that will be attached to the dataset. Must be a 1-D C
            contiguous array.

        Raises
        ------
        GMTCLibError
            If given invalid input or ``GMT_Put_Vector`` exits with
            status != 0.
        """
        c_put_vector = self.get_libgmt_func(
            "GMT_Put_Vector",
            argtypes=[ctp.c_void_p, ctp.c_void_p, ctp.c_uint, ctp.c_uint, ctp.c_void_p],
            restype=ctp.c_int,
        )

        gmt_type = self._check_dtype_and_dim(vector, ndim=1)
        if gmt_type in {self["GMT_TEXT"], self["GMT_DATETIME"]}:
            if gmt_type == self["GMT_DATETIME"]:
                vector = np.datetime_as_string(array_to_datetime(vector))
            vector_pointer = strings_to_ctypes_array(vector)
        else:
            vector_pointer = vector.ctypes.data_as(ctp.c_void_p)
        status = c_put_vector(
            self.session_pointer, dataset, column, gmt_type, vector_pointer
        )
        if status != 0:
            raise GMTCLibError(
                f"Failed to put vector of type {vector.dtype} "
                f"in column {column} of dataset."
            )

    def put_strings(self, dataset, family, strings):
        """
        Attach a numpy 1-D array of dtype str as a column on a GMT dataset.

        Use this function to attach string type numpy array data to a GMT
        dataset and pass it to GMT modules. Wraps ``GMT_Put_Strings``.

        The dataset must be created by :meth:`pygmt.clib.Session.create_data`
        first.

        .. warning::
            The numpy array must be C contiguous in memory. If it comes from a
            column slice of a 2-D array, for example, you will have to make a
            copy. Use :func:`numpy.ascontiguousarray` to make sure your vector
            is contiguous (it won't copy if it already is).

        Parameters
        ----------
        dataset : :class:`ctypes.c_void_p`
            The ctypes void pointer to a ``GMT_Dataset``. Create it with
            :meth:`pygmt.clib.Session.create_data`.
        family : str
            The family type of the dataset. Can be either ``GMT_IS_VECTOR`` or
            ``GMT_IS_MATRIX``.
        strings : numpy 1-D array
            The array that will be attached to the dataset. Must be a 1-D C
            contiguous array.

        Raises
        ------
        GMTCLibError
            If given invalid input or ``GMT_Put_Strings`` exits with
            status != 0.
        """
        c_put_strings = self.get_libgmt_func(
            "GMT_Put_Strings",
            argtypes=[
                ctp.c_void_p,
                ctp.c_uint,
                ctp.c_void_p,
                ctp.POINTER(ctp.c_char_p),
            ],
            restype=ctp.c_int,
        )

        family_int = self._parse_constant(
            family, valid=FAMILIES, valid_modifiers=METHODS
        )

        strings_pointer = strings_to_ctypes_array(strings)

        status = c_put_strings(
            self.session_pointer, family_int, dataset, strings_pointer
        )
        if status != 0:
            raise GMTCLibError(
                f"Failed to put strings of type {strings.dtype} into dataset"
            )

    def put_matrix(self, dataset, matrix, pad=0):
        """
        Attach a numpy 2-D array to a GMT dataset.

        Use this function to attach numpy array data to a GMT dataset and pass
        it to GMT modules. Wraps ``GMT_Put_Matrix``.

        The dataset must be created by :meth:`pygmt.clib.Session.create_data`
        first. Use ``|GMT_VIA_MATRIX'`` in the family.

        Not all numpy dtypes are supported, only: int8, int16, int32, int64,
        uint8, uint16, uint32, uint64, float32, and float64.

        .. warning::
            The numpy array must be C contiguous in memory. Use
            :func:`numpy.ascontiguousarray` to make sure your vector is
            contiguous (it won't copy if it already is).

        Parameters
        ----------
        dataset : :class:`ctypes.c_void_p`
            The ctypes void pointer to a ``GMT_Dataset``. Create it with
            :meth:`pygmt.clib.Session.create_data`.
        matrix : numpy 2-D array
            The array that will be attached to the dataset. Must be a 2-D C
            contiguous array.
        pad : int
            The amount of padding that should be added to the matrix. Use when
            creating grids for modules that require padding.

        Raises
        ------
        GMTCLibError
            If given invalid input or ``GMT_Put_Matrix`` exits with
            status != 0.
        """
        c_put_matrix = self.get_libgmt_func(
            "GMT_Put_Matrix",
            argtypes=[ctp.c_void_p, ctp.c_void_p, ctp.c_uint, ctp.c_int, ctp.c_void_p],
            restype=ctp.c_int,
        )

        gmt_type = self._check_dtype_and_dim(matrix, ndim=2)
        matrix_pointer = matrix.ctypes.data_as(ctp.c_void_p)
        status = c_put_matrix(
            self.session_pointer, dataset, gmt_type, pad, matrix_pointer
        )
        if status != 0:
            raise GMTCLibError(f"Failed to put matrix of type {matrix.dtype}.")

    def read_data(
        self,
        infile: str,
        kind: Literal["dataset", "grid"],
        mode: str = "GMT_READ_NORMAL",
        region: Sequence[float] | None = None,
        data=None,
    ):
        """
        Read a data file into a GMT data container.

        Wraps ``GMT_Read_Data`` but only allows reading from a file. The function
        definition is different from the original C API function.

        Parameters
        ----------
        input
            The input file name.
        kind
            The data kind of the input file. Valid values are ``"dataset"`` and
            ``"grid"``.
        mode
            How the data is to be read from the file. This option varies depending on
            the given family. See the GMT API documentation for details.
        region
            Subregion of the data, in the form of [xmin, xmax, ymin, ymax, zmin, zmax].
            If ``None``, the whole data is read.
        data
            ``None`` or the pointer returned by this function after a first call. It's
            useful when reading grids/images/cubes in two steps (get a grid/image/cube
            structure with a header, then read the data).

        Returns
        -------
        Pointer to the data container, or ``None`` if there were errors.

        Raises
        ------
        GMTCLibError
            If the GMT API function fails to read the data.
        """
        c_read_data = self.get_libgmt_func(
            "GMT_Read_Data",
            argtypes=[
                ctp.c_void_p,  # V_API
                ctp.c_uint,  # family
                ctp.c_uint,  # method
                ctp.c_uint,  # geometry
                ctp.c_uint,  # mode
                ctp.POINTER(ctp.c_double),  # wesn
                ctp.c_char_p,  # infile
                ctp.c_void_p,  # data
            ],
            restype=ctp.c_void_p,  # data_ptr
        )

        # Determine the family, geometry and data container from kind
        family, geometry, dtype = {
            "dataset": ("GMT_IS_DATASET", "GMT_IS_PLP", _GMT_DATASET),
            "grid": ("GMT_IS_GRID", "GMT_IS_SURFACE", _GMT_GRID),
        }[kind]

        data_ptr = c_read_data(
            self.session_pointer,
            self[family],
            self["GMT_IS_FILE"],  # Reading from a file
            self[geometry],
            self[mode],
            sequence_to_ctypes_array(region, ctp.c_double, 6),
            infile.encode(),
            data,
        )
        if data_ptr is None:
            raise GMTCLibError(f"Failed to read dataset from '{infile}'.")
        return ctp.cast(data_ptr, ctp.POINTER(dtype))

    def write_data(self, family, geometry, mode, wesn, output, data):
        """
        Write a GMT data container to a file.

        The data container should be created by
        :meth:`pygmt.clib.Session.create_data`.

        Wraps ``GMT_Write_Data`` but only allows writing to a file. So the
        ``method`` argument is omitted.

        Parameters
        ----------
        family : str
            A valid GMT data family name (e.g., ``'GMT_IS_DATASET'``). See the
            ``FAMILIES`` attribute for valid names. Don't use the
            ``GMT_VIA_VECTOR`` or ``GMT_VIA_MATRIX`` constructs for this. Use
            ``GMT_IS_VECTOR`` and ``GMT_IS_MATRIX`` instead.
        geometry : str
            A valid GMT data geometry name (e.g., ``'GMT_IS_POINT'``). See the
            ``GEOMETRIES`` attribute for valid names.
        mode : str
            How the data is to be written to the file. This option varies
            depending on the given family. See the GMT API documentation for
            details.
        wesn : list or numpy array
            [xmin, xmax, ymin, ymax, zmin, zmax] of the data. Must have 6
            elements.
        output : str
            The output file name.
        data : :class:`ctypes.c_void_p`
            Pointer to the data container created by
            :meth:`pygmt.clib.Session.create_data`.

        Raises
        ------
        GMTCLibError
            For invalid input arguments or if the GMT API functions returns a
            non-zero status code.
        """
        c_write_data = self.get_libgmt_func(
            "GMT_Write_Data",
            argtypes=[
                ctp.c_void_p,
                ctp.c_uint,
                ctp.c_uint,
                ctp.c_uint,
                ctp.c_uint,
                ctp.POINTER(ctp.c_double),
                ctp.c_char_p,
                ctp.c_void_p,
            ],
            restype=ctp.c_int,
        )

        family_int = self._parse_constant(family, valid=FAMILIES, valid_modifiers=VIAS)
        geometry_int = self._parse_constant(geometry, valid=GEOMETRIES)
        status = c_write_data(
            self.session_pointer,
            family_int,
            self["GMT_IS_FILE"],
            geometry_int,
            self[mode],
            sequence_to_ctypes_array(wesn, ctp.c_double, 6),
            output.encode(),
            data,
        )
        if status != 0:
            raise GMTCLibError(f"Failed to write dataset to '{output}'")

    @contextlib.contextmanager
    def open_virtualfile(self, family, geometry, direction, data):
        """
        Open a GMT virtual file to pass data to and from a module.

        GMT uses a virtual file scheme to pass in data or get data from API
        modules. Use it to pass in your GMT data structure (created using
        :meth:`pygmt.clib.Session.create_data`) to a module that expects an
        input file, or get the output from a module that writes to a file.

        Use in a ``with`` block. Will automatically close the virtual file when
        leaving the ``with`` block. Because of this, no wrapper for
        ``GMT_Close_VirtualFile`` is provided.

        Parameters
        ----------
        family : str
            A valid GMT data family name (e.g., ``"GMT_IS_DATASET"``). Should
            be the same as the one you used to create your data structure.
        geometry : str
            A valid GMT data geometry name (e.g., ``"GMT_IS_POINT"``). Should
            be the same as the one you used to create your data structure.
        direction : str
            Either ``"GMT_IN"`` or ``"GMT_OUT"`` to indicate if passing data to
            GMT or getting it out of GMT, respectively.
            By default, GMT can modify the data you pass in. Add modifier
            ``"GMT_IS_REFERENCE"`` to tell GMT the data are read-only, or
            ``"GMT_IS_DUPLICATE"`` to tell GMT to duplicate the data.
        data : int or None
            The ctypes void pointer to your GMT data structure. For output
            (i.e., ``direction="GMT_OUT"``), it can be ``None`` to have GMT
            automatically allocate the output GMT data structure.

        Yields
        ------
        vfname : str
            The name of the virtual file that you can pass to a GMT module.

        Examples
        --------

        >>> from pygmt.helpers import GMTTempFile
        >>> import numpy as np
        >>> x = np.array([0, 1, 2, 3, 4])
        >>> y = np.array([5, 6, 7, 8, 9])
        >>> with Session() as lib:
        ...     family = "GMT_IS_DATASET|GMT_VIA_VECTOR"
        ...     geometry = "GMT_IS_POINT"
        ...     dataset = lib.create_data(
        ...         family=family,
        ...         geometry=geometry,
        ...         mode="GMT_CONTAINER_ONLY",
        ...         dim=[2, 5, 1, 0],  # columns, lines, segments, type
        ...     )
        ...     lib.put_vector(dataset, column=0, vector=x)
        ...     lib.put_vector(dataset, column=1, vector=y)
        ...     # Add the dataset to a virtual file
        ...     vfargs = (family, geometry, "GMT_IN|GMT_IS_REFERENCE", dataset)
        ...     with lib.open_virtualfile(*vfargs) as vfile:
        ...         # Send the output to a temp file so that we can read it
        ...         with GMTTempFile() as ofile:
        ...             lib.call_module("info", [vfile, f"->{ofile.name}"])
        ...             print(ofile.read().strip())
        <vector memory>: N = 5 <0/4> <5/9>
        """
        c_open_virtualfile = self.get_libgmt_func(
            "GMT_Open_VirtualFile",
            argtypes=[
                ctp.c_void_p,
                ctp.c_uint,
                ctp.c_uint,
                ctp.c_uint,
                ctp.c_void_p,
                ctp.c_char_p,
            ],
            restype=ctp.c_int,
        )

        c_close_virtualfile = self.get_libgmt_func(
            "GMT_Close_VirtualFile",
            argtypes=[ctp.c_void_p, ctp.c_char_p],
            restype=ctp.c_int,
        )

        family_int = self._parse_constant(family, valid=FAMILIES, valid_modifiers=VIAS)
        geometry_int = self._parse_constant(geometry, valid=GEOMETRIES)
        direction_int = self._parse_constant(
            direction, valid=DIRECTIONS, valid_modifiers=METHODS
        )

        buff = ctp.create_string_buffer(self["GMT_VF_LEN"])
        status = c_open_virtualfile(
            self.session_pointer, family_int, geometry_int, direction_int, data, buff
        )
        if status != 0:
            raise GMTCLibError("Failed to create a virtual file.")

        vfname = buff.value.decode()
        try:
            yield vfname
        finally:
            status = c_close_virtualfile(self.session_pointer, vfname.encode())
            if status != 0:
                raise GMTCLibError(f"Failed to close virtual file '{vfname}'.")

    def open_virtual_file(self, family, geometry, direction, data):
        """
        Open a GMT virtual file to pass data to and from a module.

        .. deprecated: 0.11.0

           Will be removed in v0.15.0. Use :meth:`pygmt.clib.Session.open_virtualfile`
           instead.
        """
        msg = (
            "API function `Session.open_virtual_file()' has been deprecated "
            "since v0.11.0 and will be removed in v0.15.0. "
            "Use `Session.open_virtualfile()' instead."
        )
        warnings.warn(msg, category=FutureWarning, stacklevel=2)
        return self.open_virtualfile(family, geometry, direction, data)

    @contextlib.contextmanager
    def virtualfile_from_vectors(self, *vectors):
        """
        Store 1-D arrays as columns of a table inside a virtual file.

        Use the virtual file name to pass in the data in your vectors to a GMT
        module.

        Context manager (use in a ``with`` block). Yields the virtual file name
        that you can pass as an argument to a GMT module call. Closes the
        virtual file upon exit of the ``with`` block.

        Use this instead of creating the data container and virtual file by
        hand with :meth:`pygmt.clib.Session.create_data`,
        :meth:`pygmt.clib.Session.put_vector`, and
        :meth:`pygmt.clib.Session.open_virtualfile`.

        If the arrays are C contiguous blocks of memory, they will be passed
        without copying to GMT. If they are not (e.g., they are columns of a
        2-D array), they will need to be copied to a contiguous block.

        Parameters
        ----------
        vectors : 1-D arrays
            The vectors that will be included in the array. All must be of the
            same size.

        Yields
        ------
        fname : str
            The name of virtual file. Pass this as a file name argument to a
            GMT module.

        Examples
        --------

        >>> from pygmt.helpers import GMTTempFile
        >>> import numpy as np
        >>> import pandas as pd
        >>> x = [1, 2, 3]
        >>> y = np.array([4, 5, 6])
        >>> z = pd.Series([7, 8, 9])
        >>> with Session() as ses:
        ...     with ses.virtualfile_from_vectors(x, y, z) as fin:
        ...         # Send the output to a file so that we can read it
        ...         with GMTTempFile() as fout:
        ...             ses.call_module("info", [fin, f"->{fout.name}"])
        ...             print(fout.read().strip())
        <vector memory>: N = 3 <1/3> <4/6> <7/9>
        """
        # Conversion to a C-contiguous array needs to be done here and not in
        # put_vector or put_strings because we need to maintain a reference to
        # the copy while it is being used by the C API. Otherwise, the array
        # would be garbage collected and the memory freed. Creating it in this
        # context manager guarantees that the copy will be around until the
        # virtual file is closed. The conversion is implicit in
        # vectors_to_arrays.
        arrays = vectors_to_arrays(vectors)

        columns = len(arrays)
        # Find arrays that are of string dtype from column 3 onwards
        # Assumes that first 2 columns contains coordinates like longitude
        # latitude, or datetime string types.
        for col, array in enumerate(arrays[2:]):
            if pd.api.types.is_string_dtype(array.dtype):
                columns = col + 2
                break

        rows = len(arrays[0])
        if not all(len(i) == rows for i in arrays):
            raise GMTInvalidInput("All arrays must have same size.")

        family = "GMT_IS_DATASET|GMT_VIA_VECTOR"
        geometry = "GMT_IS_POINT"

        dataset = self.create_data(
            family, geometry, mode="GMT_CONTAINER_ONLY", dim=[columns, rows, 1, 0]
        )

        # Use put_vector for columns with numerical type data
        for col, array in enumerate(arrays[:columns]):
            self.put_vector(dataset, column=col, vector=array)

        # Use put_strings for last column(s) with string type data
        # Have to use modifier "GMT_IS_DUPLICATE" to duplicate the strings
        string_arrays = arrays[columns:]
        if string_arrays:
            if len(string_arrays) == 1:
                strings = string_arrays[0]
            elif len(string_arrays) > 1:
                strings = np.array(
                    [" ".join(vals) for vals in zip(*string_arrays, strict=True)]
                )
            strings = np.asanyarray(a=strings, dtype=str)
            self.put_strings(
                dataset, family="GMT_IS_VECTOR|GMT_IS_DUPLICATE", strings=strings
            )

        with self.open_virtualfile(
            family, geometry, "GMT_IN|GMT_IS_REFERENCE", dataset
        ) as vfile:
            yield vfile

    @contextlib.contextmanager
    def virtualfile_from_matrix(self, matrix):
        """
        Store a 2-D array as a table inside a virtual file.

        Use the virtual file name to pass in the data in your matrix to a GMT
        module.

        Context manager (use in a ``with`` block). Yields the virtual file name
        that you can pass as an argument to a GMT module call. Closes the
        virtual file upon exit of the ``with`` block.

        The virtual file will contain the array as a ``GMT_MATRIX`` pretending
        to be a ``GMT_DATASET``.

        **Not meant for creating ``GMT_GRID``**. The grid requires more
        metadata than just the data matrix. Use
        :meth:`pygmt.clib.Session.virtualfile_from_grid` instead.

        Use this instead of creating the data container and virtual file by
        hand with :meth:`pygmt.clib.Session.create_data`,
        :meth:`pygmt.clib.Session.put_matrix`, and
        :meth:`pygmt.clib.Session.open_virtualfile`

        The matrix must be C contiguous in memory. If it is not (e.g., it is a
        slice of a larger array), the array will be copied to make sure it is.

        Parameters
        ----------
        matrix : 2-D array
            The matrix that will be included in the GMT data container.

        Yields
        ------
        fname : str
            The name of virtual file. Pass this as a file name argument to a
            GMT module.

        Examples
        --------

        >>> from pygmt.helpers import GMTTempFile
        >>> import numpy as np
        >>> data = np.arange(12).reshape((4, 3))
        >>> print(data)
        [[ 0  1  2]
         [ 3  4  5]
         [ 6  7  8]
         [ 9 10 11]]
        >>> with Session() as ses:
        ...     with ses.virtualfile_from_matrix(data) as fin:
        ...         # Send the output to a file so that we can read it
        ...         with GMTTempFile() as fout:
        ...             ses.call_module("info", [fin, f"->{fout.name}"])
        ...             print(fout.read().strip())
        <matrix memory>: N = 4 <0/9> <1/10> <2/11>
        """
        # Conversion to a C-contiguous array needs to be done here and not in
        # put_matrix because we need to maintain a reference to the copy while
        # it is being used by the C API. Otherwise, the array would be garbage
        # collected and the memory freed. Creating it in this context manager
        # guarantees that the copy will be around until the virtual file is
        # closed.
        matrix = as_c_contiguous(matrix)
        rows, columns = matrix.shape

        family = "GMT_IS_DATASET|GMT_VIA_MATRIX"
        geometry = "GMT_IS_POINT"

        dataset = self.create_data(
            family, geometry, mode="GMT_CONTAINER_ONLY", dim=[columns, rows, 1, 0]
        )

        self.put_matrix(dataset, matrix)

        with self.open_virtualfile(
            family, geometry, "GMT_IN|GMT_IS_REFERENCE", dataset
        ) as vfile:
            yield vfile

    @contextlib.contextmanager
    def virtualfile_from_grid(self, grid):
        """
        Store a grid in a virtual file.

        Use the virtual file name to pass in the data in your grid to a GMT
        module. Grids must be :class:`xarray.DataArray` instances.

        Context manager (use in a ``with`` block). Yields the virtual file name
        that you can pass as an argument to a GMT module call. Closes the
        virtual file upon exit of the ``with`` block.

        The virtual file will contain the grid as a ``GMT_MATRIX`` with extra
        metadata.

        Use this instead of creating a data container and virtual file by hand
        with :meth:`pygmt.clib.Session.create_data`,
        :meth:`pygmt.clib.Session.put_matrix`, and
        :meth:`pygmt.clib.Session.open_virtualfile`.

        The grid data matrix must be C contiguous in memory. If it is not
        (e.g., it is a slice of a larger array), the array will be copied to
        make sure it is.

        Parameters
        ----------
        grid : :class:`xarray.DataArray`
            The grid that will be included in the virtual file.

        Yields
        ------
        fname : str
            The name of virtual file. Pass this as a file name argument to a
            GMT module.

        Examples
        --------

        >>> from pygmt.helpers.testing import load_static_earth_relief
        >>> from pygmt.helpers import GMTTempFile
        >>> data = load_static_earth_relief()
        >>> print(data.shape)
        (14, 8)
        >>> print(data.lon.values.min(), data.lon.values.max())
        -54.5 -47.5
        >>> print(data.lat.values.min(), data.lat.values.max())
        -23.5 -10.5
        >>> print(data.values.min(), data.values.max())
        190.0 981.0
        >>> with Session() as ses:
        ...     with ses.virtualfile_from_grid(data) as fin:
        ...         # Send the output to a file so that we can read it
        ...         with GMTTempFile() as fout:
        ...             ses.call_module(
        ...                 "grdinfo", [fin, "-L0", "-Cn", f"->{fout.name}"]
        ...             )
        ...             print(fout.read().strip())
        -55 -47 -24 -10 190 981 1 1 8 14 1 1
        >>> # The output is: w e s n z0 z1 dx dy n_columns n_rows reg gtype
        """
        _gtype = {0: "GMT_GRID_IS_CARTESIAN", 1: "GMT_GRID_IS_GEO"}[grid.gmt.gtype]
        _reg = {0: "GMT_GRID_NODE_REG", 1: "GMT_GRID_PIXEL_REG"}[grid.gmt.registration]

        # Conversion to a C-contiguous array needs to be done here and not in
        # put_matrix because we need to maintain a reference to the copy while
        # it is being used by the C API. Otherwise, the array would be garbage
        # collected and the memory freed. Creating it in this context manager
        # guarantees that the copy will be around until the virtual file is
        # closed. The conversion is implicit in dataarray_to_matrix.
        matrix, region, inc = dataarray_to_matrix(grid)

        family = "GMT_IS_GRID|GMT_VIA_MATRIX"
        geometry = "GMT_IS_SURFACE"
        gmt_grid = self.create_data(
            family,
            geometry,
            mode=f"GMT_CONTAINER_ONLY|{_gtype}",
            ranges=region,
            inc=inc,
            registration=_reg,
        )
        self.put_matrix(gmt_grid, matrix)
        args = (family, geometry, "GMT_IN|GMT_IS_REFERENCE", gmt_grid)
        with self.open_virtualfile(*args) as vfile:
            yield vfile

    def virtualfile_in(  # noqa: PLR0912
        self,
        check_kind=None,
        data=None,
        x=None,
        y=None,
        z=None,
        extra_arrays=None,
        required_z=False,
        required_data=True,
    ):
        """
        Store any data inside a virtual file.

        This convenience function automatically detects the kind of data passed
        into it, and produces a virtualfile that can be passed into GMT later
        on.

        Parameters
        ----------
        check_kind : str or None
            Used to validate the type of data that can be passed in. Choose
            from 'raster', 'vector', or None. Default is None (no validation).
        data : str or pathlib.Path or xarray.DataArray or {table-like} or None
            Any raster or vector data format. This could be a file name or
            path, a raster grid, a vector matrix/arrays, or other supported
            data input.
        x/y/z : 1-D arrays or None
            x, y, and z columns as numpy arrays.
        extra_arrays : list of 1-D arrays
            Optional. A list of numpy arrays in addition to x, y, and z.
            All of these arrays must be of the same size as the x/y/z arrays.
        required_z : bool
            State whether the 'z' column is required.
        required_data : bool
            Set to True when 'data' is required, or False when dealing with
            optional virtual files. [Default is True].

        Returns
        -------
        file_context : contextlib._GeneratorContextManager
            The virtual file stored inside a context manager. Access the file
            name of this virtualfile using ``with file_context as fname: ...``.

        Examples
        --------
        >>> from pygmt.helpers import GMTTempFile
        >>> import xarray as xr
        >>> data = xr.Dataset(
        ...     coords=dict(index=[0, 1, 2]),
        ...     data_vars=dict(
        ...         x=("index", [9, 8, 7]),
        ...         y=("index", [6, 5, 4]),
        ...         z=("index", [3, 2, 1]),
        ...     ),
        ... )
        >>> with Session() as ses:
        ...     with ses.virtualfile_in(check_kind="vector", data=data) as fin:
        ...         # Send the output to a file so that we can read it
        ...         with GMTTempFile() as fout:
        ...             ses.call_module("info", [fin, f"->{fout.name}"])
        ...             print(fout.read().strip())
        <vector memory>: N = 3 <7/9> <4/6> <1/3>
        """
        kind = data_kind(
            data, x, y, z, required_z=required_z, required_data=required_data
        )

        if check_kind:
            valid_kinds = ("file", "arg") if required_data is False else ("file",)
            if check_kind == "raster":
                valid_kinds += ("grid", "image")
            elif check_kind == "vector":
                valid_kinds += ("matrix", "vectors", "geojson")
            if kind not in valid_kinds:
                raise GMTInvalidInput(
                    f"Unrecognized data type for {check_kind}: {type(data)}"
                )

        # Decide which virtualfile_from_ function to use
        _virtualfile_from = {
            "file": contextlib.nullcontext,
            "arg": contextlib.nullcontext,
            "geojson": tempfile_from_geojson,
            "grid": self.virtualfile_from_grid,
            "image": tempfile_from_image,
            # Note: virtualfile_from_matrix is not used because a matrix can be
            # converted to vectors instead, and using vectors allows for better
            # handling of string type inputs (e.g. for datetime data types)
            "matrix": self.virtualfile_from_vectors,
            "vectors": self.virtualfile_from_vectors,
        }[kind]

        # Ensure the data is an iterable (Python list or tuple)
        if kind in {"geojson", "grid", "image", "file", "arg"}:
            if kind == "image" and data.dtype != "uint8":
                msg = (
                    f"Input image has dtype: {data.dtype} which is unsupported, "
                    "and may result in an incorrect output. Please recast image "
                    "to a uint8 dtype and/or scale to 0-255 range, e.g. "
                    "using a histogram equalization function like "
                    "skimage.exposure.equalize_hist."
                )
                warnings.warn(message=msg, category=RuntimeWarning, stacklevel=2)
            _data = (data,) if not isinstance(data, pathlib.PurePath) else (str(data),)
        elif kind == "vectors":
            _data = [np.atleast_1d(x), np.atleast_1d(y)]
            if z is not None:
                _data.append(np.atleast_1d(z))
            if extra_arrays:
                _data.extend(extra_arrays)
        elif kind == "matrix":  # turn 2-D arrays into list of vectors
            if hasattr(data, "items") and not hasattr(data, "to_frame"):
                # pandas.DataFrame or xarray.Dataset types.
                # pandas.Series will be handled below like a 1-D numpy.ndarray.
                _data = [array for _, array in data.items()]
            elif hasattr(data, "ndim") and data.ndim == 2 and data.dtype.kind in "iuf":
                # Just use virtualfile_from_matrix for 2-D numpy.ndarray
                # which are signed integer (i), unsigned integer (u) or
                # floating point (f) types
                _virtualfile_from = self.virtualfile_from_matrix
                _data = (data,)
            else:
                # Python list, tuple, numpy.ndarray, and pandas.Series types
                _data = np.atleast_2d(np.asanyarray(data).T)

        # Finally create the virtualfile from the data, to be passed into GMT
        file_context = _virtualfile_from(*_data)

        return file_context

    def virtualfile_from_data(
        self,
        check_kind=None,
        data=None,
        x=None,
        y=None,
        z=None,
        extra_arrays=None,
        required_z=False,
        required_data=True,
    ):
        """
        Store any data inside a virtual file.

        .. deprecated: 0.13.0

           Will be removed in v0.15.0. Use :meth:`pygmt.clib.Session.virtualfile_in`
           instead.
        """
        msg = (
            "API function 'Session.virtualfile_from_datae()' has been deprecated since "
            "v0.13.0 and will be removed in v0.15.0. Use 'Session.virtualfile_in()' "
            "instead."
        )
        warnings.warn(msg, category=FutureWarning, stacklevel=2)
        return self.virtualfile_in(
            check_kind=check_kind,
            data=data,
            x=x,
            y=y,
            z=z,
            extra_arrays=extra_arrays,
            required_z=required_z,
            required_data=required_data,
        )

    @contextlib.contextmanager
    def virtualfile_out(
        self, kind: Literal["dataset", "grid"] = "dataset", fname: str | None = None
    ) -> Generator[str, None, None]:
        r"""
        Create a virtual file or an actual file for storing output data.

        If ``fname`` is not given, a virtual file will be created to store the output
        data into a GMT data container and the function yields the name of the virtual
        file. Otherwise, the output data will be written into the specified file and the
        function simply yields the actual file name.

        Parameters
        ----------
        kind
            The data kind of the virtual file to create. Valid values are ``"dataset"``
            and ``"grid"``. Ignored if ``fname`` is specified.
        fname
            The name of the actual file to write the output data. No virtual file will
            be created.

        Yields
        ------
        vfile
            Name of the virtual file or the actual file.

        Examples
        --------
        >>> from pathlib import Path
        >>> from pygmt.clib import Session
        >>> from pygmt.datatypes import _GMT_DATASET
        >>> from pygmt.helpers import GMTTempFile
        >>>
        >>> with GMTTempFile(suffix=".txt") as tmpfile:
        ...     with Path(tmpfile.name).open(mode="w") as fp:
        ...         print("1.0 2.0 3.0 TEXT", file=fp)
        ...
        ...     # Create a virtual file for storing the output table.
        ...     with Session() as lib:
        ...         with lib.virtualfile_out(kind="dataset") as vouttbl:
        ...             lib.call_module("read", [tmpfile.name, vouttbl, "-Td"])
        ...             ds = lib.read_virtualfile(vouttbl, kind="dataset")
        ...             assert isinstance(ds.contents, _GMT_DATASET)
        ...
        ...     # Write data to an actual file without creating a virtual file.
        ...     with Session() as lib:
        ...         with lib.virtualfile_out(fname=tmpfile.name) as vouttbl:
        ...             assert vouttbl == tmpfile.name
        ...             lib.call_module("read", [tmpfile.name, vouttbl, "-Td"])
        ...         line = Path(vouttbl).read_text()
        ...         assert line == "1\t2\t3\tTEXT\n"
        """
        if fname is not None:  # Yield the actual file name.
            yield fname
        else:  # Create a virtual file for storing the output data.
            # Determine the family and geometry from kind
            family, geometry = {
                "dataset": ("GMT_IS_DATASET", "GMT_IS_PLP"),
                "grid": ("GMT_IS_GRID", "GMT_IS_SURFACE"),
            }[kind]
            with self.open_virtualfile(family, geometry, "GMT_OUT", None) as vfile:
                yield vfile

    def inquire_virtualfile(self, vfname: str) -> int:
        """
        Get the family of a virtual file.

        Parameters
        ----------
        vfname
            Name of the virtual file to inquire.

        Returns
        -------
        family
            The integer value for the family of the virtual file.

        Examples
        --------
        >>> from pygmt.clib import Session
        >>> with Session() as lib:
        ...     with lib.virtualfile_out(kind="dataset") as vfile:
        ...         family = lib.inquire_virtualfile(vfile)
        ...         assert family == lib["GMT_IS_DATASET"]
        """
        c_inquire_virtualfile = self.get_libgmt_func(
            "GMT_Inquire_VirtualFile",
            argtypes=[ctp.c_void_p, ctp.c_char_p],
            restype=ctp.c_uint,
        )
        return c_inquire_virtualfile(self.session_pointer, vfname.encode())

    def read_virtualfile(
        self,
        vfname: str,
        kind: Literal["dataset", "grid", "image", "cube", None] = None,
    ):
        """
        Read data from a virtual file and optionally cast into a GMT data container.

        Parameters
        ----------
        vfname
            Name of the virtual file to read.
        kind
            Cast the data into a GMT data container. Valid values are ``"dataset"``,
            ``"grid"`` and ``None``. If ``None``, will return a ctypes void pointer.

        Returns
        -------
        pointer
            Pointer to the GMT data container. If ``kind`` is ``None``, returns a ctypes
            void pointer instead.

        Examples
        --------
        >>> from pathlib import Path
        >>> from pygmt.clib import Session
        >>> from pygmt.helpers import GMTTempFile
        >>>
        >>> # Read dataset from a virtual file
        >>> with Session() as lib:
        ...     with GMTTempFile(suffix=".txt") as tmpfile:
        ...         with Path(tmpfile.name).open(mode="w") as fp:
        ...             print("1.0 2.0 3.0 TEXT", file=fp)
        ...         with lib.virtualfile_out(kind="dataset") as vouttbl:
        ...             lib.call_module("read", [tmpfile.name, vouttbl, "-Td"])
        ...             # Read the virtual file as a void pointer
        ...             void_pointer = lib.read_virtualfile(vouttbl)
        ...             assert isinstance(void_pointer, int)  # void pointer is an int
        ...             # Read the virtual file as a dataset
        ...             data_pointer = lib.read_virtualfile(vouttbl, kind="dataset")
        ...             assert isinstance(data_pointer, ctp.POINTER(_GMT_DATASET))
        >>>
        >>> # Read grid from a virtual file
        >>> with Session() as lib:
        ...     with lib.virtualfile_out(kind="grid") as voutgrd:
        ...         lib.call_module("read", ["@earth_relief_01d_g", voutgrd, "-Tg"])
        ...         # Read the virtual file as a void pointer
        ...         void_pointer = lib.read_virtualfile(voutgrd)
        ...         assert isinstance(void_pointer, int)  # void pointer is an int
        ...         data_pointer = lib.read_virtualfile(voutgrd, kind="grid")
        ...         assert isinstance(data_pointer, ctp.POINTER(_GMT_GRID))

        """
        c_read_virtualfile = self.get_libgmt_func(
            "GMT_Read_VirtualFile",
            argtypes=[ctp.c_void_p, ctp.c_char_p],
            restype=ctp.c_void_p,
        )
        pointer = c_read_virtualfile(self.session_pointer, vfname.encode())
        # The GMT C API function GMT_Read_VirtualFile returns a void pointer. It usually
        # needs to be cast into a pointer to a GMT data container (e.g., _GMT_GRID or
        # _GMT_DATASET).
        if kind is None:  # Return the ctypes void pointer
            return pointer
        if kind in {"image", "cube"}:
            raise NotImplementedError(f"kind={kind} is not supported yet.")
        dtype = {"dataset": _GMT_DATASET, "grid": _GMT_GRID}[kind]
        return ctp.cast(pointer, ctp.POINTER(dtype))

    def virtualfile_to_dataset(
        self,
        vfname: str,
        output_type: Literal["pandas", "numpy", "file", "strings"] = "pandas",
        header: int | None = None,
        column_names: list[str] | None = None,
        dtype: type | dict[str, type] | None = None,
        index_col: str | int | None = None,
    ) -> pd.DataFrame | np.ndarray | None:
        """
        Output a tabular dataset stored in a virtual file to a different format.

        The format of the dataset is determined by the ``output_type`` parameter.

        Parameters
        ----------
        vfname
            The virtual file name that stores the result data.
        output_type
            Desired output type of the result data.

            - ``"pandas"`` will return a :class:`pandas.DataFrame` object.
            - ``"numpy"`` will return a :class:`numpy.ndarray` object.
            - ``"file"`` means the result was saved to a file and will return ``None``.
            - ``"strings"`` will return the trailing text only as an array of strings.
        header
            Row number containing column names for the :class:`pandas.DataFrame` output.
            ``header=None`` means not to parse the column names from table header.
            Ignored if the row number is larger than the number of headers in the table.
        column_names
            The column names for the :class:`pandas.DataFrame` output.
        dtype
            Data type for the columns of the :class:`pandas.DataFrame` output. Can be a
            single type for all columns or a dictionary mapping column names to types.
        index_col
            Column to set as the index of the :class:`pandas.DataFrame` output.

        Returns
        -------
        result
            The result dataset. If ``output_type="file"`` returns ``None``.

        Examples
        --------
        >>> from pathlib import Path
        >>> import numpy as np
        >>> import pandas as pd
        >>>
        >>> from pygmt.helpers import GMTTempFile
        >>> from pygmt.clib import Session
        >>>
        >>> with GMTTempFile(suffix=".txt") as tmpfile:
        ...     # prepare the sample data file
        ...     with Path(tmpfile.name).open(mode="w") as fp:
        ...         print(">", file=fp)
        ...         print("1.0 2.0 3.0 TEXT1 TEXT23", file=fp)
        ...         print("4.0 5.0 6.0 TEXT4 TEXT567", file=fp)
        ...         print(">", file=fp)
        ...         print("7.0 8.0 9.0 TEXT8 TEXT90", file=fp)
        ...         print("10.0 11.0 12.0 TEXT123 TEXT456789", file=fp)
        ...
        ...     # file output
        ...     with Session() as lib:
        ...         with GMTTempFile(suffix=".txt") as outtmp:
        ...             with lib.virtualfile_out(
        ...                 kind="dataset", fname=outtmp.name
        ...             ) as vouttbl:
        ...                 lib.call_module("read", [tmpfile.name, vouttbl, "-Td"])
        ...                 result = lib.virtualfile_to_dataset(
        ...                     vfname=vouttbl, output_type="file"
        ...                 )
        ...                 assert result is None
        ...                 assert Path(outtmp.name).stat().st_size > 0
        ...
        ...     # strings, numpy and pandas outputs
        ...     with Session() as lib:
        ...         with lib.virtualfile_out(kind="dataset") as vouttbl:
        ...             lib.call_module("read", [tmpfile.name, vouttbl, "-Td"])
        ...
        ...             # strings output
        ...             outstr = lib.virtualfile_to_dataset(
        ...                 vfname=vouttbl, output_type="strings"
        ...             )
        ...             assert isinstance(outstr, np.ndarray)
        ...             assert outstr.dtype.kind in ("S", "U")
        ...
        ...             # numpy output
        ...             outnp = lib.virtualfile_to_dataset(
        ...                 vfname=vouttbl, output_type="numpy"
        ...             )
        ...             assert isinstance(outnp, np.ndarray)
        ...
        ...             # pandas output
        ...             outpd = lib.virtualfile_to_dataset(
        ...                 vfname=vouttbl, output_type="pandas"
        ...             )
        ...             assert isinstance(outpd, pd.DataFrame)
        ...
        ...             # pandas output with specified column names
        ...             outpd2 = lib.virtualfile_to_dataset(
        ...                 vfname=vouttbl,
        ...                 output_type="pandas",
        ...                 column_names=["col1", "col2", "col3", "coltext"],
        ...             )
        ...             assert isinstance(outpd2, pd.DataFrame)
        >>> outstr
        array(['TEXT1 TEXT23', 'TEXT4 TEXT567', 'TEXT8 TEXT90',
           'TEXT123 TEXT456789'], dtype='<U18')
        >>> outnp
        array([[1.0, 2.0, 3.0, 'TEXT1 TEXT23'],
               [4.0, 5.0, 6.0, 'TEXT4 TEXT567'],
               [7.0, 8.0, 9.0, 'TEXT8 TEXT90'],
               [10.0, 11.0, 12.0, 'TEXT123 TEXT456789']], dtype=object)
        >>> outpd
              0     1     2                   3
        0   1.0   2.0   3.0        TEXT1 TEXT23
        1   4.0   5.0   6.0       TEXT4 TEXT567
        2   7.0   8.0   9.0        TEXT8 TEXT90
        3  10.0  11.0  12.0  TEXT123 TEXT456789
        >>> outpd2
           col1  col2  col3             coltext
        0   1.0   2.0   3.0        TEXT1 TEXT23
        1   4.0   5.0   6.0       TEXT4 TEXT567
        2   7.0   8.0   9.0        TEXT8 TEXT90
        3  10.0  11.0  12.0  TEXT123 TEXT456789
        """
        if output_type == "file":  # Already written to file, so return None
            return None

        # Read the virtual file as a _GMT_DATASET object
        result = self.read_virtualfile(vfname, kind="dataset").contents

        if output_type == "strings":  # strings output
            return result.to_strings()

        result = result.to_dataframe(
            header=header, column_names=column_names, dtype=dtype, index_col=index_col
        )
        if output_type == "numpy":  # numpy.ndarray output
            return result.to_numpy()
        return result  # pandas.DataFrame output

    def virtualfile_to_raster(
        self,
        vfname: str,
        kind: Literal["grid", "image", "cube", None] = "grid",
        outgrid: str | None = None,
    ) -> xr.DataArray | None:
        """
        Output raster data stored in a virtual file to an :class:`xarray.DataArray`
        object.

        The raster data can be a grid, an image or a cube.

        Parameters
        ----------
        vfname
            The virtual file name that stores the result grid/image/cube.
        kind
            Type of the raster data. Valid values are ``"grid"``, ``"image"``,
            ``"cube"`` or ``None``. If ``None``, will inquire the data type from the
            virtual file name.
        outgrid
            Name of the output grid/image/cube. If specified, it means the raster data
            was already saved into an actual file and will return ``None``.

        Returns
        -------
        result
            The result grid/image/cube. If ``outgrid`` is specified, return ``None``.

        Examples
        --------
        >>> from pathlib import Path
        >>> from pygmt.clib import Session
        >>> from pygmt.helpers import GMTTempFile
        >>> with Session() as lib:
        ...     # file output
        ...     with GMTTempFile(suffix=".nc") as tmpfile:
        ...         outgrid = tmpfile.name
        ...         with lib.virtualfile_out(kind="grid", fname=outgrid) as voutgrd:
        ...             lib.call_module("read", ["@earth_relief_01d_g", voutgrd, "-Tg"])
        ...             result = lib.virtualfile_to_raster(
        ...                 vfname=voutgrd, outgrid=outgrid
        ...             )
        ...             assert result == None
        ...             assert Path(outgrid).stat().st_size > 0
        ...
        ...     # xarray.DataArray output
        ...     outgrid = None
        ...     with lib.virtualfile_out(kind="grid", fname=outgrid) as voutgrd:
        ...         lib.call_module("read", ["@earth_relief_01d_g", voutgrd, "-Tg"])
        ...         result = lib.virtualfile_to_raster(vfname=voutgrd, outgrid=outgrid)
        ...         assert isinstance(result, xr.DataArray)
        """
        if outgrid is not None:  # Already written to file, so return None
            return None
        if kind is None:  # Inquire the data family from the virtualfile
            family = self.inquire_virtualfile(vfname)
            kind = {  # type: ignore[assignment]
                self["GMT_IS_GRID"]: "grid",
                self["GMT_IS_IMAGE"]: "image",
                self["GMT_IS_CUBE"]: "cube",
            }[family]
        return self.read_virtualfile(vfname, kind=kind).contents.to_dataarray()

    def extract_region(self) -> np.ndarray:
        """
        Extract the region of the currently active figure.

        Retrieves the information from the PostScript file, so it works for country
        codes as well.

        Returns
        -------
        region
            A numpy 1-D array with the west, east, south, and north dimensions of the
            current figure.

        Examples
        --------
        >>> import pygmt
        >>> fig = pygmt.Figure()
        >>> fig.coast(
        ...     region=[0, 10, -20, -10], projection="M12c", frame=True, land="black"
        ... )
        >>> with Session() as lib:
        ...     region = lib.extract_region()
        >>> print(", ".join([f"{x:.2f}" for x in region]))
        0.00, 10.00, -20.00, -10.00

        Using ISO country codes for the regions (for example ``"US.HI"`` for Hawaiʻi):

        >>> fig = pygmt.Figure()
        >>> fig.coast(region="US.HI", projection="M12c", frame=True, land="black")
        >>> with Session() as lib:
        ...     region = lib.extract_region()
        >>> print(", ".join([f"{x:.2f}" for x in region]))
        -164.71, -154.81, 18.91, 23.58

        The country codes can have an extra argument that rounds the region to multiples
        of the argument (for example, ``"US.HI+r5"`` will round the region to multiples
        of 5):

        >>> fig = pygmt.Figure()
        >>> fig.coast(region="US.HI+r5", projection="M12c", frame=True, land="black")
        >>> with Session() as lib:
        ...     region = lib.extract_region()
        >>> print(", ".join([f"{x:.2f}" for x in region]))
        -165.00, -150.00, 15.00, 25.00
        """  # noqa: RUF002
        c_extract_region = self.get_libgmt_func(
            "GMT_Extract_Region",
            argtypes=[ctp.c_void_p, ctp.c_char_p, ctp.POINTER(ctp.c_double)],
            restype=ctp.c_int,
        )

        region = np.empty(4, dtype=np.float64)
        status = c_extract_region(
            self.session_pointer,
            None,  # File pointer to a PostScript file. Must be None in modern mode.
            region.ctypes.data_as(ctp.POINTER(ctp.c_double)),
        )
        if status != 0:
            raise GMTCLibError("Failed to extract region from current figure.")
        return region<|MERGE_RESOLUTION|>--- conflicted
+++ resolved
@@ -10,11 +10,7 @@
 import pathlib
 import sys
 import warnings
-<<<<<<< HEAD
-from collections.abc import Sequence
-=======
-from collections.abc import Generator
->>>>>>> 318a8c4a
+from collections.abc import Generator, Sequence
 from typing import Literal
 
 import numpy as np
