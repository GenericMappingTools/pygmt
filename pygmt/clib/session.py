--- conflicted
+++ resolved
@@ -1609,10 +1609,9 @@
 
         return file_context
 
-<<<<<<< HEAD
     # virtualfile_from_data was renamed to virtualfile_in since v0.12.0.
     virtualfile_from_data = virtualfile_in
-=======
+
     @contextlib.contextmanager
     def virtualfile_out(
         self, kind: Literal["dataset", "grid"] = "dataset", fname: str | None = None
@@ -1675,7 +1674,6 @@
             }[kind]
             with self.open_virtualfile(family, geometry, "GMT_OUT", None) as vfile:
                 yield vfile
->>>>>>> 50145914
 
     def read_virtualfile(
         self, vfname: str, kind: Literal["dataset", "grid", None] = None
