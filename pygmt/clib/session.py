--- conflicted
+++ resolved
@@ -1058,13 +1058,8 @@
             raise GMTCLibError(msg)
 
     def put_matrix(
-<<<<<<< HEAD
         self, dataset: ctp.c_void_p, matrix: np.ndarray, pad: int = 0, ndim: int = 2
     ):
-=======
-        self, dataset: ctp.c_void_p, matrix: np.ndarray, pad: int = 0
-    ) -> None:
->>>>>>> d29303bb
         """
         Attach a numpy n-D (2-D or 3-D) array to a GMT dataset.
 
