"""
Defines the Session class to create and destroy a GMT API session and provides access to
the API functions.

Uses ctypes to wrap most of the core functions from the C API.
"""

import contextlib
import ctypes as ctp
import io
import sys
import warnings
from collections.abc import Callable, Generator, Sequence
from typing import Literal

import numpy as np
import pandas as pd
import xarray as xr
from pygmt.clib.conversion import (
    dataarray_to_matrix,
    sequence_to_ctypes_array,
    strings_to_ctypes_array,
    vectors_to_arrays,
)
from pygmt.clib.loading import get_gmt_version, load_libgmt
from pygmt.datatypes import _GMT_DATASET, _GMT_GRID, _GMT_IMAGE
from pygmt.exceptions import (
    GMTCLibError,
    GMTCLibNoSessionError,
    GMTInvalidInput,
    GMTTypeError,
    GMTValueError,
)
from pygmt.helpers import (
    _validate_data_input,
    data_kind,
    deprecate_parameter,
    tempfile_from_geojson,
    tempfile_from_image,
)

FAMILIES = [
    "GMT_IS_DATASET",  # Entity is a data table
    "GMT_IS_GRID",  # Entity is a grid
    "GMT_IS_IMAGE",  # Entity is a 1- or 3-band unsigned char image
    "GMT_IS_PALETTE",  # Entity is a color palette table
    "GMT_IS_POSTSCRIPT",  # Entity is a PostScript content struct
    "GMT_IS_MATRIX",  # Entity is a user matrix
    "GMT_IS_VECTOR",  # Entity is a set of user vectors
    "GMT_IS_CUBE",  # Entity is a 3-D data cube
]

VIAS = [
    "GMT_VIA_MATRIX",  # dataset is passed as a matrix
    "GMT_VIA_VECTOR",  # dataset is passed as a set of vectors
]

GEOMETRIES = [
    "GMT_IS_NONE",  # items without geometry (e.g., CPT)
    "GMT_IS_POINT",  # items are points
    "GMT_IS_LINE",  # items are lines
    "GMT_IS_POLY",  # items are polygons
    "GMT_IS_LP",  # items could be any one of LINE or POLY
    "GMT_IS_PLP",  # items could be any one of POINT, LINE, or POLY
    "GMT_IS_SURFACE",  # items are 2-D grid
    "GMT_IS_VOLUME",  # items are 3-D grid
    "GMT_IS_TEXT",  # Text strings which triggers ASCII text reading
]

METHODS = [
    "GMT_IS_DUPLICATE",  # tell GMT the data are read-only
    "GMT_IS_REFERENCE",  # tell GMT to duplicate the data
]

DIRECTIONS = ["GMT_IN", "GMT_OUT"]

MODES = [
    "GMT_CONTAINER_AND_DATA",  # Create/Read/Write both container and the data array
    "GMT_CONTAINER_ONLY",  # Cread/Read/Write the container but no data array
    "GMT_DATA_ONLY",  # Create/Read/Write the container's data array only
    "GMT_IS_OUTPUT",  # For creating a resource as a container for output
]
MODE_MODIFIERS = [
    "GMT_GRID_IS_CARTESIAN",  # Grid is not geographic but Cartesian
    "GMT_GRID_IS_GEO",  # Grid is geographic, not Cartesian
    "GMT_WITH_STRINGS",  # Allocate string array for GMT_DATASET/GMT_VECTOR/GMT_MATRIX
]

REGISTRATIONS = ["GMT_GRID_NODE_REG", "GMT_GRID_PIXEL_REG"]

# Dictionary for mapping numpy dtypes to GMT data types.
DTYPES_NUMERIC = {
    np.int8: "GMT_CHAR",
    np.int16: "GMT_SHORT",
    np.int32: "GMT_INT",
    np.int64: "GMT_LONG",
    np.longlong: "GMT_LONG",
    np.uint8: "GMT_UCHAR",
    np.uint16: "GMT_USHORT",
    np.uint32: "GMT_UINT",
    np.uint64: "GMT_ULONG",
    np.ulonglong: "GMT_ULONG",
    np.float32: "GMT_FLOAT",
    np.float64: "GMT_DOUBLE",
    np.timedelta64: "GMT_LONG",
}
DTYPES_TEXT = {
    np.str_: "GMT_TEXT",
    np.datetime64: "GMT_DATETIME",
}
DTYPES = DTYPES_NUMERIC | DTYPES_TEXT

# Dictionary for storing the values of GMT constants.
GMT_CONSTANTS = {}

# Load the GMT library outside the Session class to avoid repeated loading.
_libgmt = load_libgmt()
__gmt_version__ = get_gmt_version(_libgmt)


class Session:
    """
    A GMT API session where most operations involving the C API happen.

    Works as a context manager (for use in a ``with`` block) to create a GMT C API
    session and destroy it in the end to clean up memory.

    Functions of the shared library are exposed as methods of this class. Most methods
    MUST be used with an open session (inside a ``with`` block). If creating GMT data
    structures to communicate data, put that code inside the same ``with`` block as the
    API calls that will use the data.

    By default, will let :mod:`ctypes` try to find the GMT shared library (``libgmt``).
    If the environment variable :term:`GMT_LIBRARY_PATH` is set, will look for the
    shared library in the directory specified by it.

    The ``session_pointer`` attribute holds a ctypes pointer to the currently open
    session.

    Raises
    ------
    GMTCLibNotFoundError
        If there was any problem loading the library (couldn't find it or couldn't
        access the functions).
    GMTCLibNoSessionError
        If you try to call a method outside of a ``with`` block.

    Examples
    --------

    >>> from pygmt.helpers.testing import load_static_earth_relief
    >>> from pygmt.helpers import GMTTempFile
    >>> grid = load_static_earth_relief()
    >>> type(grid)
    <class 'xarray.core.dataarray.DataArray'>
    >>> # Create a session and destroy it automatically when exiting the "with" block.
    >>> with Session() as lib:
    ...     # Create a virtual file and link to the memory block of the grid.
    ...     with lib.virtualfile_from_grid(grid) as fin:
    ...         # Create a temp file to use as output.
    ...         with GMTTempFile() as fout:
    ...             # Call the grdinfo module with the virtual file as input and the
    ...             # temp file as output.
    ...             lib.call_module("grdinfo", [fin, "-C", f"->{fout.name}"])
    ...             # Read the contents of the temp file before it's deleted.
    ...             print(fout.read().strip())
    -55 -47 -24 -10 190 981 1 1 8 14 1 1
    """

    @property
    def session_pointer(self) -> ctp.c_void_p:
        """
        The :class:`ctypes.c_void_p` pointer to the current open GMT session.

        Raises
        ------
        GMTCLibNoSessionError
            If trying to access without a currently open GMT session (i.e., outside of
            the context manager).
        """
        if getattr(self, "_session_pointer", None) is None:
            msg = "No currently open GMT API session."
            raise GMTCLibNoSessionError(msg)
        return self._session_pointer

    @session_pointer.setter
    def session_pointer(self, session: ctp.c_void_p):
        """
        Set the session void pointer.
        """
        self._session_pointer = session

    @property
    def info(self) -> dict[str, str]:
        """
        Dictionary with the GMT version and default paths and parameters.
        """
        if not hasattr(self, "_info"):
            self._info = {
                "version": self.get_default("API_VERSION"),
                "padding": self.get_default("API_PAD"),
                # API_BINDIR points to the directory of the Python interpreter
                # "binary dir": self.get_default("API_BINDIR"),
                "share dir": self.get_default("API_SHAREDIR"),
                # This segfaults for some reason
                # 'data dir': self.get_default("API_DATADIR"),
                "plugin dir": self.get_default("API_PLUGINDIR"),
                "library path": self.get_default("API_LIBRARY"),
                "cores": self.get_default("API_CORES"),
                "grid layout": self.get_default("API_GRID_LAYOUT"),
                "image layout": self.get_default("API_IMAGE_LAYOUT"),
                "binary version": self.get_default("API_BIN_VERSION"),
            }
        return self._info

    def __enter__(self):
        """
        Create a GMT API session.

        Calls :meth:`pygmt.clib.Session.create`.
        """
        self.create("pygmt-session")
        return self

    def __exit__(self, exc_type, exc_value, traceback):
        """
        Destroy the currently open GMT API session.

        Calls :meth:`pygmt.clib.Session.destroy`.
        """
        self.destroy()

    def __getitem__(self, name: str) -> int:
        """
        Get the value of a GMT constant.

        Parameters
        ----------
        name
            The name of the constant (e.g., ``"GMT_SESSION_EXTERNAL"``).

        Returns
        -------
        value
            Integer value of the constant. Do not rely on this value because it might
            change.
        """
        if name not in GMT_CONSTANTS:
            GMT_CONSTANTS[name] = self.get_enum(name)
        return GMT_CONSTANTS[name]

    def get_enum(self, name: str) -> int:
        """
        Get the value of a GMT constant (C enum) from ``gmt_resources.h``.

        Used to set configuration values for other API calls. Wraps ``GMT_Get_Enum``.

        Parameters
        ----------
        name
            The name of the constant (e.g., ``"GMT_SESSION_EXTERNAL"``).

        Returns
        -------
        value
            Integer value of the constant. Do not rely on this value because it might
            change.

        Raises
        ------
        GMTCLibError
            If the constant doesn't exist.
        """
        c_get_enum = self.get_libgmt_func(
            "GMT_Get_Enum", argtypes=[ctp.c_void_p, ctp.c_char_p], restype=ctp.c_int
        )

        # The C library introduced the void API pointer to GMT_Get_Enum so that it's
        # consistent with other functions. It doesn't use the pointer so we can pass
        # in None (NULL pointer). We can't give it the actual pointer because we need
        # to call GMT_Get_Enum when creating a new API session pointer (chicken-and-egg
        # type of thing).
        session = None
        value = c_get_enum(session, name.encode())
        if value is None or value == -99999:
            msg = f"Constant '{name}' doesn't exist in libgmt."
            raise GMTCLibError(msg)
        return value

    def get_libgmt_func(
        self, name: str, argtypes: list | None = None, restype=None
    ) -> Callable:
        """
        Get a ctypes function from the libgmt shared library.

        Assigns the argument and return type conversions for the function.

        Use this method to access a C function from libgmt.

        Parameters
        ----------
        name
            The name of the GMT API function.
        argtypes
            List of ctypes types used to convert the Python input arguments for the API
            function.
        restype : ctypes type
            The ctypes type used to convert the input returned by the function into a
            Python type.

        Returns
        -------
        function
            The GMT API function.

        Examples
        --------

        >>> from ctypes import c_void_p, c_int
        >>> with Session() as lib:
        ...     func = lib.get_libgmt_func(
        ...         "GMT_Destroy_Session", argtypes=[c_void_p], restype=c_int
        ...     )
        >>> type(func)
        <class 'ctypes.CDLL.__init__.<locals>._FuncPtr'>
        """
        if not hasattr(self, "_libgmt"):
            self._libgmt = _libgmt
        function = getattr(self._libgmt, name)
        if argtypes is not None:
            function.argtypes = argtypes
        if restype is not None:
            function.restype = restype
        return function

    def create(self, name: str) -> None:
        """
        Create a new GMT C API session.

        This is required before most other methods of :class:`pygmt.clib.Session` can be
        called.

        .. warning::

            Usage of :class:`pygmt.clib.Session` as a context manager in a ``with``
            block is preferred over calling :meth:`pygmt.clib.Session.create` and
            :meth:`pygmt.clib.Session.destroy` manually.

        Calls ``GMT_Create_Session`` and generates a new ``GMTAPI_CTRL`` struct, which
        is a :class:`ctypes.c_void_p` pointer. Sets the ``session_pointer`` attribute to
        this pointer.

        Remember to terminate the current session using
        :meth:`pygmt.clib.Session.destroy` before creating a new one.

        Parameters
        ----------
        name
            A name for this session. Doesn't really affect the outcome.
        """
        # Check if there is a currently open session by accessing the "session_pointer"
        # attribute. If not, it will raise the GMTCLibNoSessionError exception and we're
        # free to create a new one. Otherwise, we will raise a GMTCLibError exception.
        try:
            _ = self.session_pointer
            msg = (
                "Failed to create a GMT API session: "
                "There is currently an open session. Must destroy it first."
            )
            raise GMTCLibError(msg)
        except GMTCLibNoSessionError:
            pass

        c_create_session = self.get_libgmt_func(
            "GMT_Create_Session",
            argtypes=[ctp.c_char_p, ctp.c_uint, ctp.c_uint, ctp.c_void_p],
            restype=ctp.c_void_p,
        )

        # Capture the output printed by GMT into this list. Will use it later to
        # generate error messages for the exceptions raised by API calls.
        self._error_log: list[str] = []

        @ctp.CFUNCTYPE(ctp.c_int, ctp.c_void_p, ctp.c_char_p)
        def print_func(file_pointer, message):  # noqa: ARG001
            """
            Callback function that the GMT C API will use to print log and error
            messages.

            We'll capture the messages and print them to stderr so that they will show
            up on the Jupyter notebook.
            """
            # TODO(GMT>6.5.0): Remove the workaround for upstream bug in GMT<=6.5.0.
            # Have to use try..except due to upstream GMT bug in GMT<=6.5.0.
            # See https://github.com/GenericMappingTools/pygmt/issues/3205.
            try:
                message = message.decode().strip()
            except UnicodeDecodeError:
                return 0
            self._error_log.append(message)
            # Flush to make sure the messages are printed even if we have a crash.
            print(message, file=sys.stderr, flush=True)  # noqa: T201
            return 0

        # Need to store a copy of the function because ctypes doesn't and it will be
        # garbage collected otherwise
        self._print_callback = print_func

        padding = self["GMT_PAD_DEFAULT"]
        # GMT_SESSION_EXTERNAL: GMT is called by an external wrapper.
        # GMT_SESSION_NOGDALCLOSE: Do not call GDALDestroyDriverManager when using GDAL.
        session_type = self["GMT_SESSION_EXTERNAL"] + self["GMT_SESSION_NOGDALCLOSE"]
        session = c_create_session(name.encode(), padding, session_type, print_func)

        if session is None:
            msg = f"Failed to create a GMT API session:\n{self._error_message}"
            raise GMTCLibError(msg)

        self.session_pointer = session

    @property
    def _error_message(self) -> str:
        """
        A string with all error messages emitted by the C API.

        Only includes messages with the string ``"[ERROR]"`` in them.
        """
        msg = ""
        if hasattr(self, "_error_log"):
            msg = "\n".join(line for line in self._error_log if "[ERROR]" in line)
        return msg

    def destroy(self):
        """
        Destroy the currently open GMT API session.

        .. warning::

            Usage of :class:`pygmt.clib.Session` as a context manager in a ``with``
            block is preferred over calling :meth:`pygmt.clib.Session.create` and
            :meth:`pygmt.clib.Session.destroy` manually.

        Calls ``GMT_Destroy_Session`` to terminate and free the memory of a registered
        ``GMTAPI_CTRL`` session (the pointer for this struct is stored in the
        ``session_pointer`` attribute).

        Always use this method after you are done using a C API session. The session
        needs to be destroyed before creating a new one. Otherwise, some of the
        configuration files might be left behind and can influence subsequent API calls.

        Sets the ``session_pointer`` attribute to ``None``.
        """
        c_destroy_session = self.get_libgmt_func(
            "GMT_Destroy_Session", argtypes=[ctp.c_void_p], restype=ctp.c_int
        )

        status = c_destroy_session(self.session_pointer)
        if status:
            msg = f"Failed to destroy GMT API session:\n{self._error_message}"
            raise GMTCLibError(msg)

        self.session_pointer = None

    def get_default(self, name: str) -> str:
        """
        Get the value of a GMT configuration parameter or a GMT API parameter.

        In addition to the long list of GMT configuration parameters, the following API
        parameter names are also supported:

        * ``"API_VERSION"``: The GMT API version
        * ``"API_PAD"``: The grid padding setting
        * ``"API_BINDIR"``: The binary file directory
        * ``"API_SHAREDIR"``: The share directory
        * ``"API_DATADIR"``: The data directory
        * ``"API_PLUGINDIR"``: The plugin directory
        * ``"API_LIBRARY"``: The core library path
        * ``"API_CORES"``: The number of cores
        * ``"API_IMAGE_LAYOUT"``: The image/band layout
        * ``"API_GRID_LAYOUT"``: The grid layout
        * ``"API_BIN_VERSION"``: The GMT binary version (with git information)

        Parameters
        ----------
        name
            The name of the GMT configuration parameter (e.g., ``"PROJ_LENGTH_UNIT"``)
            or a GMT API parameter (e.g., ``"API_VERSION"``).

        Returns
        -------
        value
            The current value for the parameter.

        Raises
        ------
        GMTCLibError
            If the parameter doesn't exist.
        """
        c_get_default = self.get_libgmt_func(
            "GMT_Get_Default",
            argtypes=[ctp.c_void_p, ctp.c_char_p, ctp.c_char_p],
            restype=ctp.c_int,
        )

        # Make a string buffer to get a return value
        value = ctp.create_string_buffer(4096)
        status = c_get_default(self.session_pointer, name.encode(), value)
        if status != 0:
            msg = f"Error getting value for '{name}' (error code {status})."
            raise GMTCLibError(msg)
        return value.value.decode()

    def get_common(self, option: str) -> bool | int | float | np.ndarray:
        """
        Inquire if a GMT common option has been set and return its current value if
        possible.

        Parameters
        ----------
        option
            The GMT common option to check. Valid options are ``"B"``, ``"I"``, ``"J"``,
            ``"R"``, ``"U"``, ``"V"``, ``"X"``, ``"Y"``, ``"a"``, ``"b"``, ``"f"``,
            ``"g"``, ``"h"``, ``"i"``, ``"n"``, ``"o"``, ``"p"``, ``"r"``, ``"s"``,
            ``"t"``, and ``":"``.

        Returns
        -------
        value
            Whether the option was set or its value. If the option was not set, return
            ``False``. Otherwise, the return value depends on the choice of the option.

            - options ``"B"``, ``"J"``, ``"U"``, ``"g"``, ``"n"``, ``"p"``, and ``"s"``:
              return ``True`` if set, else ``False`` (bool)
            - ``"I"``: 2-element array for the increments (float)
            - ``"R"``: 4-element array for the region (float)
            - ``"V"``: the verbose level (int)
            - ``"X"``: the xshift (float)
            - ``"Y"``: the yshift (float)
            - ``"a"``: geometry of the dataset (int)
            - ``"b"``: return 0 if ``-bi`` was set and 1 if ``-bo`` was set (int)
            - ``"f"``: return 0 if ``-fi`` was set and 1 if ``-fo`` was set (int)
            - ``"h"``: whether to delete existing header records (int)
            - ``"i"``: number of input columns (int)
            - ``"o"``: number of output columns (int)
            - ``"r"``: registration type (int)
            - ``"t"``: 2-element array for the transparency (float)
            - ``":"``: return 0 if ``-:i`` was set and 1 if ``-:o`` was set (int)

        Examples
        --------
        >>> with Session() as lib:
        ...     lib.call_module(
        ...         "basemap", ["-R0/10/10/15", "-JX5i/2.5i", "-Baf", "-Ve"]
        ...     )
        ...     region = lib.get_common("R")
        ...     projection = lib.get_common("J")
        ...     timestamp = lib.get_common("U")
        ...     verbose = lib.get_common("V")
        ...     lib.call_module("plot", ["-T", "-Xw+1i", "-Yh-1i"])
        ...     xshift = lib.get_common("X")  # xshift/yshift are in inches
        ...     yshift = lib.get_common("Y")
        >>> print(region, projection, timestamp, verbose, xshift, yshift)
        [ 0. 10. 10. 15.] True False 3 6.0 1.5
        >>> with Session() as lib:
        ...     lib.call_module("basemap", ["-R0/10/10/15", "-JX5i/2.5i", "-Baf"])
        ...     lib.get_common("A")
        Traceback (most recent call last):
        ...
        pygmt.exceptions.GMTValueError: Invalid GMT common option: 'A'. Expected ...
        """
        valid_options = "BIJRUVXYabfghinoprst:"
        if option not in valid_options:
            raise GMTValueError(
                option, description="GMT common option", choices=valid_options
            )

        c_get_common = self.get_libgmt_func(
            "GMT_Get_Common",
            argtypes=[ctp.c_void_p, ctp.c_uint, ctp.POINTER(ctp.c_double)],
            restype=ctp.c_int,
        )
        value = np.empty(6, np.float64)  # numpy array to store the value of the option
        status = c_get_common(
            self.session_pointer,
            ord(option),
            value.ctypes.data_as(ctp.POINTER(ctp.c_double)),
        )

        if status == self["GMT_NOTSET"]:  # GMT_NOTSET (-1) means the option is not set
            return False
        if status == 0:  # Option is set and no other value is returned.
            return True

        # Otherwise, option is set and values are returned.
        match option:
            case "I" | "R" | "t":
                # Option values (in double type) are returned via the 'value' array.
                # 'status' is number of valid values in the array.
                return value[:status]
            case "X" | "Y":  # Only one valid element in the array.
                return value[0]
            case _:  # 'status' is the option value (in integer type).
                return status

    def call_module(self, module: str, args: str | list[str]) -> None:
        """
        Call a GMT module with the given arguments.

        Wraps ``GMT_Call_Module``.

        The ``GMT_Call_Module`` API function supports passing module arguments in three
        different ways:

        1. Pass a single string that contains whitespace-separated module arguments.
        2. Pass a list of strings and each string contains a module argument.
        3. Pass a list of ``GMT_OPTION`` data structure.

        Both options 1 and 2 are implemented in this function, but option 2 is preferred
        because it can correctly handle special characters like whitespaces and
        quotation marks in module arguments.

        Parameters
        ----------
        module
            The GMT module name to be called (``"coast"``, ``"basemap"``, etc).
        args
            Module arguments that will be passed to the GMT module. It can be either
            a single string (e.g., ``"-R0/5/0/10 -JX10c -BWSen+t'My Title'"``) or a list
            of strings (e.g., ``["-R0/5/0/10", "-JX10c", "-BWSEN+tMy Title"]``).

        Raises
        ------
        GMTTypeError
            If the ``args`` argument is not a string or a list of strings.
        GMTCLibError
            If the returned status code of the function is non-zero.
        """
        c_call_module = self.get_libgmt_func(
            "GMT_Call_Module",
            argtypes=[ctp.c_void_p, ctp.c_char_p, ctp.c_int, ctp.c_void_p],
            restype=ctp.c_int,
        )

        # 'args' can be (1) a single string or (2) a list of strings.
        argv: bytes | ctp.Array[ctp.c_char_p] | None
        if isinstance(args, list):
            # 'args' is a list of strings and each string contains a module argument.
            # In this way, GMT can correctly handle option arguments with whitespaces or
            # quotation marks. This is the preferred way to pass arguments to the GMT
            # API and is used for PyGMT >= v0.12.0.
            mode = len(args)  # 'mode' is the number of arguments.
            # Pass a null pointer if no arguments are specified.
            argv = strings_to_ctypes_array(args) if mode != 0 else None
        elif isinstance(args, str):
            # 'args' is a single string that contains whitespace-separated arguments.
            # In this way, we need to correctly handle option arguments that contain
            # whitespaces or quotation marks. It's used in PyGMT <= v0.11.0 but is no
            # longer recommended.
            mode = self["GMT_MODULE_CMD"]
            argv = args.encode()
        else:
            raise GMTTypeError(
                type(args),
                reason="Parameter 'args' must either be a list of strings (recommended) or a string.",
            )

        status = c_call_module(self.session_pointer, module.encode(), mode, argv)
        if status != 0:
            msg = f"Module '{module}' failed with status code {status}:\n{self._error_message}"
            raise GMTCLibError(msg)

    def create_data(
        self,
        family: str,
        geometry: str,
        mode: str,
        dim: Sequence[int] | None = None,
        ranges: Sequence[float] | None = None,
        inc: Sequence[float] | None = None,
        registration: Literal[
            "GMT_GRID_NODE_REG", "GMT_GRID_PIXEL_REG"
        ] = "GMT_GRID_NODE_REG",
        pad: int | None = None,
    ) -> ctp.c_void_p:
        """
        Create an empty GMT data container and allocate space to hold data.

        Valid data families and geometries are in ``FAMILIES`` and ``GEOMETRIES``.

        There are two ways to define the dimensions needed to actually allocate memory:

        1. Via ``ranges``, ``inc`` and ``registration``.
        2. Via ``dim`` and ``registration``.

           ``dim`` contains up to 4 values and they have different meanings for
           different GMT data families:

           For ``GMT_DATASET``:

           - 0: number of tables
           - 1: number of segments per table
           - 2: number of rows per segment
           - 3: number of columns per row

           For ``GMT_VECTOR``:

           - 0: number of columns
           - 1: number of rows [optional, can be 0 if unknown]
           - 2: data type (e.g., ``GMT_DOUBLE``) [Will be overwritten by ``put_vector``]

           For ``GMT_GRID``/``GMT_IMAGE``/``GMT_CUBE``/``GMT_MATRIX``:

           - 0: number of columns
           - 1: number of rows
           - 2: number of bands or layers [Ignored for ``GMT_GRID``]
           - 3: data type (e.g., ``GMT_DOUBLE``) [For ``GMT_MATRIX`` only, but will be
             overwritten by ``put_matrix``]

           In other words, ``inc`` is assumed to be 1.0, and ``ranges`` is
           [0, dim[0], 0, dim[1]] for pixel registration or
           [0, dim[0]-1.0, 0, dim[1]-1.0] for grid registration.


        When creating a grid/image/cube, you can do it in one or two steps:

        1. Call this function with ``mode="GMT_CONTAINER_AND_DATA"``. This creates
           a header and allocates a grid or an image
        2. Call this function twice:

           1. First with ``mode="GMT_CONTAINER_ONLY"``, to create a header only and
              compute the dimensions based on other parameters
           2. Second with ``mode="GMT_DATA_ONLY"``, to allocate the grid/image/cube
              array based on the dimensions already set. This time, you pass NULL for
              ``dim``/``ranges``/``inc``/``registration``/``pad`` and let ``data`` be
              the void pointer returned in the first step.

           **Note**: This is not implemented yet, since this function doesn't have the
           ``data`` parameter.

        Parameters
        ----------
        family
            A valid GMT data family name (e.g., ``"GMT_IS_DATASET"``). See ``FAMILIES``
            for valid names.
        geometry
            A valid GMT data geometry name (e.g., ``"GMT_IS_POINT"``). See
            ``GEOMETRIES`` for valid names.
        mode
            A valid GMT data mode. See ``MODES`` for valid names. For
            ``GMT_IS_DATASET``/``GMT_IS_MATRIX``/``GMT_IS_VECTOR``, adding
            ``GMT_WITH_STRINGS`` to the ``mode`` will allocate the corresponding arrays
            of string pointers.
        dim
            The dimensions of the dataset, as explained above. If ``None``, will pass in
            the NULL pointer.
        ranges
            The data extent.
        inc
            The increments between points of the dataset.
        registration
            The node registration. Can be ``"GMT_GRID_PIXEL_REG"`` or
            ``"GMT_GRID_NODE_REG"``.
        pad
            The padding for ``GMT_IS_GRID``/``GMT_IS_IMAGE``/``GMT_IS_CUBE``. If
            ``None``, defaults to ``"GMT_PAD_DEFAULT"``.

            For ``GMT_IS_MATRIX``, it can be:

            - 0: default row/col orientation [Default]
            - 1: row-major format (C)
            - 2: column-major format (FORTRAN)

        Returns
        -------
        data_ptr
            A ctypes pointer (an integer) to the allocated GMT data container.
        """
        c_create_data = self.get_libgmt_func(
            "GMT_Create_Data",
            argtypes=[
                ctp.c_void_p,  # API
                ctp.c_uint,  # family
                ctp.c_uint,  # geometry
                ctp.c_uint,  # mode
                ctp.POINTER(ctp.c_uint64),  # dim
                ctp.POINTER(ctp.c_double),  # range
                ctp.POINTER(ctp.c_double),  # inc
                ctp.c_uint,  # registration
                ctp.c_int,  # pad
                ctp.c_void_p,  # data
            ],
            restype=ctp.c_void_p,
        )

        family_int = self._parse_constant(family, valid=FAMILIES, valid_modifiers=VIAS)
        mode_int = self._parse_constant(
            mode,
            valid=MODES,
            valid_modifiers=MODE_MODIFIERS,
        )
        geometry_int = self._parse_constant(geometry, valid=GEOMETRIES)
        registration_int = self._parse_constant(registration, valid=REGISTRATIONS)

        # Convert dim, ranges, and inc to ctypes arrays if given (will be None if not
        # given to represent NULL pointers)
        dim_ctp = sequence_to_ctypes_array(dim, ctp.c_uint64, 4)
        ranges_ctp = sequence_to_ctypes_array(ranges, ctp.c_double, 4)
        inc_ctp = sequence_to_ctypes_array(inc, ctp.c_double, 2)

        # Use a NULL pointer (None) for existing data to indicate that the container
        # should be created empty. Fill it in later using put_vector and put_matrix.
        data_ptr = c_create_data(
            self.session_pointer,
            family_int,
            geometry_int,
            mode_int,
            dim_ctp,
            ranges_ctp,
            inc_ctp,
            registration_int,
            self._parse_pad(family, pad),
            None,
        )

        if data_ptr is None:
            msg = "Failed to create an empty GMT data pointer."
            raise GMTCLibError(msg)
        return data_ptr

    def _parse_pad(self, family: str, pad: int | None) -> int:
        """
        Parse and return an appropriate value for pad if ``None`` is given.

        Pad is a bit tricky because, for matrix types, pad control the matrix ordering
        (row or column major). Using the default pad will set it to column major and
        mess things up with the numpy arrays.
        """
        if pad is None:
            pad = 0 if "MATRIX" in family else self["GMT_PAD_DEFAULT"]
        return pad

    def _parse_constant(
        self,
        constant: str,
        valid: Sequence[str],
        valid_modifiers: Sequence[str] | None = None,
    ) -> int:
        """
        Parse a constant, convert it to an integer, and validate it.

        The GMT C API takes certain defined constants, like ``"GMT_IS_GRID"``, that need
        to be validated and converted to integer values using
        :meth:`pygmt.clib.Session.__getitem__`.

        The constants can also take a modifier by appending another constant name, e.g.,
        ``"GMT_IS_GRID|GMT_VIA_MATRIX"``. The two parts must be converted separately and
        their values are added.

        If no valid modifiers are given, then will assume that modifiers are not
        allowed. In this case, will raise a :class:`pygmt.exceptions.GMTValueError`
        exception if given a modifier.

        Parameters
        ----------
        constant
            The name of a valid GMT API constant, with an optional modifier.
        valid
            A list of valid values for the constant. Will raise a GMTValueError
            exception if the given value is not in the list.
        valid_modifiers
            A list of valid modifiers that can be added to the constant. If ``None``,
            no modifiers are allowed.
        """
        parts = constant.split("|")
        name = parts[0]
        nmodifiers = len(parts) - 1

        if name not in valid:
            raise GMTValueError(name, description="constant name", choices=valid)

        match nmodifiers:
            case 1 if valid_modifiers is None:
                raise GMTValueError(
                    constant,
                    reason="Constant modifiers are not allowed since valid values were not given.",
                )
            case 1 if valid_modifiers is not None and parts[1] not in valid_modifiers:
                raise GMTValueError(
                    parts[1], description="constant modifier", choices=valid_modifiers
                )
            case n if n > 1:
                raise GMTValueError(
                    constant,
                    reason=f"Only one modifier is allowed in constants but {nmodifiers} given.",
                )

        integer_value = sum(self[part] for part in parts)
        return integer_value

    def _check_dtype_and_dim(self, array: np.ndarray, ndim: int) -> int:
        """
        Check that a numpy array has the given number of dimensions and is a valid data
        type.

        Parameters
        ----------
        array
            The array to be tested.
        ndim
            The desired number of array dimensions.

        Returns
        -------
        gmt_type
            The GMT constant value representing this data type.

        Raises
        ------
<<<<<<< HEAD
        GMTTypeError
=======
        GMTValueError
            If the array has the wrong number of dimensions.
        GMTInvalidInput
>>>>>>> 985ff10f
            If the array is an unsupported data type.

        Examples
        --------
        >>> import numpy as np
        >>> data = np.array([1, 2, 3], dtype=np.float64)
        >>> with Session() as lib:
        ...     gmttype = lib._check_dtype_and_dim(data, ndim=1)
        ...     gmttype == lib["GMT_DOUBLE"]
        True
        >>> data = np.ones((5, 2), dtype=np.float32)
        >>> with Session() as lib:
        ...     gmttype = lib._check_dtype_and_dim(data, ndim=2)
        ...     gmttype == lib["GMT_FLOAT"]
        True
        """
        # Check that the array has the given number of dimensions.
        if array.ndim != ndim:
            raise GMTValueError(
                array.ndim,
                description="array dimension",
                reason=f"Expected a numpy {ndim}-D array, got {array.ndim}-D.",
            )

        # 1-D arrays can be numeric or text, 2-D arrays can only be numeric.
        valid_dtypes = DTYPES if ndim == 1 else DTYPES_NUMERIC
        if (dtype := array.dtype.type) not in valid_dtypes:
            raise GMTTypeError(dtype)
        return self[DTYPES[dtype]]

    def put_vector(
        self, dataset: ctp.c_void_p, column: int, vector: np.ndarray
    ) -> None:
        r"""
        Attach a 1-D numpy array as a column on a GMT dataset.

        Use this function to attach numpy array data to a GMT dataset and pass it to GMT
        modules. Wraps ``GMT_Put_Vector``.

        The dataset must be created by :meth:`pygmt.clib.Session.create_data` first with
        ``family="GMT_IS_DATASET|GMT_VIA_VECTOR"``.

        Not all numpy dtypes are supported, only: int8, int16, int32, int64, longlong,
        uint8, uint16, uint32, uint64, ulonglong, float32, float64, str\_, datetime64,
        and timedelta64.

        .. warning::
            The numpy array must be C contiguous in memory. Use
            :func:`numpy.ascontiguousarray` to make sure your vector is contiguous (it
            won't copy if it already is).

        Parameters
        ----------
        dataset
            The ctypes void pointer to a ``GMT_VECTOR`` data container. Create it with
            :meth:`pygmt.clib.Session.create_data`.
        column
            The column number of this vector in the dataset (starting from 0).
        vector
            The array that will be attached to the dataset. Must be a 1-D C contiguous
            array.

        Raises
        ------
        GMTCLibError
            If given invalid input or ``GMT_Put_Vector`` exits with a non-zero status.
        """
        c_put_vector = self.get_libgmt_func(
            "GMT_Put_Vector",
            argtypes=[ctp.c_void_p, ctp.c_void_p, ctp.c_uint, ctp.c_uint, ctp.c_void_p],
            restype=ctp.c_int,
        )

        vector_pointer: ctp.Array | ctp.c_void_p
        gmt_type = self._check_dtype_and_dim(vector, ndim=1)
        if gmt_type in {self["GMT_TEXT"], self["GMT_DATETIME"]}:
            if gmt_type == self["GMT_DATETIME"]:
                vector = np.datetime_as_string(vector)
            vector_pointer = strings_to_ctypes_array(vector)
        else:
            vector_pointer = vector.ctypes.data_as(ctp.c_void_p)
        status = c_put_vector(
            self.session_pointer, dataset, column, gmt_type, vector_pointer
        )
        if status != 0:
            msg = (
                f"Failed to put vector of type {vector.dtype} in column {column} of "
                "dataset."
            )
            raise GMTCLibError(msg)

    def put_strings(
        self, dataset: ctp.c_void_p, family: str, strings: np.ndarray
    ) -> None:
        """
        Attach a 1-D numpy array of dtype str as a column on a GMT dataset.

        Use this function to attach string type numpy array data to a GMT dataset and
        pass it to GMT modules. Wraps ``GMT_Put_Strings``.

        The dataset must be created by :meth:`pygmt.clib.Session.create_data` first.

        .. warning::
            The numpy array must be C contiguous in memory. If it comes from a column
            slice of a 2-D array, for example, you will have to make a copy. Use
            :func:`numpy.ascontiguousarray` to make sure your vector is contiguous (it
            won't copy if it already is).

        Parameters
        ----------
        dataset
            The ctypes void pointer to a ``GMT_VECTOR``/``GMT_MATRIX`` data container.
            Create it with :meth:`pygmt.clib.Session.create_data`.
        family
            The family type of the dataset. Can be either ``GMT_IS_VECTOR`` or
            ``GMT_IS_MATRIX``.
        strings
            The array that will be attached to the dataset. Must be a 1-D C contiguous
            array.

        Raises
        ------
        GMTCLibError
            If given invalid input or ``GMT_Put_Strings`` exits with a non-zero status.
        """
        c_put_strings = self.get_libgmt_func(
            "GMT_Put_Strings",
            argtypes=[
                ctp.c_void_p,  # V_API
                ctp.c_uint,  # family
                ctp.c_void_p,  # object
                ctp.POINTER(ctp.c_char_p),  # array
            ],
            restype=ctp.c_int,
        )

        family_int = self._parse_constant(
            family, valid=FAMILIES, valid_modifiers=METHODS
        )
        strings_pointer = strings_to_ctypes_array(strings)
        status = c_put_strings(
            self.session_pointer, family_int, dataset, strings_pointer
        )
        if status != 0:
            msg = f"Failed to put strings of type {strings.dtype} into dataset."
            raise GMTCLibError(msg)

    def put_matrix(
        self, dataset: ctp.c_void_p, matrix: np.ndarray, pad: int = 0
    ) -> None:
        """
        Attach a 2-D numpy array to a GMT dataset.

        Use this function to attach numpy array data to a GMT dataset and pass it to GMT
        modules. Wraps ``GMT_Put_Matrix``.

        The dataset must be created by :meth:`pygmt.clib.Session.create_data` first with
        ``family="GMT_IS_DATASET|GMT_VIA_MATRIX"``.

        Not all numpy dtypes are supported, only: int8, int16, int32, int64, longlong,
        uint8, uint16, uint32, uint64, ulonglong, float32, and float64.

        .. warning::
            The numpy array must be C contiguous in memory. Use
            :func:`numpy.ascontiguousarray` to make sure your matrix is contiguous (it
            won't copy if it already is).

        Parameters
        ----------
        dataset
            The ctypes void pointer to a ``GMT_MATRIX`` data container. Create it with
            :meth:`pygmt.clib.Session.create_data`.
        matrix
            The array that will be attached to the dataset. Must be a 2-D C contiguous
            array.
        pad
            The amount of padding that should be added to the matrix. Use when creating
            grids for modules that require padding.

        Raises
        ------
        GMTCLibError
            If given invalid input or ``GMT_Put_Matrix`` exits with a non-zero status.
        """
        c_put_matrix = self.get_libgmt_func(
            "GMT_Put_Matrix",
            argtypes=[ctp.c_void_p, ctp.c_void_p, ctp.c_uint, ctp.c_int, ctp.c_void_p],
            restype=ctp.c_int,
        )

        gmt_type = self._check_dtype_and_dim(matrix, ndim=2)
        matrix_pointer = matrix.ctypes.data_as(ctp.c_void_p)
        status = c_put_matrix(
            self.session_pointer, dataset, gmt_type, pad, matrix_pointer
        )
        if status != 0:
            msg = f"Failed to put matrix of type {matrix.dtype}."
            raise GMTCLibError(msg)

    def read_data(
        self,
        infile: str,
        kind: Literal["dataset", "grid", "image"],
        family: str | None = None,
        geometry: str | None = None,
        mode: str = "GMT_READ_NORMAL",
        region: Sequence[float] | None = None,
        data=None,
    ):
        """
        Read a data file into a GMT data container.

        Wraps ``GMT_Read_Data`` but only allows reading from a file. The function
        definition is different from the original C API function.

        Parameters
        ----------
        infile
            The input file name.
        kind
            The data kind of the input file. Valid values are ``"dataset"``, ``"grid"``
            and ``"image"``.
        family
            A valid GMT data family name (e.g., ``"GMT_IS_DATASET"``). See the
            ``FAMILIES`` attribute for valid names. If ``None``, will determine the data
            family from the ``kind`` parameter.
        geometry
            A valid GMT data geometry name (e.g., ``"GMT_IS_POINT"``). See the
            ``GEOMETRIES`` attribute for valid names. If ``None``, will determine the
            data geometry from the ``kind`` parameter.
        mode
            How the data is to be read from the file. This option varies depending on
            the given family. See the
            :gmt-docs:`GMT API documentation <devdocs/api.html#import-from-a-file-stream-or-handle>`
            for details. Default is ``GMT_READ_NORMAL`` which corresponds to the default
            read mode value of 0 in the ``GMT_enum_read`` enum.
        region
            Subregion of the data, in the form of [xmin, xmax, ymin, ymax, zmin, zmax].
            If ``None``, the whole data is read.
        data
            ``None`` or the pointer returned by this function after a first call. It's
            useful when reading grids/images/cubes in two steps (get a grid/image/cube
            structure with a header, then read the data).

        Returns
        -------
        Pointer to the data container, or ``None`` if there were errors.

        Raises
        ------
        GMTCLibError
            If the GMT API function fails to read the data.
        """  # noqa: W505
        c_read_data = self.get_libgmt_func(
            "GMT_Read_Data",
            argtypes=[
                ctp.c_void_p,  # V_API
                ctp.c_uint,  # family
                ctp.c_uint,  # method
                ctp.c_uint,  # geometry
                ctp.c_uint,  # mode
                ctp.POINTER(ctp.c_double),  # wesn
                ctp.c_char_p,  # infile
                ctp.c_void_p,  # data
            ],
            restype=ctp.c_void_p,  # data_ptr
        )

        # Determine the family, geometry and data container from kind
        _family, _geometry, dtype = {
            "dataset": ("GMT_IS_DATASET", "GMT_IS_PLP", _GMT_DATASET),
            "grid": ("GMT_IS_GRID", "GMT_IS_SURFACE", _GMT_GRID),
            "image": ("GMT_IS_IMAGE", "GMT_IS_SURFACE", _GMT_IMAGE),
        }[kind]
        if family is None:
            family = _family
        if geometry is None:
            geometry = _geometry

        data_ptr = c_read_data(
            self.session_pointer,
            self[family],
            self["GMT_IS_FILE"],  # Reading from a file
            self[geometry],
            self[mode],
            sequence_to_ctypes_array(region, ctp.c_double, 6),
            infile.encode(),
            data,
        )
        if data_ptr is None:
            msg = f"Failed to read dataset from '{infile}'."
            raise GMTCLibError(msg)
        return ctp.cast(data_ptr, ctp.POINTER(dtype))

    def write_data(self, family, geometry, mode, wesn, output, data) -> None:
        """
        Write a GMT data container to a file.

        The data container should be created by
        :meth:`pygmt.clib.Session.create_data`.

        Wraps ``GMT_Write_Data`` but only allows writing to a file. So the
        ``method`` argument is omitted.

        Parameters
        ----------
        family : str
            A valid GMT data family name (e.g., ``'GMT_IS_DATASET'``). See the
            ``FAMILIES`` attribute for valid names. Don't use the
            ``GMT_VIA_VECTOR`` or ``GMT_VIA_MATRIX`` constructs for this. Use
            ``GMT_IS_VECTOR`` and ``GMT_IS_MATRIX`` instead.
        geometry : str
            A valid GMT data geometry name (e.g., ``'GMT_IS_POINT'``). See the
            ``GEOMETRIES`` attribute for valid names.
        mode : str
            How the data is to be written to the file. This option varies
            depending on the given family. See the GMT API documentation for
            details.
        wesn : list or numpy array
            [xmin, xmax, ymin, ymax, zmin, zmax] of the data. Must have 6
            elements.
        output : str
            The output file name.
        data : :class:`ctypes.c_void_p`
            Pointer to the data container created by
            :meth:`pygmt.clib.Session.create_data`.

        Raises
        ------
        GMTCLibError
            For invalid input arguments or if the GMT API functions returns a
            non-zero status code.
        """
        c_write_data = self.get_libgmt_func(
            "GMT_Write_Data",
            argtypes=[
                ctp.c_void_p,
                ctp.c_uint,
                ctp.c_uint,
                ctp.c_uint,
                ctp.c_uint,
                ctp.POINTER(ctp.c_double),
                ctp.c_char_p,
                ctp.c_void_p,
            ],
            restype=ctp.c_int,
        )

        family_int = self._parse_constant(family, valid=FAMILIES, valid_modifiers=VIAS)
        geometry_int = self._parse_constant(geometry, valid=GEOMETRIES)
        status = c_write_data(
            self.session_pointer,
            family_int,
            self["GMT_IS_FILE"],
            geometry_int,
            self[mode],
            sequence_to_ctypes_array(wesn, ctp.c_double, 6),
            output.encode(),
            data,
        )
        if status != 0:
            msg = f"Failed to write dataset to '{output}'."
            raise GMTCLibError(msg)

    @contextlib.contextmanager
    def open_virtualfile(
        self,
        family: str,
        geometry: str,
        direction: str,
        data: ctp.c_void_p | None,
    ) -> Generator[str, None, None]:
        """
        Open a GMT virtual file associated with a data object for reading or writing.

        GMT uses a virtual file scheme to pass in data or get data from API modules. Use
        it to pass in your GMT data structure (created using
        :meth:`pygmt.clib.Session.create_data`) to a module that expects an input file,
        or get the output from a module that writes to a file.

        Use in a ``with`` block. Will automatically close the virtual file when leaving
        the ``with`` block. Because of this, no wrapper for ``GMT_Close_VirtualFile``
        is provided.

        Parameters
        ----------
        family
            A valid GMT data family name (e.g., ``"GMT_IS_DATASET"``). Should be the
            same as the one you used to create your data structure.
        geometry
            A valid GMT data geometry name (e.g., ``"GMT_IS_POINT"``). Should be the
            same as the one you used to create your data structure.
        direction
            Either ``"GMT_IN"`` or ``"GMT_OUT"`` to indicate if passing data to GMT or
            getting it out of GMT, respectively. By default, GMT can modify the data you
            pass in. Add modifier ``"GMT_IS_REFERENCE"`` to tell GMT the data are
            read-only, or ``"GMT_IS_DUPLICATE"`` to tell GMT to duplicate the data.
        data
            The ctypes void pointer to the GMT data structure. For output (i.e.,
            ``direction="GMT_OUT"``), it can be ``None`` to have GMT automatically
            allocate the output GMT data structure.

        Yields
        ------
        vfname
            The name of the virtual file that you can pass to a GMT module.

        Examples
        --------

        >>> from pygmt.helpers import GMTTempFile
        >>> import numpy as np
        >>> x = np.array([0, 1, 2, 3, 4])
        >>> y = np.array([5, 6, 7, 8, 9])
        >>> with Session() as lib:
        ...     family = "GMT_IS_DATASET|GMT_VIA_VECTOR"
        ...     geometry = "GMT_IS_POINT"
        ...     dataset = lib.create_data(
        ...         family=family,
        ...         geometry=geometry,
        ...         mode="GMT_CONTAINER_ONLY",
        ...         dim=[2, 5, lib["GMT_INT"], 0],  # ncolumns, nrows, dtype, unused
        ...     )
        ...     lib.put_vector(dataset, column=0, vector=x)
        ...     lib.put_vector(dataset, column=1, vector=y)
        ...     # Add the dataset to a virtual file
        ...     vfargs = (family, geometry, "GMT_IN|GMT_IS_REFERENCE", dataset)
        ...     with lib.open_virtualfile(*vfargs) as vfile:
        ...         # Send the output to a temp file so that we can read it
        ...         with GMTTempFile() as ofile:
        ...             lib.call_module("info", [vfile, f"->{ofile.name}"])
        ...             print(ofile.read().strip())
        <vector memory>: N = 5 <0/4> <5/9>
        """
        c_open_virtualfile = self.get_libgmt_func(
            "GMT_Open_VirtualFile",
            argtypes=[
                ctp.c_void_p,  # V_API
                ctp.c_uint,  # family
                ctp.c_uint,  # geometry
                ctp.c_uint,  # direction
                ctp.c_void_p,  # data
                ctp.c_char_p,  # name
            ],
            restype=ctp.c_int,
        )

        c_close_virtualfile = self.get_libgmt_func(
            "GMT_Close_VirtualFile",
            argtypes=[ctp.c_void_p, ctp.c_char_p],  # V_API, name
            restype=ctp.c_int,
        )

        family_int = self._parse_constant(family, valid=FAMILIES, valid_modifiers=VIAS)
        geometry_int = self._parse_constant(geometry, valid=GEOMETRIES)
        direction_int = self._parse_constant(
            direction, valid=DIRECTIONS, valid_modifiers=METHODS
        )

        buff = ctp.create_string_buffer(self["GMT_VF_LEN"])
        status = c_open_virtualfile(
            self.session_pointer, family_int, geometry_int, direction_int, data, buff
        )
        if status != 0:
            msg = (
                f"Failed to create a virtual file with {family=}, {geometry=}, "
                f"{direction=}."
            )
            raise GMTCLibError(msg)

        vfname = buff.value.decode()
        try:
            yield vfname
        finally:
            status = c_close_virtualfile(self.session_pointer, vfname.encode())
            if status != 0:
                msg = f"Failed to close virtual file '{vfname}'."
                raise GMTCLibError(msg)

    @contextlib.contextmanager
    def virtualfile_from_vectors(self, vectors: Sequence) -> Generator[str, None, None]:
        """
        Store a sequence of 1-D vectors as columns of a dataset inside a virtual file.

        Use the virtual file name to pass the dataset with your vectors to a GMT module.

        Context manager (use in a ``with`` block). Yields the virtual file name that you
        can pass as an argument to a GMT module call. Closes the virtual file upon exit
        of the ``with`` block.

        Use this instead of creating the data container and virtual file by hand with
        :meth:`pygmt.clib.Session.create_data`, :meth:`pygmt.clib.Session.put_vector`,
        and :meth:`pygmt.clib.Session.open_virtualfile`.

        If the arrays are C contiguous blocks of memory, they will be passed without
        copying to GMT. If they are not (e.g., they are columns of a 2-D array), they
        will need to be copied to a contiguous block.

        Parameters
        ----------
        vectors
            A sequence of vectors that will be stored in the dataset. All must be of the
            same size.

        Yields
        ------
        fname
            The name of virtual file. Pass this as a file name argument to a GMT module.

        Examples
        --------

        >>> from pygmt.helpers import GMTTempFile
        >>> import numpy as np
        >>> import pandas as pd
        >>> x = [1, 2, 3]
        >>> y = np.array([4, 5, 6])
        >>> z = pd.Series([7, 8, 9])
        >>> with Session() as ses:
        ...     with ses.virtualfile_from_vectors((x, y, z)) as fin:
        ...         # Send the output to a file so that we can read it
        ...         with GMTTempFile() as fout:
        ...             ses.call_module("info", [fin, f"->{fout.name}"])
        ...             print(fout.read().strip())
        <vector memory>: N = 3 <1/3> <4/6> <7/9>
        """
        # Conversion to a C-contiguous array needs to be done here and not in put_vector
        # or put_strings because we need to maintain a reference to the copy while it is
        # being used by the C API. Otherwise, the array would be garbage collected and
        # the memory freed. Creating it in this context manager guarantees that the copy
        # will be around until the virtual file is closed. The conversion is implicit in
        # vectors_to_arrays.
        arrays = vectors_to_arrays(vectors)

        columns = len(arrays)
        # Find arrays that are of string dtype from column 3 onwards. Assumes that first
        # 2 columns contains coordinates like longitude, latitude, or datetime string
        # types.
        for col, array in enumerate(arrays[2:]):
            if np.issubdtype(array.dtype, np.str_):
                columns = col + 2
                break

        rows = len(arrays[0])
        if not all(len(i) == rows for i in arrays):
            msg = "All arrays must have same size."
            raise GMTInvalidInput(msg)

        family = "GMT_IS_DATASET|GMT_VIA_VECTOR"
        geometry = "GMT_IS_POINT"

        dataset = self.create_data(
            family,
            geometry,
            mode="GMT_CONTAINER_ONLY",
            dim=[columns, rows, self["GMT_DOUBLE"], 0],
        )

        # Use put_vector for columns with numerical type data
        for col, array in enumerate(arrays[:columns]):
            self.put_vector(dataset, column=col, vector=array)

        # Use put_strings for last column(s) with string type data.
        # Have to use modifier "GMT_IS_DUPLICATE" to duplicate the strings.
        string_arrays = arrays[columns:]
        if string_arrays:
            if len(string_arrays) == 1:
                strings = string_arrays[0]
            elif len(string_arrays) > 1:
                strings = np.array(
                    [" ".join(vals) for vals in zip(*string_arrays, strict=True)],
                    dtype=np.str_,
                )
            self.put_strings(
                dataset, family="GMT_IS_VECTOR|GMT_IS_DUPLICATE", strings=strings
            )

        with self.open_virtualfile(
            family, geometry, "GMT_IN|GMT_IS_REFERENCE", dataset
        ) as vfile:
            yield vfile

    @contextlib.contextmanager
    def virtualfile_from_matrix(self, matrix: np.ndarray) -> Generator[str, None, None]:
        """
        Store a 2-D numpy array as a matrix inside a virtual file.

        Use the virtual file name to pass in the data in your matrix to a GMT module.

        Context manager (use in a ``with`` block). Yields the virtual file name that you
        can pass as an argument to a GMT module call. Closes the virtual file upon exit
        of the ``with`` block.

        The virtual file will contain the array as a ``GMT_MATRIX`` data container
        pretending to be a ``GMT_DATASET`` data container.

        **Not meant for creating ``GMT_GRID``**. The grid requires more metadata than
        just the data matrix. Use :meth:`pygmt.clib.Session.virtualfile_from_grid`
        instead.

        Use this instead of creating the data container and virtual file by hand with
        :meth:`pygmt.clib.Session.create_data`, :meth:`pygmt.clib.Session.put_matrix`,
        and :meth:`pygmt.clib.Session.open_virtualfile`.

        The matrix must be C contiguous in memory. If it is not (e.g., it is a slice of
        a larger array), the array will be copied to make sure it is.

        Parameters
        ----------
        matrix
            The matrix that will be included in the GMT data container.

        Yields
        ------
        fname
            The name of virtual file. Pass this as a file name argument to a GMT module.

        Examples
        --------

        >>> from pygmt.helpers import GMTTempFile
        >>> import numpy as np
        >>> data = np.arange(12).reshape((4, 3))
        >>> print(data)
        [[ 0  1  2]
         [ 3  4  5]
         [ 6  7  8]
         [ 9 10 11]]
        >>> with Session() as ses:
        ...     with ses.virtualfile_from_matrix(data) as fin:
        ...         # Send the output to a file so that we can read it
        ...         with GMTTempFile() as fout:
        ...             ses.call_module("info", [fin, f"->{fout.name}"])
        ...             print(fout.read().strip())
        <matrix memory>: N = 4 <0/9> <1/10> <2/11>
        """
        # Conversion to a C-contiguous array needs to be done here and not in put_matrix
        # because we need to maintain a reference to the copy while it is being used by
        # the C API. Otherwise, the array would be garbage collected and the memory
        # freed. Creating it in this context manager guarantees that the copy will be
        # around until the virtual file is closed.
        matrix = np.ascontiguousarray(matrix)
        rows, columns = matrix.shape
        layers = 1

        family = "GMT_IS_DATASET|GMT_VIA_MATRIX"
        geometry = "GMT_IS_POINT"

        dataset = self.create_data(
            family, geometry, mode="GMT_CONTAINER_ONLY", dim=[columns, rows, layers, 0]
        )

        self.put_matrix(dataset, matrix)

        with self.open_virtualfile(
            family, geometry, "GMT_IN|GMT_IS_REFERENCE", dataset
        ) as vfile:
            yield vfile

    @contextlib.contextmanager
    def virtualfile_from_grid(self, grid: xr.DataArray) -> Generator[str, None, None]:
        """
        Store a grid in a virtual file.

        Use the virtual file name to pass in the data in your grid to a GMT module.
        Grids must be :class:`xarray.DataArray` instances.

        Context manager (use in a ``with`` block). Yields the virtual file name that you
        can pass as an argument to a GMT module call. Closes the virtual file upon exit
        of the ``with`` block.

        The virtual file will contain the grid as a ``GMT_MATRIX`` data container with
        extra metadata.

        Use this instead of creating a data container and virtual file by hand with
        :meth:`pygmt.clib.Session.create_data`, :meth:`pygmt.clib.Session.put_matrix`,
        and :meth:`pygmt.clib.Session.open_virtualfile`.

        The grid data matrix must be C contiguous in memory. If it is not (e.g., it is a
        slice of a larger array), the array will be copied to make sure it is.

        Parameters
        ----------
        grid
            The grid that will be included in the virtual file.

        Yields
        ------
        fname
            The name of virtual file. Pass this as a file name argument to a GMT module.

        Examples
        --------

        >>> from pygmt.helpers.testing import load_static_earth_relief
        >>> from pygmt.helpers import GMTTempFile
        >>> data = load_static_earth_relief()
        >>> print(data.shape)
        (14, 8)
        >>> print(data.lon.values.min(), data.lon.values.max())
        -54.5 -47.5
        >>> print(data.lat.values.min(), data.lat.values.max())
        -23.5 -10.5
        >>> print(data.values.min(), data.values.max())
        190.0 981.0
        >>> with Session() as ses:
        ...     with ses.virtualfile_from_grid(data) as fin:
        ...         # Send the output to a file so that we can read it
        ...         with GMTTempFile() as fout:
        ...             ses.call_module(
        ...                 "grdinfo", [fin, "-L0", "-Cn", f"->{fout.name}"]
        ...             )
        ...             print(fout.read().strip())
        -55 -47 -24 -10 190 981 1 1 8 14 1 1
        >>> # The output is: w e s n z0 z1 dx dy n_columns n_rows reg gtype
        """
        _gtype = {0: "GMT_GRID_IS_CARTESIAN", 1: "GMT_GRID_IS_GEO"}[grid.gmt.gtype]
        _reg = {0: "GMT_GRID_NODE_REG", 1: "GMT_GRID_PIXEL_REG"}[grid.gmt.registration]

        # Conversion to a C-contiguous array needs to be done here and not in put_matrix
        # because we need to maintain a reference to the copy while it is being used by
        # the C API. Otherwise, the array would be garbage collected and the memory
        # freed. Creating it in this context manager guarantees that the copy will be
        # around until the virtual file is closed. The conversion is implicit in
        # dataarray_to_matrix.
        matrix, region, inc = dataarray_to_matrix(grid)

        family = "GMT_IS_GRID|GMT_VIA_MATRIX"
        geometry = "GMT_IS_SURFACE"
        gmt_grid = self.create_data(
            family,
            geometry,
            mode=f"GMT_CONTAINER_ONLY|{_gtype}",
            ranges=region,
            inc=inc,
            registration=_reg,  # type: ignore[arg-type]
        )
        self.put_matrix(gmt_grid, matrix)
        with self.open_virtualfile(
            family, geometry, "GMT_IN|GMT_IS_REFERENCE", gmt_grid
        ) as vfile:
            yield vfile

    @contextlib.contextmanager
    def virtualfile_from_stringio(
        self, stringio: io.StringIO
    ) -> Generator[str, None, None]:
        r"""
        Store a :class:`io.StringIO` object in a virtual file.

        Store the contents of a :class:`io.StringIO` object in a GMT_DATASET container
        and create a virtual file to pass to a GMT module.

        For simplicity, currently we make following assumptions in the StringIO object

        - ``"#"`` indicates a comment line.
        - ``">"`` indicates a segment header.

        Parameters
        ----------
        stringio
            The :class:`io.StringIO` object containing the data to be stored in the
            virtual file.

        Yields
        ------
        fname
            The name of the virtual file.

        Examples
        --------
        >>> import io
        >>> from pygmt.clib import Session
        >>> # A StringIO object containing legend specifications
        >>> stringio = io.StringIO(
        ...     "# Comment\n"
        ...     "H 24p Legend\n"
        ...     "N 2\n"
        ...     "S 0.1i c 0.15i p300/12 0.25p 0.3i My circle\n"
        ... )
        >>> with Session() as lib:
        ...     with lib.virtualfile_from_stringio(stringio) as fin:
        ...         lib.virtualfile_to_dataset(vfname=fin, output_type="pandas")
                                                     0
        0                                 H 24p Legend
        1                                          N 2
        2  S 0.1i c 0.15i p300/12 0.25p 0.3i My circle
        """
        # Parse the io.StringIO object.
        segments = []
        current_segment = {"header": "", "data": []}
        for line in stringio.getvalue().splitlines():
            if line.startswith("#"):  # Skip comments
                continue
            if line.startswith(">"):  # Segment header
                if current_segment["data"]:  # If we have data, start a new segment
                    segments.append(current_segment)
                    current_segment = {"header": "", "data": []}
                current_segment["header"] = line.strip(">").lstrip()
            else:
                current_segment["data"].append(line)  # type: ignore[attr-defined]
        if current_segment["data"]:  # Add the last segment if it has data
            segments.append(current_segment)

        # One table with one or more segments.
        # n_rows is the maximum number of rows/records for all segments.
        # n_columns is the number of numeric data columns, so it's 0 here.
        n_tables = 1
        n_segments = len(segments)
        n_rows = max(len(segment["data"]) for segment in segments)
        n_columns = 0

        # Create the GMT_DATASET container
        family, geometry = "GMT_IS_DATASET", "GMT_IS_TEXT"
        dataset = self.create_data(
            family,
            geometry,
            mode="GMT_CONTAINER_ONLY|GMT_WITH_STRINGS",
            dim=[n_tables, n_segments, n_rows, n_columns],
        )
        table = ctp.cast(dataset, ctp.POINTER(_GMT_DATASET)).contents.table[0].contents
        for i, segment in enumerate(segments):
            seg = table.segment[i].contents
            if segment["header"]:
                seg.header = segment["header"].encode()  # type: ignore[attr-defined]
            seg.text = strings_to_ctypes_array(segment["data"])

        with self.open_virtualfile(family, geometry, "GMT_IN", dataset) as vfile:
            try:
                yield vfile
            finally:
                # Must set the pointers to None to avoid double freeing the memory.
                # Maybe upstream bug.
                for i in range(n_segments):
                    seg = table.segment[i].contents
                    seg.header = None
                    seg.text = None

    # TODO(PyGMT>=0.20.0): Remove the deprecated parameter 'required_z'.
    # TODO(PyGMT>=0.20.0): Remove the deprecated parameter 'extra_arrays'.
    # TODO(PyGMT>=0.20.0): Remove the deprecated parameter 'required_data'.
    @deprecate_parameter(
        "required_data", "required", "v0.16.0", remove_version="v0.20.0"
    )
    def virtualfile_in(  # noqa: PLR0912
        self,
        check_kind=None,
        data=None,
        x=None,
        y=None,
        z=None,
        required=True,
        mincols=2,
        required_z=False,
        extra_arrays=None,
    ):
        """
        Store any data inside a virtual file.

        This convenience function automatically detects the kind of data passed
        into it, and produces a virtualfile that can be passed into GMT later
        on.

        Parameters
        ----------
        check_kind : str or None
            Used to validate the type of data that can be passed in. Choose
            from 'raster', 'vector', or None. Default is None (no validation).
        data
            Any raster or vector data format. This could be a file name or
            path, a raster grid, a vector matrix/arrays, or other supported
            data input.
        x/y/z : 1-D arrays or None
            x, y, and z columns as numpy arrays.
        required : bool
            Set to True when 'data' or ('x' and 'y') is required. Set to False when
            dealing with optional virtual files. Default is True.

            .. versionchanged:: v0.16.0
               The parameter 'required_data' is renamed to 'required'. The parameter
               'required_data' is deprecated in v0.16.0 and will be removed in v0.20.0.
        mincols
            Number of minimum required columns. Default is 2 (i.e. require x and y
            columns).
        required_z : bool
            State whether the 'z' column is required.

            .. deprecated:: v0.16.0
               The parameter 'required_z' will be removed in v0.20.0. Use parameter
               'mincols' instead. E.g., ``required_z=True`` is equivalent to
               ``mincols=3``.
        extra_arrays : list of 1-D arrays
            A list of numpy arrays in addition to x, y, and z. All of these arrays must
            be of the same size as the x/y/z arrays.

            .. deprecated:: v0.16.0
               The parameter 'extra_arrays' will be removed in v0.20.0. Prepare and pass
               a dictionary of arrays instead to the `data` parameter. E.g.,
               ``data={"x": x, "y": y, "size": size}``.

        Returns
        -------
        file_context : contextlib._GeneratorContextManager
            The virtual file stored inside a context manager. Access the file
            name of this virtualfile using ``with file_context as fname: ...``.

        Examples
        --------
        >>> from pygmt.helpers import GMTTempFile
        >>> import xarray as xr
        >>> data = xr.Dataset(
        ...     coords=dict(index=[0, 1, 2]),
        ...     data_vars=dict(
        ...         x=("index", [9, 8, 7]),
        ...         y=("index", [6, 5, 4]),
        ...         z=("index", [3, 2, 1]),
        ...     ),
        ... )
        >>> with Session() as ses:
        ...     with ses.virtualfile_in(check_kind="vector", data=data) as fin:
        ...         # Send the output to a file so that we can read it
        ...         with GMTTempFile() as fout:
        ...             ses.call_module("info", [fin, f"->{fout.name}"])
        ...             print(fout.read().strip())
        <vector memory>: N = 3 <7/9> <4/6> <1/3>
        """
        if required_z is True:
            warnings.warn(
                "The parameter 'required_z' is deprecated in v0.16.0 and will be "
                "removed in v0.20.0. Use parameter 'mincols' instead. E.g., "
                "``required_z=True`` is equivalent to ``mincols=3``.",
                category=FutureWarning,
                stacklevel=1,
            )
            mincols = 3

        kind = data_kind(data, required=required)
        _validate_data_input(
            data=data,
            x=x,
            y=y,
            z=z,
            required=required,
            mincols=mincols,
            kind=kind,
        )

        if check_kind:
            valid_kinds = ("file", "arg") if required is False else ("file",)
            if check_kind == "raster":
                valid_kinds += ("grid", "image")
            elif check_kind == "vector":
                valid_kinds += ("empty", "matrix", "vectors", "geojson")
            if kind not in valid_kinds:
                raise GMTTypeError(
                    type(data), reason=f"Unrecognized for {check_kind!r} kind."
                )

        # Decide which virtualfile_from_ function to use
        _virtualfile_from = {
            "arg": contextlib.nullcontext,
            "empty": self.virtualfile_from_vectors,
            "file": contextlib.nullcontext,
            "geojson": tempfile_from_geojson,
            "grid": self.virtualfile_from_grid,
            "image": tempfile_from_image,
            "stringio": self.virtualfile_from_stringio,
            "matrix": self.virtualfile_from_matrix,
            "vectors": self.virtualfile_from_vectors,
        }[kind]

        # "_data" is the data that will be passed to the _virtualfile_from function.
        # "_data" defaults to "data" but should be adjusted for some cases.
        _data = data
        match kind:
            case "image" if data.dtype != "uint8":
                msg = (
                    f"Input image has dtype: {data.dtype} which is unsupported, and "
                    "may result in an incorrect output. Please recast image to a uint8 "
                    "dtype and/or scale to 0-255 range, e.g. using a histogram "
                    "equalization function like skimage.exposure.equalize_hist."
                )
                warnings.warn(message=msg, category=RuntimeWarning, stacklevel=2)
            case "empty":  # data is None, so data must be given via x/y/z.
                _data = [x, y]
                if z is not None:
                    _data.append(z)
                if extra_arrays:
                    msg = (
                        "The parameter 'extra_arrays' will be removed in v0.20.0. "
                        "Prepare and pass a dictionary of arrays instead to the `data` "
                        "parameter. E.g., `data={'x': x, 'y': y, 'size': size}`"
                    )
                    warnings.warn(message=msg, category=FutureWarning, stacklevel=1)
                    _data.extend(extra_arrays)
            case "vectors":
                if hasattr(data, "items") and not hasattr(data, "to_frame"):
                    # Dictionary, pandas.DataFrame or xarray.Dataset types.
                    # pandas.Series will be handled below like a 1-D numpy.ndarray.
                    _data = [array for _, array in data.items()]
                else:
                    # Python list, tuple, numpy.ndarray, and pandas.Series types
                    _data = np.atleast_2d(np.asanyarray(data).T)
            case "matrix" if data.dtype.kind not in "iuf":
                # GMT can only accept a 2-D matrix which are signed integer (i),
                # unsigned integer (u) or floating point (f) types. For other data
                # types, we need to use virtualfile_from_vectors instead, which turns
                # the matrix into a list of vectors and allows for better handling of
                # non-integer/float type inputs (e.g. for string or datetime data types)
                _virtualfile_from = self.virtualfile_from_vectors
                _data = data.T

        # Finally create the virtualfile from the data, to be passed into GMT
        file_context = _virtualfile_from(_data)
        return file_context

    @contextlib.contextmanager
    def virtualfile_out(
        self,
        kind: Literal["dataset", "grid", "image"] = "dataset",
        fname: str | None = None,
    ) -> Generator[str, None, None]:
        r"""
        Create a virtual file or an actual file for storing output data.

        If ``fname`` is not given, a virtual file will be created to store the output
        data into a GMT data container and the function yields the name of the virtual
        file. Otherwise, the output data will be written into the specified file and the
        function simply yields the actual file name.

        Parameters
        ----------
        kind
            The data kind of the virtual file to create. Valid values are ``"dataset"``,
            ``"grid"``, and ``"image"``. Ignored if ``fname`` is specified.
        fname
            The name of the actual file to write the output data. No virtual file will
            be created.

        Yields
        ------
        vfile
            Name of the virtual file or the actual file.

        Examples
        --------
        >>> from pathlib import Path
        >>> from pygmt.clib import Session
        >>> from pygmt.datatypes import _GMT_DATASET
        >>> from pygmt.helpers import GMTTempFile
        >>>
        >>> with GMTTempFile(suffix=".txt") as tmpfile:
        ...     with Path(tmpfile.name).open(mode="w") as fp:
        ...         print("1.0 2.0 3.0 TEXT", file=fp)
        ...
        ...     # Create a virtual file for storing the output table.
        ...     with Session() as lib:
        ...         with lib.virtualfile_out(kind="dataset") as vouttbl:
        ...             lib.call_module("read", [tmpfile.name, vouttbl, "-Td"])
        ...             ds = lib.read_virtualfile(vouttbl, kind="dataset")
        ...             assert isinstance(ds.contents, _GMT_DATASET)
        ...
        ...     # Write data to an actual file without creating a virtual file.
        ...     with Session() as lib:
        ...         with lib.virtualfile_out(fname=tmpfile.name) as vouttbl:
        ...             assert vouttbl == tmpfile.name
        ...             lib.call_module("read", [tmpfile.name, vouttbl, "-Td"])
        ...         line = Path(vouttbl).read_text()
        ...         assert line == "1\t2\t3\tTEXT\n"
        """
        if fname is not None:  # Yield the actual file name.
            yield fname
        else:  # Create a virtual file for storing the output data.
            # Determine the family and geometry from kind
            family, geometry = {
                "dataset": ("GMT_IS_DATASET", "GMT_IS_PLP"),
                "grid": ("GMT_IS_GRID", "GMT_IS_SURFACE"),
                "image": ("GMT_IS_IMAGE", "GMT_IS_SURFACE"),
            }[kind]
            direction = "GMT_OUT|GMT_IS_REFERENCE" if kind == "image" else "GMT_OUT"
            with self.open_virtualfile(family, geometry, direction, None) as vfile:
                yield vfile

    def inquire_virtualfile(self, vfname: str) -> int:
        """
        Get the family of a virtual file.

        Parameters
        ----------
        vfname
            Name of the virtual file to inquire.

        Returns
        -------
        family
            The integer value for the family of the virtual file.

        Examples
        --------
        >>> from pygmt.clib import Session
        >>> with Session() as lib:
        ...     with lib.virtualfile_out(kind="dataset") as vfile:
        ...         family = lib.inquire_virtualfile(vfile)
        ...         assert family == lib["GMT_IS_DATASET"]
        """
        c_inquire_virtualfile = self.get_libgmt_func(
            "GMT_Inquire_VirtualFile",
            argtypes=[ctp.c_void_p, ctp.c_char_p],
            restype=ctp.c_int,
        )
        return c_inquire_virtualfile(self.session_pointer, vfname.encode())

    def read_virtualfile(
        self,
        vfname: str,
        kind: Literal["dataset", "grid", "image", "cube", None] = None,
    ):
        """
        Read data from a virtual file and optionally cast into a GMT data container.

        Parameters
        ----------
        vfname
            Name of the virtual file to read.
        kind
            Cast the data into a GMT data container. Valid values are ``"dataset"``,
            ``"grid"``, ``"image"`` and ``None``. If ``None``, will return a ctypes void
            pointer.

        Returns
        -------
        pointer
            Pointer to the GMT data container. If ``kind`` is ``None``, returns a ctypes
            void pointer instead.

        Examples
        --------
        >>> from pathlib import Path
        >>> from pygmt.clib import Session
        >>> from pygmt.helpers import GMTTempFile
        >>>
        >>> # Read dataset from a virtual file
        >>> with Session() as lib:
        ...     with GMTTempFile(suffix=".txt") as tmpfile:
        ...         with Path(tmpfile.name).open(mode="w") as fp:
        ...             print("1.0 2.0 3.0 TEXT", file=fp)
        ...         with lib.virtualfile_out(kind="dataset") as vouttbl:
        ...             lib.call_module("read", [tmpfile.name, vouttbl, "-Td"])
        ...             # Read the virtual file as a void pointer
        ...             void_pointer = lib.read_virtualfile(vouttbl)
        ...             assert isinstance(void_pointer, int)  # void pointer is an int
        ...             # Read the virtual file as a dataset
        ...             data_pointer = lib.read_virtualfile(vouttbl, kind="dataset")
        ...             assert isinstance(data_pointer, ctp.POINTER(_GMT_DATASET))
        >>>
        >>> # Read grid from a virtual file
        >>> with Session() as lib:
        ...     with lib.virtualfile_out(kind="grid") as voutgrd:
        ...         lib.call_module("read", ["@earth_relief_01d_g", voutgrd, "-Tg"])
        ...         # Read the virtual file as a void pointer
        ...         void_pointer = lib.read_virtualfile(voutgrd)
        ...         assert isinstance(void_pointer, int)  # void pointer is an int
        ...         data_pointer = lib.read_virtualfile(voutgrd, kind="grid")
        ...         assert isinstance(data_pointer, ctp.POINTER(_GMT_GRID))

        """
        c_read_virtualfile = self.get_libgmt_func(
            "GMT_Read_VirtualFile",
            argtypes=[ctp.c_void_p, ctp.c_char_p],
            restype=ctp.c_void_p,
        )
        pointer = c_read_virtualfile(self.session_pointer, vfname.encode())
        # The GMT C API function GMT_Read_VirtualFile returns a void pointer. It usually
        # needs to be cast into a pointer to a GMT data container (e.g., _GMT_GRID or
        # _GMT_DATASET).
        if kind is None:  # Return the ctypes void pointer
            return pointer
        if kind == "cube":
            msg = f"kind={kind} is not supported yet."
            raise NotImplementedError(msg)
        dtype = {"dataset": _GMT_DATASET, "grid": _GMT_GRID, "image": _GMT_IMAGE}[kind]
        return ctp.cast(pointer, ctp.POINTER(dtype))

    def virtualfile_to_dataset(
        self,
        vfname: str,
        output_type: Literal["pandas", "numpy", "file", "strings"] = "pandas",
        header: int | None = None,
        column_names: list[str] | None = None,
        dtype: type | dict[str, type] | None = None,
        index_col: str | int | None = None,
    ) -> pd.DataFrame | np.ndarray | None:
        """
        Output a tabular dataset stored in a virtual file to a different format.

        The format of the dataset is determined by the ``output_type`` parameter.

        Parameters
        ----------
        vfname
            The virtual file name that stores the result data.
        output_type
            Desired output type of the result data.

            - ``"pandas"`` will return a :class:`pandas.DataFrame` object.
            - ``"numpy"`` will return a :class:`numpy.ndarray` object.
            - ``"file"`` means the result was saved to a file and will return ``None``.
            - ``"strings"`` will return the trailing text only as an array of strings.
        header
            Row number containing column names for the :class:`pandas.DataFrame` output.
            ``header=None`` means not to parse the column names from table header.
            Ignored if the row number is larger than the number of headers in the table.
        column_names
            The column names for the :class:`pandas.DataFrame` output.
        dtype
            Data type for the columns of the :class:`pandas.DataFrame` output. Can be a
            single type for all columns or a dictionary mapping column names to types.
        index_col
            Column to set as the index of the :class:`pandas.DataFrame` output.

        Returns
        -------
        result
            The result dataset. If ``output_type="file"`` returns ``None``.

        Examples
        --------
        >>> from pathlib import Path
        >>> import numpy as np
        >>> import pandas as pd
        >>>
        >>> from pygmt.helpers import GMTTempFile
        >>> from pygmt.clib import Session
        >>>
        >>> with GMTTempFile(suffix=".txt") as tmpfile:
        ...     # prepare the sample data file
        ...     with Path(tmpfile.name).open(mode="w") as fp:
        ...         print(">", file=fp)
        ...         print("1.0 2.0 3.0 TEXT1 TEXT23", file=fp)
        ...         print("4.0 5.0 6.0 TEXT4 TEXT567", file=fp)
        ...         print(">", file=fp)
        ...         print("7.0 8.0 9.0 TEXT8 TEXT90", file=fp)
        ...         print("10.0 11.0 12.0 TEXT123 TEXT456789", file=fp)
        ...
        ...     # file output
        ...     with Session() as lib:
        ...         with GMTTempFile(suffix=".txt") as outtmp:
        ...             with lib.virtualfile_out(
        ...                 kind="dataset", fname=outtmp.name
        ...             ) as vouttbl:
        ...                 lib.call_module("read", [tmpfile.name, vouttbl, "-Td"])
        ...                 result = lib.virtualfile_to_dataset(
        ...                     vfname=vouttbl, output_type="file"
        ...                 )
        ...                 assert result is None
        ...                 assert Path(outtmp.name).stat().st_size > 0
        ...
        ...     # strings, numpy and pandas outputs
        ...     with Session() as lib:
        ...         with lib.virtualfile_out(kind="dataset") as vouttbl:
        ...             lib.call_module("read", [tmpfile.name, vouttbl, "-Td"])
        ...
        ...             # strings output
        ...             outstr = lib.virtualfile_to_dataset(
        ...                 vfname=vouttbl, output_type="strings"
        ...             )
        ...             assert isinstance(outstr, np.ndarray)
        ...             assert outstr.dtype.kind in ("S", "U")
        ...
        ...             # numpy output
        ...             outnp = lib.virtualfile_to_dataset(
        ...                 vfname=vouttbl, output_type="numpy"
        ...             )
        ...             assert isinstance(outnp, np.ndarray)
        ...
        ...             # pandas output
        ...             outpd = lib.virtualfile_to_dataset(
        ...                 vfname=vouttbl, output_type="pandas"
        ...             )
        ...             assert isinstance(outpd, pd.DataFrame)
        ...
        ...             # pandas output with specified column names
        ...             outpd2 = lib.virtualfile_to_dataset(
        ...                 vfname=vouttbl,
        ...                 output_type="pandas",
        ...                 column_names=["col1", "col2", "col3", "coltext"],
        ...             )
        ...             assert isinstance(outpd2, pd.DataFrame)
        >>> outstr
        array(['TEXT1 TEXT23', 'TEXT4 TEXT567', 'TEXT8 TEXT90',
           'TEXT123 TEXT456789'], dtype='<U18')
        >>> outnp
        array([[1.0, 2.0, 3.0, 'TEXT1 TEXT23'],
               [4.0, 5.0, 6.0, 'TEXT4 TEXT567'],
               [7.0, 8.0, 9.0, 'TEXT8 TEXT90'],
               [10.0, 11.0, 12.0, 'TEXT123 TEXT456789']], dtype=object)
        >>> outpd
              0     1     2                   3
        0   1.0   2.0   3.0        TEXT1 TEXT23
        1   4.0   5.0   6.0       TEXT4 TEXT567
        2   7.0   8.0   9.0        TEXT8 TEXT90
        3  10.0  11.0  12.0  TEXT123 TEXT456789
        >>> outpd2
           col1  col2  col3             coltext
        0   1.0   2.0   3.0        TEXT1 TEXT23
        1   4.0   5.0   6.0       TEXT4 TEXT567
        2   7.0   8.0   9.0        TEXT8 TEXT90
        3  10.0  11.0  12.0  TEXT123 TEXT456789
        """
        if output_type == "file":  # Already written to file, so return None
            return None

        # Read the virtual file as a _GMT_DATASET object
        result = self.read_virtualfile(vfname, kind="dataset").contents

        if output_type == "strings":  # strings output
            return result.to_strings()

        result = result.to_pandas(
            header=header, column_names=column_names, dtype=dtype, index_col=index_col
        )
        if output_type == "numpy":  # numpy.ndarray output
            return result.to_numpy()
        return result  # pandas.DataFrame output

    def virtualfile_to_raster(
        self,
        vfname: str,
        kind: Literal["grid", "image", "cube", None] = "grid",
        outgrid: str | None = None,
    ) -> xr.DataArray | None:
        """
        Output raster data stored in a virtual file to an :class:`xarray.DataArray`
        object.

        The raster data can be a grid, an image or a cube.

        Parameters
        ----------
        vfname
            The virtual file name that stores the result grid/image/cube.
        kind
            Type of the raster data. Valid values are ``"grid"``, ``"image"``,
            ``"cube"`` or ``None``. If ``None``, will inquire the data type from the
            virtual file name.
        outgrid
            Name of the output grid/image/cube. If specified, it means the raster data
            was already saved into an actual file and will return ``None``.

        Returns
        -------
        result
            The result grid/image/cube. If ``outgrid`` is specified, return ``None``.

        Examples
        --------
        >>> from pathlib import Path
        >>> from pygmt.clib import Session
        >>> from pygmt.helpers import GMTTempFile
        >>> with Session() as lib:
        ...     # file output
        ...     with GMTTempFile(suffix=".nc") as tmpfile:
        ...         outgrid = tmpfile.name
        ...         with lib.virtualfile_out(kind="grid", fname=outgrid) as voutgrd:
        ...             lib.call_module("read", ["@earth_relief_01d_g", voutgrd, "-Tg"])
        ...             result = lib.virtualfile_to_raster(
        ...                 vfname=voutgrd, outgrid=outgrid
        ...             )
        ...             assert result == None
        ...             assert Path(outgrid).stat().st_size > 0
        ...
        ...     # xarray.DataArray output
        ...     outgrid = None
        ...     with lib.virtualfile_out(kind="grid", fname=outgrid) as voutgrd:
        ...         lib.call_module("read", ["@earth_relief_01d_g", voutgrd, "-Tg"])
        ...         result = lib.virtualfile_to_raster(vfname=voutgrd, outgrid=outgrid)
        ...         assert isinstance(result, xr.DataArray)
        """
        if outgrid is not None:  # Already written to file, so return None
            return None
        if kind is None:  # Inquire the data family from the virtualfile
            family = self.inquire_virtualfile(vfname)
            kind = {  # type: ignore[assignment]
                self["GMT_IS_GRID"]: "grid",
                self["GMT_IS_IMAGE"]: "image",
                self["GMT_IS_CUBE"]: "cube",
            }[family]
        return self.read_virtualfile(vfname, kind=kind).contents.to_xarray()

    def extract_region(self) -> np.ndarray:
        """
        Extract the region of the currently active figure.

        Retrieves the information from the PostScript file, so it works for country
        codes as well.

        Returns
        -------
        region
            A numpy 1-D array with the west, east, south, and north dimensions of the
            current figure.

        Examples
        --------
        >>> import pygmt
        >>> fig = pygmt.Figure()
        >>> fig.coast(
        ...     region=[0, 10, -20, -10], projection="M12c", frame=True, land="black"
        ... )
        >>> with Session() as lib:
        ...     region = lib.extract_region()
        >>> print(", ".join([f"{x:.2f}" for x in region]))
        0.00, 10.00, -20.00, -10.00

        Using ISO country codes for the regions (for example ``"US.HI"`` for Hawaiʻi):

        >>> fig = pygmt.Figure()
        >>> fig.coast(region="US.HI", projection="M12c", frame=True, land="black")
        >>> with Session() as lib:
        ...     region = lib.extract_region()
        >>> print(", ".join([f"{x:.2f}" for x in region]))
        -164.71, -154.81, 18.91, 23.58

        The country codes can have an extra argument that rounds the region to multiples
        of the argument (for example, ``"US.HI+r5"`` will round the region to multiples
        of 5):

        >>> fig = pygmt.Figure()
        >>> fig.coast(region="US.HI+r5", projection="M12c", frame=True, land="black")
        >>> with Session() as lib:
        ...     region = lib.extract_region()
        >>> print(", ".join([f"{x:.2f}" for x in region]))
        -165.00, -150.00, 15.00, 25.00
        """  # noqa: RUF002
        c_extract_region = self.get_libgmt_func(
            "GMT_Extract_Region",
            argtypes=[ctp.c_void_p, ctp.c_char_p, ctp.POINTER(ctp.c_double)],
            restype=ctp.c_int,
        )

        region = np.empty(4, dtype=np.float64)
        status = c_extract_region(
            self.session_pointer,
            None,  # File pointer to a PostScript file. Must be None in modern mode.
            region.ctypes.data_as(ctp.POINTER(ctp.c_double)),
        )
        if status != 0:
            msg = "Failed to extract region from current figure."
            raise GMTCLibError(msg)
        return region<|MERGE_RESOLUTION|>--- conflicted
+++ resolved
@@ -916,13 +916,9 @@
 
         Raises
         ------
-<<<<<<< HEAD
-        GMTTypeError
-=======
         GMTValueError
             If the array has the wrong number of dimensions.
-        GMTInvalidInput
->>>>>>> 985ff10f
+        GMTTypeError
             If the array is an unsupported data type.
 
         Examples
