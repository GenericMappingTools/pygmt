--- conflicted
+++ resolved
@@ -1784,15 +1784,12 @@
                     seg.header = None
                     seg.text = None
 
-<<<<<<< HEAD
-=======
     # TODO(PyGMT>=0.20.0): Remove the deprecated parameter 'required_z'.
     # TODO(PyGMT>=0.20.0): Remove the deprecated parameter 'extra_arrays'.
     # TODO(PyGMT>=0.20.0): Remove the deprecated parameter 'required_data'.
     @deprecate_parameter(
         "required_data", "required", "v0.16.0", remove_version="v0.20.0"
     )
->>>>>>> 178c73d9
     def virtualfile_in(  # noqa: PLR0912
         self,
         check_kind=None,
