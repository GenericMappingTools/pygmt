"""
Defines the Session class to create and destroy a GMT API session and provides access to
the API functions.

Uses ctypes to wrap most of the core functions from the C API.
"""

import contextlib
import ctypes as ctp
import io
import pathlib
import sys
import warnings
from collections.abc import Generator, Sequence
from typing import Literal

import numpy as np
import pandas as pd
import xarray as xr
from pygmt.clib.conversion import (
    array_to_datetime,
    dataarray_to_matrix,
    sequence_to_ctypes_array,
    strings_to_ctypes_array,
    vectors_to_arrays,
)
from pygmt.clib.loading import get_gmt_version, load_libgmt
from pygmt.datatypes import _GMT_DATASET, _GMT_GRID, _GMT_IMAGE
from pygmt.exceptions import GMTCLibError, GMTCLibNoSessionError, GMTInvalidInput
from pygmt.helpers import (
    _validate_data_input,
    data_kind,
    tempfile_from_geojson,
    tempfile_from_image,
)

FAMILIES = [
    "GMT_IS_DATASET",  # Entity is a data table
    "GMT_IS_GRID",  # Entity is a grid
    "GMT_IS_IMAGE",  # Entity is a 1- or 3-band unsigned char image
    "GMT_IS_PALETTE",  # Entity is a color palette table
    "GMT_IS_POSTSCRIPT",  # Entity is a PostScript content struct
    "GMT_IS_MATRIX",  # Entity is a user matrix
    "GMT_IS_VECTOR",  # Entity is a set of user vectors
    "GMT_IS_CUBE",  # Entity is a 3-D data cube
]

VIAS = [
    "GMT_VIA_MATRIX",  # dataset is passed as a matrix
    "GMT_VIA_VECTOR",  # dataset is passed as a set of vectors
]

GEOMETRIES = [
    "GMT_IS_NONE",  # items without geometry (e.g., CPT)
    "GMT_IS_POINT",  # items are points
    "GMT_IS_LINE",  # items are lines
    "GMT_IS_POLY",  # items are polygons
    "GMT_IS_LP",  # items could be any one of LINE or POLY
    "GMT_IS_PLP",  # items could be any one of POINT, LINE, or POLY
    "GMT_IS_SURFACE",  # items are 2-D grid
    "GMT_IS_VOLUME",  # items are 3-D grid
    "GMT_IS_TEXT",  # Text strings which triggers ASCII text reading
]

METHODS = [
    "GMT_IS_DUPLICATE",  # tell GMT the data are read-only
    "GMT_IS_REFERENCE",  # tell GMT to duplicate the data
]

DIRECTIONS = ["GMT_IN", "GMT_OUT"]

MODES = ["GMT_CONTAINER_ONLY", "GMT_IS_OUTPUT"]
MODE_MODIFIERS = [
    "GMT_GRID_IS_CARTESIAN",
    "GMT_GRID_IS_GEO",
    "GMT_WITH_STRINGS",
]

REGISTRATIONS = ["GMT_GRID_PIXEL_REG", "GMT_GRID_NODE_REG"]

DTYPES = {
    np.int8: "GMT_CHAR",
    np.int16: "GMT_SHORT",
    np.int32: "GMT_INT",
    np.int64: "GMT_LONG",
    np.uint8: "GMT_UCHAR",
    np.uint16: "GMT_USHORT",
    np.uint32: "GMT_UINT",
    np.uint64: "GMT_ULONG",
    np.float32: "GMT_FLOAT",
    np.float64: "GMT_DOUBLE",
    np.str_: "GMT_TEXT",
    np.datetime64: "GMT_DATETIME",
    np.timedelta64: "GMT_LONG",
}
# Dictionary for storing the values of GMT constants.
GMT_CONSTANTS = {}

# Load the GMT library outside the Session class to avoid repeated loading.
_libgmt = load_libgmt()
__gmt_version__ = get_gmt_version(_libgmt)


class Session:
    """
    A GMT API session where most operations involving the C API happen.

    Works as a context manager (for use in a ``with`` block) to create a GMT C
    API session and destroy it in the end to clean up memory.

    Functions of the shared library are exposed as methods of this class. Most
    methods MUST be used with an open session (inside a ``with`` block). If
    creating GMT data structures to communicate data, put that code inside the
    same ``with`` block as the API calls that will use the data.

    By default, will let :mod:`ctypes` try to find the GMT shared library
    (``libgmt``). If the environment variable :term:`GMT_LIBRARY_PATH` is set, will
    look for the shared library in the directory specified by it.

    A ``GMTVersionError`` exception will be raised if the GMT shared library
    reports a version older than the required minimum GMT version.

    The ``session_pointer`` attribute holds a ctypes pointer to the currently
    open session.

    Raises
    ------
    GMTCLibNotFoundError
        If there was any problem loading the library (couldn't find it or
        couldn't access the functions).
    GMTCLibNoSessionError
        If you try to call a method outside of a 'with' block.
    GMTVersionError
        If the minimum required version of GMT is not found.

    Examples
    --------

    >>> from pygmt.helpers.testing import load_static_earth_relief
    >>> from pygmt.helpers import GMTTempFile
    >>> grid = load_static_earth_relief()
    >>> type(grid)
    <class 'xarray.core.dataarray.DataArray'>
    >>> # Create a session and destroy it automatically when exiting the "with"
    >>> # block.
    >>> with Session() as ses:
    ...     # Create a virtual file and link to the memory block of the grid.
    ...     with ses.virtualfile_from_grid(grid) as fin:
    ...         # Create a temp file to use as output.
    ...         with GMTTempFile() as fout:
    ...             # Call the grdinfo module with the virtual file as input
    ...             # and the temp file as output.
    ...             ses.call_module("grdinfo", [fin, "-C", f"->{fout.name}"])
    ...             # Read the contents of the temp file before it's deleted.
    ...             print(fout.read().strip())
    -55 -47 -24 -10 190 981 1 1 8 14 1 1
    """

    @property
    def session_pointer(self):
        """
        The :class:`ctypes.c_void_p` pointer to the current open GMT session.

        Raises
        ------
        GMTCLibNoSessionError
            If trying to access without a currently open GMT session (i.e.,
            outside of the context manager).
        """
        if not hasattr(self, "_session_pointer") or self._session_pointer is None:
            raise GMTCLibNoSessionError("No currently open GMT API session.")
        return self._session_pointer

    @session_pointer.setter
    def session_pointer(self, session):
        """
        Set the session void pointer.
        """
        self._session_pointer = session

    @property
    def info(self):
        """
        Dictionary with the GMT version and default paths and parameters.
        """
        if not hasattr(self, "_info"):
            self._info = {
                "version": self.get_default("API_VERSION"),
                "padding": self.get_default("API_PAD"),
                # API_BINDIR points to the directory of the Python interpreter
                # "binary dir": self.get_default("API_BINDIR"),
                "share dir": self.get_default("API_SHAREDIR"),
                # This segfaults for some reason
                # 'data dir': self.get_default("API_DATADIR"),
                "plugin dir": self.get_default("API_PLUGINDIR"),
                "library path": self.get_default("API_LIBRARY"),
                "cores": self.get_default("API_CORES"),
                "grid layout": self.get_default("API_GRID_LAYOUT"),
                "image layout": self.get_default("API_IMAGE_LAYOUT"),
                "binary version": self.get_default("API_BIN_VERSION"),
            }
        return self._info

    def __enter__(self):
        """
        Create a GMT API session.

        Calls :meth:`pygmt.clib.Session.create`.
        """
        self.create("pygmt-session")
        return self

    def __exit__(self, exc_type, exc_value, traceback):
        """
        Destroy the currently open GMT API session.

        Calls :meth:`pygmt.clib.Session.destroy`.
        """
        self.destroy()

    def __getitem__(self, name: str) -> int:
        """
        Get the value of a GMT constant.

        Parameters
        ----------
        name
            The name of the constant (e.g., ``"GMT_SESSION_EXTERNAL"``).

        Returns
        -------
        value
            Integer value of the constant. Do not rely on this value because it might
            change.
        """
        if name not in GMT_CONSTANTS:
            GMT_CONSTANTS[name] = self.get_enum(name)
        return GMT_CONSTANTS[name]

    def get_enum(self, name: str) -> int:
        """
        Get the value of a GMT constant (C enum) from ``gmt_resources.h``.

        Used to set configuration values for other API calls. Wraps ``GMT_Get_Enum``.

        Parameters
        ----------
        name
            The name of the constant (e.g., ``"GMT_SESSION_EXTERNAL"``).

        Returns
        -------
        value
            Integer value of the constant. Do not rely on this value because it might
            change.

        Raises
        ------
        GMTCLibError
            If the constant doesn't exist.
        """
        c_get_enum = self.get_libgmt_func(
            "GMT_Get_Enum", argtypes=[ctp.c_void_p, ctp.c_char_p], restype=ctp.c_int
        )

        # The C library introduced the void API pointer to GMT_Get_Enum so that it's
        # consistent with other functions. It doesn't use the pointer so we can pass
        # in None (NULL pointer). We can't give it the actual pointer because we need
        # to call GMT_Get_Enum when creating a new API session pointer (chicken-and-egg
        # type of thing).
        session = None
        value = c_get_enum(session, name.encode())
        if value is None or value == -99999:
            raise GMTCLibError(f"Constant '{name}' doesn't exist in libgmt.")
        return value

    def get_libgmt_func(self, name, argtypes=None, restype=None):
        """
        Get a ctypes function from the libgmt shared library.

        Assigns the argument and return type conversions for the function.

        Use this method to access a C function from libgmt.

        Parameters
        ----------
        name : str
            The name of the GMT API function.
        argtypes : list
            List of ctypes types used to convert the Python input arguments for
            the API function.
        restype : ctypes type
            The ctypes type used to convert the input returned by the function
            into a Python type.

        Returns
        -------
        function
            The GMT API function.

        Examples
        --------

        >>> from ctypes import c_void_p, c_int
        >>> with Session() as lib:
        ...     func = lib.get_libgmt_func(
        ...         "GMT_Destroy_Session", argtypes=[c_void_p], restype=c_int
        ...     )
        >>> type(func)
        <class 'ctypes.CDLL.__init__.<locals>._FuncPtr'>
        """
        if not hasattr(self, "_libgmt"):
            self._libgmt = _libgmt
        function = getattr(self._libgmt, name)
        if argtypes is not None:
            function.argtypes = argtypes
        if restype is not None:
            function.restype = restype
        return function

    def create(self, name):
        """
        Create a new GMT C API session.

        This is required before most other methods of
        :class:`pygmt.clib.Session` can be called.

        .. warning::

            Usage of :class:`pygmt.clib.Session` as a context manager in a
            ``with`` block is preferred over calling
            :meth:`pygmt.clib.Session.create` and
            :meth:`pygmt.clib.Session.destroy` manually.

        Calls ``GMT_Create_Session`` and generates a new ``GMTAPI_CTRL``
        struct, which is a :class:`ctypes.c_void_p` pointer. Sets the
        ``session_pointer`` attribute to this pointer.

        Remember to terminate the current session using
        :meth:`pygmt.clib.Session.destroy` before creating a new one.

        Parameters
        ----------
        name : str
            A name for this session. Doesn't really affect the outcome.
        """
        try:
            # Won't raise an exception if there is a currently open session
            _ = self.session_pointer
            # In this case, fail to create a new session until the old one is
            # destroyed
            raise GMTCLibError(
                "Failed to create a GMT API session: There is a currently open session."
                " Must destroy it first."
            )
        # If the exception is raised, this means that there is no open session
        # and we're free to create a new one.
        except GMTCLibNoSessionError:
            pass

        c_create_session = self.get_libgmt_func(
            "GMT_Create_Session",
            argtypes=[ctp.c_char_p, ctp.c_uint, ctp.c_uint, ctp.c_void_p],
            restype=ctp.c_void_p,
        )

        # Capture the output printed by GMT into this list. Will use it later
        # to generate error messages for the exceptions raised by API calls.
        self._error_log = []

        @ctp.CFUNCTYPE(ctp.c_int, ctp.c_void_p, ctp.c_char_p)
        def print_func(file_pointer, message):  # noqa: ARG001
            """
            Callback function that the GMT C API will use to print log and error
            messages.

            We'll capture the messages and print them to stderr so that they will show
            up on the Jupyter notebook.
            """
            # Have to use try..except due to upstream GMT bug in GMT <= 6.5.0.
            # See https://github.com/GenericMappingTools/pygmt/issues/3205.
            try:
                message = message.decode().strip()
            except UnicodeDecodeError:
                return 0
            self._error_log.append(message)
            # Flush to make sure the messages are printed even if we have a crash.
            print(message, file=sys.stderr, flush=True)  # noqa: T201
            return 0

        # Need to store a copy of the function because ctypes doesn't and it
        # will be garbage collected otherwise
        self._print_callback = print_func

        padding = self["GMT_PAD_DEFAULT"]
        session_type = self["GMT_SESSION_EXTERNAL"]

        session = c_create_session(name.encode(), padding, session_type, print_func)

        if session is None:
            raise GMTCLibError(
                f"Failed to create a GMT API session:\n{self._error_message}"
            )

        self.session_pointer = session

    @property
    def _error_message(self):
        """
        A string with all error messages emitted by the C API.

        Only includes messages with the string ``"[ERROR]"`` in them.
        """
        msg = ""
        if hasattr(self, "_error_log"):
            msg = "\n".join(line for line in self._error_log if "[ERROR]" in line)
        return msg

    def destroy(self):
        """
        Destroy the currently open GMT API session.

        .. warning::

            Usage of :class:`pygmt.clib.Session` as a context manager in a
            ``with`` block is preferred over calling
            :meth:`pygmt.clib.Session.create` and
            :meth:`pygmt.clib.Session.destroy` manually.

        Calls ``GMT_Destroy_Session`` to terminate and free the memory of a
        registered ``GMTAPI_CTRL`` session (the pointer for this struct is
        stored in the ``session_pointer`` attribute).

        Always use this method after you are done using a C API session. The
        session needs to be destroyed before creating a new one. Otherwise,
        some of the configuration files might be left behind and can influence
        subsequent API calls.

        Sets the ``session_pointer`` attribute to ``None``.
        """
        c_destroy_session = self.get_libgmt_func(
            "GMT_Destroy_Session", argtypes=[ctp.c_void_p], restype=ctp.c_int
        )

        status = c_destroy_session(self.session_pointer)
        if status:
            raise GMTCLibError(
                f"Failed to destroy GMT API session:\n{self._error_message}"
            )

        self.session_pointer = None

    def get_default(self, name: str) -> str:
        """
        Get the value of a GMT configuration parameter or a GMT API parameter.

        In addition to the long list of GMT configuration parameters, the following API
        parameter names are also supported:

        * ``"API_VERSION"``: The GMT API version
        * ``"API_PAD"``: The grid padding setting
        * ``"API_BINDIR"``: The binary file directory
        * ``"API_SHAREDIR"``: The share directory
        * ``"API_DATADIR"``: The data directory
        * ``"API_PLUGINDIR"``: The plugin directory
        * ``"API_LIBRARY"``: The core library path
        * ``"API_CORES"``: The number of cores
        * ``"API_IMAGE_LAYOUT"``: The image/band layout
        * ``"API_GRID_LAYOUT"``: The grid layout
        * ``"API_BIN_VERSION"``: The GMT binary version (with git information)

        Parameters
        ----------
        name
            The name of the GMT configuration parameter (e.g., ``"PROJ_LENGTH_UNIT"``)
            or a GMT API parameter (e.g., ``"API_VERSION"``).

        Returns
        -------
        value
            The current value for the parameter.

        Raises
        ------
        GMTCLibError
            If the parameter doesn't exist.
        """
        c_get_default = self.get_libgmt_func(
            "GMT_Get_Default",
            argtypes=[ctp.c_void_p, ctp.c_char_p, ctp.c_char_p],
            restype=ctp.c_int,
        )

        # Make a string buffer to get a return value
        value = ctp.create_string_buffer(4096)
        status = c_get_default(self.session_pointer, name.encode(), value)
        if status != 0:
            msg = f"Error getting value for '{name}' (error code {status})."
            raise GMTCLibError(msg)
        return value.value.decode()

    def get_common(self, option: str) -> bool | int | float | np.ndarray:
        """
        Inquire if a GMT common option has been set and return its current value if
        possible.

        Parameters
        ----------
        option
            The GMT common option to check. Valid options are ``"B"``, ``"I"``, ``"J"``,
            ``"R"``, ``"U"``, ``"V"``, ``"X"``, ``"Y"``, ``"a"``, ``"b"``, ``"f"``,
            ``"g"``, ``"h"``, ``"i"``, ``"n"``, ``"o"``, ``"p"``, ``"r"``, ``"s"``,
            ``"t"``, and ``":"``.

        Returns
        -------
        value
            Whether the option was set or its value. If the option was not set, return
            ``False``. Otherwise, the return value depends on the choice of the option.

            - options ``"B"``, ``"J"``, ``"U"``, ``"g"``, ``"n"``, ``"p"``, and ``"s"``:
              return ``True`` if set, else ``False`` (bool)
            - ``"I"``: 2-element array for the increments (float)
            - ``"R"``: 4-element array for the region (float)
            - ``"V"``: the verbose level (int)
            - ``"X"``: the xshift (float)
            - ``"Y"``: the yshift (float)
            - ``"a"``: geometry of the dataset (int)
            - ``"b"``: return 0 if ``-bi`` was set and 1 if ``-bo`` was set (int)
            - ``"f"``: return 0 if ``-fi`` was set and 1 if ``-fo`` was set (int)
            - ``"h"``: whether to delete existing header records (int)
            - ``"i"``: number of input columns (int)
            - ``"o"``: number of output columns (int)
            - ``"r"``: registration type (int)
            - ``"t"``: 2-element array for the transparency (float)
            - ``":"``: return 0 if ``-:i`` was set and 1 if ``-:o`` was set (int)

        Examples
        --------
        >>> with Session() as lib:
        ...     lib.call_module(
        ...         "basemap", ["-R0/10/10/15", "-JX5i/2.5i", "-Baf", "-Ve"]
        ...     )
        ...     region = lib.get_common("R")
        ...     projection = lib.get_common("J")
        ...     timestamp = lib.get_common("U")
        ...     verbose = lib.get_common("V")
        ...     lib.call_module("plot", ["-T", "-Xw+1i", "-Yh-1i"])
        ...     xshift = lib.get_common("X")  # xshift/yshift are in inches
        ...     yshift = lib.get_common("Y")
        >>> print(region, projection, timestamp, verbose, xshift, yshift)
        [ 0. 10. 10. 15.] True False 3 6.0 1.5
        >>> with Session() as lib:
        ...     lib.call_module("basemap", ["-R0/10/10/15", "-JX5i/2.5i", "-Baf"])
        ...     lib.get_common("A")
        Traceback (most recent call last):
        ...
        pygmt.exceptions.GMTInvalidInput: Unknown GMT common option flag 'A'.
        """
        if option not in "BIJRUVXYabfghinoprst:":
            raise GMTInvalidInput(f"Unknown GMT common option flag '{option}'.")

        c_get_common = self.get_libgmt_func(
            "GMT_Get_Common",
            argtypes=[ctp.c_void_p, ctp.c_uint, ctp.POINTER(ctp.c_double)],
            restype=ctp.c_int,
        )
        value = np.empty(6, np.float64)  # numpy array to store the value of the option
        status = c_get_common(
            self.session_pointer,
            ord(option),
            value.ctypes.data_as(ctp.POINTER(ctp.c_double)),
        )

        if status == self["GMT_NOTSET"]:  # GMT_NOTSET (-1) means the option is not set
            return False
        if status == 0:  # Option is set and no other value is returned.
            return True

        # Otherwise, option is set and values are returned.
        match option:
            case "I" | "R" | "t":
                # Option values (in double type) are returned via the 'value' array.
                # 'status' is number of valid values in the array.
                return value[:status]
            case "X" | "Y":  # Only one valid element in the array.
                return value[0]
            case _:  # 'status' is the option value (in integer type).
                return status

    def call_module(self, module: str, args: str | list[str]):
        """
        Call a GMT module with the given arguments.

        Wraps ``GMT_Call_Module``.

        The ``GMT_Call_Module`` API function supports passing module arguments in three
        different ways:

        1. Pass a single string that contains whitespace-separated module arguments.
        2. Pass a list of strings and each string contains a module argument.
        3. Pass a list of ``GMT_OPTION`` data structure.

        Both options 1 and 2 are implemented in this function, but option 2 is preferred
        because it can correctly handle special characters like whitespaces and
        quotation marks in module arguments.

        Parameters
        ----------
        module
            The GMT module name to be called (``"coast"``, ``"basemap"``, etc).
        args
            Module arguments that will be passed to the GMT module. It can be either
            a single string (e.g., ``"-R0/5/0/10 -JX10c -BWSen+t'My Title'"``) or a list
            of strings (e.g., ``["-R0/5/0/10", "-JX10c", "-BWSEN+tMy Title"]``).

        Raises
        ------
        GMTInvalidInput
            If the ``args`` argument is not a string or a list of strings.
        GMTCLibError
            If the returned status code of the function is non-zero.
        """
        c_call_module = self.get_libgmt_func(
            "GMT_Call_Module",
            argtypes=[ctp.c_void_p, ctp.c_char_p, ctp.c_int, ctp.c_void_p],
            restype=ctp.c_int,
        )

        # 'args' can be (1) a single string or (2) a list of strings.
        argv: bytes | ctp.Array[ctp.c_char_p] | None
        if isinstance(args, str):
            # 'args' is a single string that contains whitespace-separated arguments.
            # In this way, we need to correctly handle option arguments that contain
            # whitespaces or quotation marks. It's used in PyGMT <= v0.11.0 but is no
            # longer recommended.
            mode = self["GMT_MODULE_CMD"]
            argv = args.encode()
        elif isinstance(args, list):
            # 'args' is a list of strings and each string contains a module argument.
            # In this way, GMT can correctly handle option arguments with whitespaces or
            # quotation marks. This is the preferred way to pass arguments to the GMT
            # API and is used for PyGMT >= v0.12.0.
            mode = len(args)  # 'mode' is the number of arguments.
            # Pass a null pointer if no arguments are specified.
            argv = strings_to_ctypes_array(args) if mode != 0 else None
        else:
            raise GMTInvalidInput(
                "'args' must be either a string or a list of strings."
            )

        status = c_call_module(self.session_pointer, module.encode(), mode, argv)
        if status != 0:
            raise GMTCLibError(
                f"Module '{module}' failed with status code {status}:\n{self._error_message}"
            )

    def create_data(
        self,
        family,
        geometry,
        mode,
        dim=None,
        ranges=None,
        inc=None,
        registration="GMT_GRID_NODE_REG",
        pad=None,
    ):
        """
        Create an empty GMT data container.

        Parameters
        ----------
        family : str
            A valid GMT data family name (e.g., ``'GMT_IS_DATASET'``). See the
            ``FAMILIES`` attribute for valid names.
        geometry : str
            A valid GMT data geometry name (e.g., ``'GMT_IS_POINT'``). See the
            ``GEOMETRIES`` attribute for valid names.
        mode : str
            A valid GMT data mode (e.g., ``'GMT_IS_OUTPUT'``). See the
            ``MODES`` attribute for valid names.
        dim : list of 4 integers
            The dimensions of the dataset. See the documentation for the GMT C
            API function ``GMT_Create_Data`` (``src/gmt_api.c``) for the full
            range of options regarding 'dim'. If ``None``, will pass in the
            NULL pointer.
        ranges : list of 4 floats
            The dataset extent. Also a bit of a complicated argument. See the C
            function documentation. It's called ``range`` in the C function but
            it would conflict with the Python built-in ``range`` function.
        inc : list of 2 floats
            The increments between points of the dataset. See the C function
            documentation.
        registration : str
            The node registration (what the coordinates mean). Can be
            ``'GMT_GRID_PIXEL_REG'`` or ``'GMT_GRID_NODE_REG'``. Defaults to
            ``'GMT_GRID_NODE_REG'``.
        pad : int
            The grid padding. Defaults to ``GMT_PAD_DEFAULT``.

        Returns
        -------
        data_ptr : int
            A ctypes pointer (an integer) to the allocated ``GMT_Dataset``
            object.
        """
        c_create_data = self.get_libgmt_func(
            "GMT_Create_Data",
            argtypes=[
                ctp.c_void_p,  # API
                ctp.c_uint,  # family
                ctp.c_uint,  # geometry
                ctp.c_uint,  # mode
                ctp.POINTER(ctp.c_uint64),  # dim
                ctp.POINTER(ctp.c_double),  # range
                ctp.POINTER(ctp.c_double),  # inc
                ctp.c_uint,  # registration
                ctp.c_int,  # pad
                ctp.c_void_p,
            ],  # data
            restype=ctp.c_void_p,
        )

        family_int = self._parse_constant(family, valid=FAMILIES, valid_modifiers=VIAS)
        mode_int = self._parse_constant(
            mode,
            valid=MODES,
            valid_modifiers=MODE_MODIFIERS,
        )
        geometry_int = self._parse_constant(geometry, valid=GEOMETRIES)
        registration_int = self._parse_constant(registration, valid=REGISTRATIONS)

        # Convert dim, ranges, and inc to ctypes arrays if given (will be None
        # if not given to represent NULL pointers)
        dim = sequence_to_ctypes_array(dim, ctp.c_uint64, 4)
        ranges = sequence_to_ctypes_array(ranges, ctp.c_double, 4)
        inc = sequence_to_ctypes_array(inc, ctp.c_double, 2)

        # Use a NULL pointer (None) for existing data to indicate that the
        # container should be created empty. Fill it in later using put_vector
        # and put_matrix.
        data_ptr = c_create_data(
            self.session_pointer,
            family_int,
            geometry_int,
            mode_int,
            dim,
            ranges,
            inc,
            registration_int,
            self._parse_pad(family, pad),
            None,
        )

        if data_ptr is None:
            raise GMTCLibError("Failed to create an empty GMT data pointer.")

        return data_ptr

    def _parse_pad(self, family, pad):
        """
        Parse and return an appropriate value for pad if none is given.

        Pad is a bit tricky because, for matrix types, pad control the matrix ordering
        (row or column major). Using the default pad will set it to column major and
        mess things up with the numpy arrays.
        """
        if pad is None:
            pad = 0 if "MATRIX" in family else self["GMT_PAD_DEFAULT"]
        return pad

    def _parse_constant(self, constant, valid, valid_modifiers=None):
        """
        Parse a constant, convert it to an int, and validate it.

        The GMT C API takes certain defined constants, like ``'GMT_IS_GRID'``,
        that need to be validated and converted to integer values using
        :meth:`pygmt.clib.Session.__getitem__`.

        The constants can also take a modifier by appending another constant
        name, e.g. ``'GMT_IS_GRID|GMT_VIA_MATRIX'``. The two parts must be
        converted separately and their values are added.

        If valid modifiers are not given, then will assume that modifiers are
        not allowed. In this case, will raise a
        :class:`pygmt.exceptions.GMTInvalidInput` exception if given a
        modifier.

        Parameters
        ----------
        constant : str
            The name of a valid GMT API constant, with an optional modifier.
        valid : list of str
            A list of valid values for the constant. Will raise a
            :class:`pygmt.exceptions.GMTInvalidInput` exception if the given
            value is not on the list.
        """
        parts = constant.split("|")
        name = parts[0]
        nmodifiers = len(parts) - 1
        if nmodifiers > 1:
            raise GMTInvalidInput(
                f"Only one modifier is allowed in constants, {nmodifiers} given: '{constant}'"
            )
        if nmodifiers > 0 and valid_modifiers is None:
            raise GMTInvalidInput(
                "Constant modifiers are not allowed since valid values were not given: '{constant}'"
            )
        if name not in valid:
            raise GMTInvalidInput(
                f"Invalid constant argument '{name}'. Must be one of {valid}."
            )
        if (
            nmodifiers > 0
            and valid_modifiers is not None
            and parts[1] not in valid_modifiers
        ):
            raise GMTInvalidInput(
                f"Invalid constant modifier '{parts[1]}'. Must be one of {valid_modifiers}."
            )
        integer_value = sum(self[part] for part in parts)
        return integer_value

    def _check_dtype_and_dim(self, array, ndim):
        """
        Check that a numpy array has the given number of dimensions and is a valid data
        type.

        Parameters
        ----------
        array : numpy.ndarray
            The array to be tested.
        ndim : int
            The desired number of array dimensions.

        Returns
        -------
        gmt_type : int
            The GMT constant value representing this data type.

        Raises
        ------
        GMTInvalidInput
            If the array has the wrong number of dimensions or
            is an unsupported data type.

        Examples
        --------

        >>> import numpy as np
        >>> data = np.array([1, 2, 3], dtype="float64")
        >>> with Session() as ses:
        ...     gmttype = ses._check_dtype_and_dim(data, ndim=1)
        ...     gmttype == ses["GMT_DOUBLE"]
        True
        >>> data = np.ones((5, 2), dtype="float32")
        >>> with Session() as ses:
        ...     gmttype = ses._check_dtype_and_dim(data, ndim=2)
        ...     gmttype == ses["GMT_FLOAT"]
        True
        """
        # Check that the array has the given number of dimensions
        if array.ndim != ndim:
            raise GMTInvalidInput(
                f"Expected a numpy {ndim}-D array, got {array.ndim}-D."
            )

        # Check that the array has a valid/known data type
        if array.dtype.type not in DTYPES:
            try:
                if array.dtype.type is np.object_:
                    # Try to convert unknown object type to np.datetime64
                    array = array_to_datetime(array)
                else:
                    raise ValueError
            except ValueError as e:
                raise GMTInvalidInput(
                    f"Unsupported numpy data type '{array.dtype.type}'."
                ) from e
        return self[DTYPES[array.dtype.type]]

    def put_vector(self, dataset, column, vector):
        r"""
        Attach a numpy 1-D array as a column on a GMT dataset.

        Use this function to attach numpy array data to a GMT dataset and pass
        it to GMT modules. Wraps ``GMT_Put_Vector``.

        The dataset must be created by :meth:`pygmt.clib.Session.create_data`
        first. Use ``family='GMT_IS_DATASET|GMT_VIA_VECTOR'``.

        Not all numpy dtypes are supported, only: int8, int16, int32, int64,
        uint8, uint16, uint32, uint64, float32, float64, str\_, and datetime64.

        .. warning::
            The numpy array must be C contiguous in memory. If it comes from a
            column slice of a 2-D array, for example, you will have to make a
            copy. Use :func:`numpy.ascontiguousarray` to make sure your vector
            is contiguous (it won't copy if it already is).

        Parameters
        ----------
        dataset : :class:`ctypes.c_void_p`
            The ctypes void pointer to a ``GMT_Dataset``. Create it with
            :meth:`pygmt.clib.Session.create_data`.
        column : int
            The column number of this vector in the dataset (starting from 0).
        vector : numpy 1-D array
            The array that will be attached to the dataset. Must be a 1-D C
            contiguous array.

        Raises
        ------
        GMTCLibError
            If given invalid input or ``GMT_Put_Vector`` exits with
            status != 0.
        """
        c_put_vector = self.get_libgmt_func(
            "GMT_Put_Vector",
            argtypes=[ctp.c_void_p, ctp.c_void_p, ctp.c_uint, ctp.c_uint, ctp.c_void_p],
            restype=ctp.c_int,
        )

        gmt_type = self._check_dtype_and_dim(vector, ndim=1)
        if gmt_type in {self["GMT_TEXT"], self["GMT_DATETIME"]}:
            if gmt_type == self["GMT_DATETIME"]:
                vector = np.datetime_as_string(array_to_datetime(vector))
            vector_pointer = strings_to_ctypes_array(vector)
        else:
            vector_pointer = vector.ctypes.data_as(ctp.c_void_p)
        status = c_put_vector(
            self.session_pointer, dataset, column, gmt_type, vector_pointer
        )
        if status != 0:
            raise GMTCLibError(
                f"Failed to put vector of type {vector.dtype} "
                f"in column {column} of dataset."
            )

    def put_strings(self, dataset, family, strings):
        """
        Attach a numpy 1-D array of dtype str as a column on a GMT dataset.

        Use this function to attach string type numpy array data to a GMT
        dataset and pass it to GMT modules. Wraps ``GMT_Put_Strings``.

        The dataset must be created by :meth:`pygmt.clib.Session.create_data`
        first.

        .. warning::
            The numpy array must be C contiguous in memory. If it comes from a
            column slice of a 2-D array, for example, you will have to make a
            copy. Use :func:`numpy.ascontiguousarray` to make sure your vector
            is contiguous (it won't copy if it already is).

        Parameters
        ----------
        dataset : :class:`ctypes.c_void_p`
            The ctypes void pointer to a ``GMT_Dataset``. Create it with
            :meth:`pygmt.clib.Session.create_data`.
        family : str
            The family type of the dataset. Can be either ``GMT_IS_VECTOR`` or
            ``GMT_IS_MATRIX``.
        strings : numpy 1-D array
            The array that will be attached to the dataset. Must be a 1-D C
            contiguous array.

        Raises
        ------
        GMTCLibError
            If given invalid input or ``GMT_Put_Strings`` exits with
            status != 0.
        """
        c_put_strings = self.get_libgmt_func(
            "GMT_Put_Strings",
            argtypes=[
                ctp.c_void_p,
                ctp.c_uint,
                ctp.c_void_p,
                ctp.POINTER(ctp.c_char_p),
            ],
            restype=ctp.c_int,
        )

        family_int = self._parse_constant(
            family, valid=FAMILIES, valid_modifiers=METHODS
        )

        strings_pointer = strings_to_ctypes_array(strings)

        status = c_put_strings(
            self.session_pointer, family_int, dataset, strings_pointer
        )
        if status != 0:
            raise GMTCLibError(
                f"Failed to put strings of type {strings.dtype} into dataset"
            )

    def put_matrix(self, dataset, matrix, pad=0):
        """
        Attach a numpy 2-D array to a GMT dataset.

        Use this function to attach numpy array data to a GMT dataset and pass
        it to GMT modules. Wraps ``GMT_Put_Matrix``.

        The dataset must be created by :meth:`pygmt.clib.Session.create_data`
        first. Use ``|GMT_VIA_MATRIX'`` in the family.

        Not all numpy dtypes are supported, only: int8, int16, int32, int64,
        uint8, uint16, uint32, uint64, float32, and float64.

        .. warning::
            The numpy array must be C contiguous in memory. Use
            :func:`numpy.ascontiguousarray` to make sure your vector is
            contiguous (it won't copy if it already is).

        Parameters
        ----------
        dataset : :class:`ctypes.c_void_p`
            The ctypes void pointer to a ``GMT_Dataset``. Create it with
            :meth:`pygmt.clib.Session.create_data`.
        matrix : numpy 2-D array
            The array that will be attached to the dataset. Must be a 2-D C
            contiguous array.
        pad : int
            The amount of padding that should be added to the matrix. Use when
            creating grids for modules that require padding.

        Raises
        ------
        GMTCLibError
            If given invalid input or ``GMT_Put_Matrix`` exits with
            status != 0.
        """
        c_put_matrix = self.get_libgmt_func(
            "GMT_Put_Matrix",
            argtypes=[ctp.c_void_p, ctp.c_void_p, ctp.c_uint, ctp.c_int, ctp.c_void_p],
            restype=ctp.c_int,
        )

        gmt_type = self._check_dtype_and_dim(matrix, ndim=2)
        matrix_pointer = matrix.ctypes.data_as(ctp.c_void_p)
        status = c_put_matrix(
            self.session_pointer, dataset, gmt_type, pad, matrix_pointer
        )
        if status != 0:
            raise GMTCLibError(f"Failed to put matrix of type {matrix.dtype}.")

    def read_data(
        self,
        infile: str,
        kind: Literal["dataset", "grid", "image"],
        family: str | None = None,
        geometry: str | None = None,
        mode: str = "GMT_READ_NORMAL",
        region: Sequence[float] | None = None,
        data=None,
    ):
        """
        Read a data file into a GMT data container.

        Wraps ``GMT_Read_Data`` but only allows reading from a file. The function
        definition is different from the original C API function.

        Parameters
        ----------
        infile
            The input file name.
        kind
            The data kind of the input file. Valid values are ``"dataset"``, ``"grid"``
            and ``"image"``.
        family
            A valid GMT data family name (e.g., ``"GMT_IS_DATASET"``). See the
            ``FAMILIES`` attribute for valid names. If ``None``, will determine the data
            family from the ``kind`` parameter.
        geometry
            A valid GMT data geometry name (e.g., ``"GMT_IS_POINT"``). See the
            ``GEOMETRIES`` attribute for valid names. If ``None``, will determine the
            data geometry from the ``kind`` parameter.
        mode
            How the data is to be read from the file. This option varies depending on
            the given family. See the
            :gmt-docs:`GMT API documentation <devdocs/api.html#import-from-a-file-stream-or-handle>`
            for details. Default is ``GMT_READ_NORMAL`` which corresponds to the default
            read mode value of 0 in the ``GMT_enum_read`` enum.
        region
            Subregion of the data, in the form of [xmin, xmax, ymin, ymax, zmin, zmax].
            If ``None``, the whole data is read.
        data
            ``None`` or the pointer returned by this function after a first call. It's
            useful when reading grids/images/cubes in two steps (get a grid/image/cube
            structure with a header, then read the data).

        Returns
        -------
        Pointer to the data container, or ``None`` if there were errors.

        Raises
        ------
        GMTCLibError
            If the GMT API function fails to read the data.
        """  # noqa: W505
        c_read_data = self.get_libgmt_func(
            "GMT_Read_Data",
            argtypes=[
                ctp.c_void_p,  # V_API
                ctp.c_uint,  # family
                ctp.c_uint,  # method
                ctp.c_uint,  # geometry
                ctp.c_uint,  # mode
                ctp.POINTER(ctp.c_double),  # wesn
                ctp.c_char_p,  # infile
                ctp.c_void_p,  # data
            ],
            restype=ctp.c_void_p,  # data_ptr
        )

        # Determine the family, geometry and data container from kind
        _family, _geometry, dtype = {
            "dataset": ("GMT_IS_DATASET", "GMT_IS_PLP", _GMT_DATASET),
            "grid": ("GMT_IS_GRID", "GMT_IS_SURFACE", _GMT_GRID),
            "image": ("GMT_IS_IMAGE", "GMT_IS_SURFACE", _GMT_IMAGE),
        }[kind]
        if family is None:
            family = _family
        if geometry is None:
            geometry = _geometry

        data_ptr = c_read_data(
            self.session_pointer,
            self[family],
            self["GMT_IS_FILE"],  # Reading from a file
            self[geometry],
            self[mode],
            sequence_to_ctypes_array(region, ctp.c_double, 6),
            infile.encode(),
            data,
        )
        if data_ptr is None:
            raise GMTCLibError(f"Failed to read dataset from '{infile}'.")
        return ctp.cast(data_ptr, ctp.POINTER(dtype))

    def write_data(self, family, geometry, mode, wesn, output, data):
        """
        Write a GMT data container to a file.

        The data container should be created by
        :meth:`pygmt.clib.Session.create_data`.

        Wraps ``GMT_Write_Data`` but only allows writing to a file. So the
        ``method`` argument is omitted.

        Parameters
        ----------
        family : str
            A valid GMT data family name (e.g., ``'GMT_IS_DATASET'``). See the
            ``FAMILIES`` attribute for valid names. Don't use the
            ``GMT_VIA_VECTOR`` or ``GMT_VIA_MATRIX`` constructs for this. Use
            ``GMT_IS_VECTOR`` and ``GMT_IS_MATRIX`` instead.
        geometry : str
            A valid GMT data geometry name (e.g., ``'GMT_IS_POINT'``). See the
            ``GEOMETRIES`` attribute for valid names.
        mode : str
            How the data is to be written to the file. This option varies
            depending on the given family. See the GMT API documentation for
            details.
        wesn : list or numpy array
            [xmin, xmax, ymin, ymax, zmin, zmax] of the data. Must have 6
            elements.
        output : str
            The output file name.
        data : :class:`ctypes.c_void_p`
            Pointer to the data container created by
            :meth:`pygmt.clib.Session.create_data`.

        Raises
        ------
        GMTCLibError
            For invalid input arguments or if the GMT API functions returns a
            non-zero status code.
        """
        c_write_data = self.get_libgmt_func(
            "GMT_Write_Data",
            argtypes=[
                ctp.c_void_p,
                ctp.c_uint,
                ctp.c_uint,
                ctp.c_uint,
                ctp.c_uint,
                ctp.POINTER(ctp.c_double),
                ctp.c_char_p,
                ctp.c_void_p,
            ],
            restype=ctp.c_int,
        )

        family_int = self._parse_constant(family, valid=FAMILIES, valid_modifiers=VIAS)
        geometry_int = self._parse_constant(geometry, valid=GEOMETRIES)
        status = c_write_data(
            self.session_pointer,
            family_int,
            self["GMT_IS_FILE"],
            geometry_int,
            self[mode],
            sequence_to_ctypes_array(wesn, ctp.c_double, 6),
            output.encode(),
            data,
        )
        if status != 0:
            raise GMTCLibError(f"Failed to write dataset to '{output}'")

    @contextlib.contextmanager
    def open_virtualfile(self, family, geometry, direction, data):
        """
        Open a GMT virtual file to pass data to and from a module.

        GMT uses a virtual file scheme to pass in data or get data from API
        modules. Use it to pass in your GMT data structure (created using
        :meth:`pygmt.clib.Session.create_data`) to a module that expects an
        input file, or get the output from a module that writes to a file.

        Use in a ``with`` block. Will automatically close the virtual file when
        leaving the ``with`` block. Because of this, no wrapper for
        ``GMT_Close_VirtualFile`` is provided.

        Parameters
        ----------
        family : str
            A valid GMT data family name (e.g., ``"GMT_IS_DATASET"``). Should
            be the same as the one you used to create your data structure.
        geometry : str
            A valid GMT data geometry name (e.g., ``"GMT_IS_POINT"``). Should
            be the same as the one you used to create your data structure.
        direction : str
            Either ``"GMT_IN"`` or ``"GMT_OUT"`` to indicate if passing data to
            GMT or getting it out of GMT, respectively.
            By default, GMT can modify the data you pass in. Add modifier
            ``"GMT_IS_REFERENCE"`` to tell GMT the data are read-only, or
            ``"GMT_IS_DUPLICATE"`` to tell GMT to duplicate the data.
        data : int or None
            The ctypes void pointer to your GMT data structure. For output
            (i.e., ``direction="GMT_OUT"``), it can be ``None`` to have GMT
            automatically allocate the output GMT data structure.

        Yields
        ------
        vfname : str
            The name of the virtual file that you can pass to a GMT module.

        Examples
        --------

        >>> from pygmt.helpers import GMTTempFile
        >>> import numpy as np
        >>> x = np.array([0, 1, 2, 3, 4])
        >>> y = np.array([5, 6, 7, 8, 9])
        >>> with Session() as lib:
        ...     family = "GMT_IS_DATASET|GMT_VIA_VECTOR"
        ...     geometry = "GMT_IS_POINT"
        ...     dataset = lib.create_data(
        ...         family=family,
        ...         geometry=geometry,
        ...         mode="GMT_CONTAINER_ONLY",
        ...         dim=[2, 5, 1, 0],  # columns, lines, segments, type
        ...     )
        ...     lib.put_vector(dataset, column=0, vector=x)
        ...     lib.put_vector(dataset, column=1, vector=y)
        ...     # Add the dataset to a virtual file
        ...     vfargs = (family, geometry, "GMT_IN|GMT_IS_REFERENCE", dataset)
        ...     with lib.open_virtualfile(*vfargs) as vfile:
        ...         # Send the output to a temp file so that we can read it
        ...         with GMTTempFile() as ofile:
        ...             lib.call_module("info", [vfile, f"->{ofile.name}"])
        ...             print(ofile.read().strip())
        <vector memory>: N = 5 <0/4> <5/9>
        """
        c_open_virtualfile = self.get_libgmt_func(
            "GMT_Open_VirtualFile",
            argtypes=[
                ctp.c_void_p,
                ctp.c_uint,
                ctp.c_uint,
                ctp.c_uint,
                ctp.c_void_p,
                ctp.c_char_p,
            ],
            restype=ctp.c_int,
        )

        c_close_virtualfile = self.get_libgmt_func(
            "GMT_Close_VirtualFile",
            argtypes=[ctp.c_void_p, ctp.c_char_p],
            restype=ctp.c_int,
        )

        family_int = self._parse_constant(family, valid=FAMILIES, valid_modifiers=VIAS)
        geometry_int = self._parse_constant(geometry, valid=GEOMETRIES)
        direction_int = self._parse_constant(
            direction, valid=DIRECTIONS, valid_modifiers=METHODS
        )

        buff = ctp.create_string_buffer(self["GMT_VF_LEN"])
        status = c_open_virtualfile(
            self.session_pointer, family_int, geometry_int, direction_int, data, buff
        )
        if status != 0:
            raise GMTCLibError("Failed to create a virtual file.")

        vfname = buff.value.decode()
        try:
            yield vfname
        finally:
            status = c_close_virtualfile(self.session_pointer, vfname.encode())
            if status != 0:
                raise GMTCLibError(f"Failed to close virtual file '{vfname}'.")

    def open_virtual_file(self, family, geometry, direction, data):
        """
        Open a GMT virtual file to pass data to and from a module.

        .. deprecated: 0.11.0

           Will be removed in v0.15.0. Use :meth:`pygmt.clib.Session.open_virtualfile`
           instead.
        """
        msg = (
            "API function `Session.open_virtual_file()' has been deprecated "
            "since v0.11.0 and will be removed in v0.15.0. "
            "Use `Session.open_virtualfile()' instead."
        )
        warnings.warn(msg, category=FutureWarning, stacklevel=2)
        return self.open_virtualfile(family, geometry, direction, data)

    @contextlib.contextmanager
    def virtualfile_from_vectors(self, *vectors):
        """
        Store 1-D arrays as columns of a table inside a virtual file.

        Use the virtual file name to pass in the data in your vectors to a GMT
        module.

        Context manager (use in a ``with`` block). Yields the virtual file name
        that you can pass as an argument to a GMT module call. Closes the
        virtual file upon exit of the ``with`` block.

        Use this instead of creating the data container and virtual file by
        hand with :meth:`pygmt.clib.Session.create_data`,
        :meth:`pygmt.clib.Session.put_vector`, and
        :meth:`pygmt.clib.Session.open_virtualfile`.

        If the arrays are C contiguous blocks of memory, they will be passed
        without copying to GMT. If they are not (e.g., they are columns of a
        2-D array), they will need to be copied to a contiguous block.

        Parameters
        ----------
        vectors : 1-D arrays
            The vectors that will be included in the array. All must be of the
            same size.

        Yields
        ------
        fname : str
            The name of virtual file. Pass this as a file name argument to a
            GMT module.

        Examples
        --------

        >>> from pygmt.helpers import GMTTempFile
        >>> import numpy as np
        >>> import pandas as pd
        >>> x = [1, 2, 3]
        >>> y = np.array([4, 5, 6])
        >>> z = pd.Series([7, 8, 9])
        >>> with Session() as ses:
        ...     with ses.virtualfile_from_vectors(x, y, z) as fin:
        ...         # Send the output to a file so that we can read it
        ...         with GMTTempFile() as fout:
        ...             ses.call_module("info", [fin, f"->{fout.name}"])
        ...             print(fout.read().strip())
        <vector memory>: N = 3 <1/3> <4/6> <7/9>
        """
        # Conversion to a C-contiguous array needs to be done here and not in
        # put_vector or put_strings because we need to maintain a reference to
        # the copy while it is being used by the C API. Otherwise, the array
        # would be garbage collected and the memory freed. Creating it in this
        # context manager guarantees that the copy will be around until the
        # virtual file is closed. The conversion is implicit in
        # vectors_to_arrays.
        arrays = vectors_to_arrays(vectors)

        columns = len(arrays)
        # Find arrays that are of string dtype from column 3 onwards
        # Assumes that first 2 columns contains coordinates like longitude
        # latitude, or datetime string types.
        for col, array in enumerate(arrays[2:]):
            if pd.api.types.is_string_dtype(array.dtype):
                columns = col + 2
                break

        rows = len(arrays[0])
        if not all(len(i) == rows for i in arrays):
            raise GMTInvalidInput("All arrays must have same size.")

        family = "GMT_IS_DATASET|GMT_VIA_VECTOR"
        geometry = "GMT_IS_POINT"

        dataset = self.create_data(
            family, geometry, mode="GMT_CONTAINER_ONLY", dim=[columns, rows, 1, 0]
        )

        # Use put_vector for columns with numerical type data
        for col, array in enumerate(arrays[:columns]):
            self.put_vector(dataset, column=col, vector=array)

        # Use put_strings for last column(s) with string type data
        # Have to use modifier "GMT_IS_DUPLICATE" to duplicate the strings
        string_arrays = arrays[columns:]
        if string_arrays:
            if len(string_arrays) == 1:
                strings = string_arrays[0]
            elif len(string_arrays) > 1:
                strings = np.array(
                    [" ".join(vals) for vals in zip(*string_arrays, strict=True)]
                )
            strings = np.asanyarray(a=strings, dtype=str)
            self.put_strings(
                dataset, family="GMT_IS_VECTOR|GMT_IS_DUPLICATE", strings=strings
            )

        with self.open_virtualfile(
            family, geometry, "GMT_IN|GMT_IS_REFERENCE", dataset
        ) as vfile:
            yield vfile

    @contextlib.contextmanager
    def virtualfile_from_matrix(self, matrix):
        """
        Store a 2-D array as a table inside a virtual file.

        Use the virtual file name to pass in the data in your matrix to a GMT
        module.

        Context manager (use in a ``with`` block). Yields the virtual file name
        that you can pass as an argument to a GMT module call. Closes the
        virtual file upon exit of the ``with`` block.

        The virtual file will contain the array as a ``GMT_MATRIX`` pretending
        to be a ``GMT_DATASET``.

        **Not meant for creating ``GMT_GRID``**. The grid requires more
        metadata than just the data matrix. Use
        :meth:`pygmt.clib.Session.virtualfile_from_grid` instead.

        Use this instead of creating the data container and virtual file by
        hand with :meth:`pygmt.clib.Session.create_data`,
        :meth:`pygmt.clib.Session.put_matrix`, and
        :meth:`pygmt.clib.Session.open_virtualfile`

        The matrix must be C contiguous in memory. If it is not (e.g., it is a
        slice of a larger array), the array will be copied to make sure it is.

        Parameters
        ----------
        matrix : 2-D array
            The matrix that will be included in the GMT data container.

        Yields
        ------
        fname : str
            The name of virtual file. Pass this as a file name argument to a
            GMT module.

        Examples
        --------

        >>> from pygmt.helpers import GMTTempFile
        >>> import numpy as np
        >>> data = np.arange(12).reshape((4, 3))
        >>> print(data)
        [[ 0  1  2]
         [ 3  4  5]
         [ 6  7  8]
         [ 9 10 11]]
        >>> with Session() as ses:
        ...     with ses.virtualfile_from_matrix(data) as fin:
        ...         # Send the output to a file so that we can read it
        ...         with GMTTempFile() as fout:
        ...             ses.call_module("info", [fin, f"->{fout.name}"])
        ...             print(fout.read().strip())
        <matrix memory>: N = 4 <0/9> <1/10> <2/11>
        """
        # Conversion to a C-contiguous array needs to be done here and not in
        # put_matrix because we need to maintain a reference to the copy while
        # it is being used by the C API. Otherwise, the array would be garbage
        # collected and the memory freed. Creating it in this context manager
        # guarantees that the copy will be around until the virtual file is
        # closed.
        matrix = np.ascontiguousarray(matrix)
        rows, columns = matrix.shape

        family = "GMT_IS_DATASET|GMT_VIA_MATRIX"
        geometry = "GMT_IS_POINT"

        dataset = self.create_data(
            family, geometry, mode="GMT_CONTAINER_ONLY", dim=[columns, rows, 1, 0]
        )

        self.put_matrix(dataset, matrix)

        with self.open_virtualfile(
            family, geometry, "GMT_IN|GMT_IS_REFERENCE", dataset
        ) as vfile:
            yield vfile

    @contextlib.contextmanager
    def virtualfile_from_grid(self, grid):
        """
        Store a grid in a virtual file.

        Use the virtual file name to pass in the data in your grid to a GMT
        module. Grids must be :class:`xarray.DataArray` instances.

        Context manager (use in a ``with`` block). Yields the virtual file name
        that you can pass as an argument to a GMT module call. Closes the
        virtual file upon exit of the ``with`` block.

        The virtual file will contain the grid as a ``GMT_MATRIX`` with extra
        metadata.

        Use this instead of creating a data container and virtual file by hand
        with :meth:`pygmt.clib.Session.create_data`,
        :meth:`pygmt.clib.Session.put_matrix`, and
        :meth:`pygmt.clib.Session.open_virtualfile`.

        The grid data matrix must be C contiguous in memory. If it is not
        (e.g., it is a slice of a larger array), the array will be copied to
        make sure it is.

        Parameters
        ----------
        grid : :class:`xarray.DataArray`
            The grid that will be included in the virtual file.

        Yields
        ------
        fname : str
            The name of virtual file. Pass this as a file name argument to a
            GMT module.

        Examples
        --------

        >>> from pygmt.helpers.testing import load_static_earth_relief
        >>> from pygmt.helpers import GMTTempFile
        >>> data = load_static_earth_relief()
        >>> print(data.shape)
        (14, 8)
        >>> print(data.lon.values.min(), data.lon.values.max())
        -54.5 -47.5
        >>> print(data.lat.values.min(), data.lat.values.max())
        -23.5 -10.5
        >>> print(data.values.min(), data.values.max())
        190.0 981.0
        >>> with Session() as ses:
        ...     with ses.virtualfile_from_grid(data) as fin:
        ...         # Send the output to a file so that we can read it
        ...         with GMTTempFile() as fout:
        ...             ses.call_module(
        ...                 "grdinfo", [fin, "-L0", "-Cn", f"->{fout.name}"]
        ...             )
        ...             print(fout.read().strip())
        -55 -47 -24 -10 190 981 1 1 8 14 1 1
        >>> # The output is: w e s n z0 z1 dx dy n_columns n_rows reg gtype
        """
        _gtype = {0: "GMT_GRID_IS_CARTESIAN", 1: "GMT_GRID_IS_GEO"}[grid.gmt.gtype]
        _reg = {0: "GMT_GRID_NODE_REG", 1: "GMT_GRID_PIXEL_REG"}[grid.gmt.registration]

        # Conversion to a C-contiguous array needs to be done here and not in
        # put_matrix because we need to maintain a reference to the copy while
        # it is being used by the C API. Otherwise, the array would be garbage
        # collected and the memory freed. Creating it in this context manager
        # guarantees that the copy will be around until the virtual file is
        # closed. The conversion is implicit in dataarray_to_matrix.
        matrix, region, inc = dataarray_to_matrix(grid)

        family = "GMT_IS_GRID|GMT_VIA_MATRIX"
        geometry = "GMT_IS_SURFACE"
        gmt_grid = self.create_data(
            family,
            geometry,
            mode=f"GMT_CONTAINER_ONLY|{_gtype}",
            ranges=region,
            inc=inc,
            registration=_reg,
        )
        self.put_matrix(gmt_grid, matrix)
        args = (family, geometry, "GMT_IN|GMT_IS_REFERENCE", gmt_grid)
        with self.open_virtualfile(*args) as vfile:
            yield vfile

    @contextlib.contextmanager
    def virtualfile_from_stringio(self, stringio: io.StringIO):
        r"""
        Store a :class:`io.StringIO` object in a virtual file.

        Store the contents of a :class:`io.StringIO` object in a GMT_DATASET container
        and create a virtual file to pass to a GMT module.

        For simplicity, currently we make following assumptions in the StringIO object

        - ``"#"`` indicates a comment line.
        - ``">"`` indicates a segment header.

        Parameters
        ----------
        stringio
            The :class:`io.StringIO` object containing the data to be stored in the
            virtual file.

        Yields
        ------
        fname
            The name of the virtual file.

        Examples
        --------
        >>> import io
        >>> from pygmt.clib import Session
        >>> # A StringIO object containing legend specifications
        >>> stringio = io.StringIO(
        ...     "# Comment\n"
        ...     "H 24p Legend\n"
        ...     "N 2\n"
        ...     "S 0.1i c 0.15i p300/12 0.25p 0.3i My circle\n"
        ... )
        >>> with Session() as lib:
        ...     with lib.virtualfile_from_stringio(stringio) as fin:
        ...         lib.virtualfile_to_dataset(vfname=fin, output_type="pandas")
                                                     0
        0                                 H 24p Legend
        1                                          N 2
        2  S 0.1i c 0.15i p300/12 0.25p 0.3i My circle
        """
        # Parse the io.StringIO object.
        segments = []
        current_segment = {"header": "", "data": []}
        for line in stringio.getvalue().splitlines():
            if line.startswith("#"):  # Skip comments
                continue
            if line.startswith(">"):  # Segment header
                if current_segment["data"]:  # If we have data, start a new segment
                    segments.append(current_segment)
                    current_segment = {"header": "", "data": []}
                current_segment["header"] = line.strip(">").lstrip()
            else:
                current_segment["data"].append(line)  # type: ignore[attr-defined]
        if current_segment["data"]:  # Add the last segment if it has data
            segments.append(current_segment)

        # One table with one or more segments.
        # n_rows is the maximum number of rows/records for all segments.
        # n_columns is the number of numeric data columns, so it's 0 here.
        n_tables = 1
        n_segments = len(segments)
        n_rows = max(len(segment["data"]) for segment in segments)
        n_columns = 0

        # Create the GMT_DATASET container
        family, geometry = "GMT_IS_DATASET", "GMT_IS_TEXT"
        dataset = self.create_data(
            family,
            geometry,
            mode="GMT_CONTAINER_ONLY|GMT_WITH_STRINGS",
            dim=[n_tables, n_segments, n_rows, n_columns],
        )
        dataset = ctp.cast(dataset, ctp.POINTER(_GMT_DATASET))
        table = dataset.contents.table[0].contents
        for i, segment in enumerate(segments):
            seg = table.segment[i].contents
            if segment["header"]:
                seg.header = segment["header"].encode()  # type: ignore[attr-defined]
            seg.text = strings_to_ctypes_array(segment["data"])

        with self.open_virtualfile(family, geometry, "GMT_IN", dataset) as vfile:
            try:
                yield vfile
            finally:
                # Must set the pointers to None to avoid double freeing the memory.
                # Maybe upstream bug.
                for i in range(n_segments):
                    seg = table.segment[i].contents
                    seg.header = None
                    seg.text = None

    def virtualfile_in(  # noqa: PLR0912
        self,
        check_kind=None,
        data=None,
        x=None,
        y=None,
        z=None,
        extra_arrays=None,
        required_z=False,
        required_data=True,
    ):
        """
        Store any data inside a virtual file.

        This convenience function automatically detects the kind of data passed
        into it, and produces a virtualfile that can be passed into GMT later
        on.

        Parameters
        ----------
        check_kind : str or None
            Used to validate the type of data that can be passed in. Choose
            from 'raster', 'vector', or None. Default is None (no validation).
        data : str or pathlib.Path or xarray.DataArray or {table-like} or None
            Any raster or vector data format. This could be a file name or
            path, a raster grid, a vector matrix/arrays, or other supported
            data input.
        x/y/z : 1-D arrays or None
            x, y, and z columns as numpy arrays.
        extra_arrays : list of 1-D arrays
            Optional. A list of numpy arrays in addition to x, y, and z.
            All of these arrays must be of the same size as the x/y/z arrays.
        required_z : bool
            State whether the 'z' column is required.
        required_data : bool
            Set to True when 'data' is required, or False when dealing with
            optional virtual files. [Default is True].

        Returns
        -------
        file_context : contextlib._GeneratorContextManager
            The virtual file stored inside a context manager. Access the file
            name of this virtualfile using ``with file_context as fname: ...``.

        Examples
        --------
        >>> from pygmt.helpers import GMTTempFile
        >>> import xarray as xr
        >>> data = xr.Dataset(
        ...     coords=dict(index=[0, 1, 2]),
        ...     data_vars=dict(
        ...         x=("index", [9, 8, 7]),
        ...         y=("index", [6, 5, 4]),
        ...         z=("index", [3, 2, 1]),
        ...     ),
        ... )
        >>> with Session() as ses:
        ...     with ses.virtualfile_in(check_kind="vector", data=data) as fin:
        ...         # Send the output to a file so that we can read it
        ...         with GMTTempFile() as fout:
        ...             ses.call_module("info", [fin, f"->{fout.name}"])
        ...             print(fout.read().strip())
        <vector memory>: N = 3 <7/9> <4/6> <1/3>
        """
        kind = data_kind(data, required=required_data)
        _validate_data_input(
            data=data,
            x=x,
            y=y,
            z=z,
            required_z=required_z,
            required_data=required_data,
            kind=kind,
        )

        if check_kind:
            valid_kinds = ("file", "arg") if required_data is False else ("file",)
            if check_kind == "raster":
                valid_kinds += ("grid", "image")
            elif check_kind == "vector":
                valid_kinds += ("matrix", "vectors", "geojson")
            if kind not in valid_kinds:
                raise GMTInvalidInput(
                    f"Unrecognized data type for {check_kind}: {type(data)}"
                )

        # Decide which virtualfile_from_ function to use
        _virtualfile_from = {
            "file": contextlib.nullcontext,
            "arg": contextlib.nullcontext,
            "geojson": tempfile_from_geojson,
            "grid": self.virtualfile_from_grid,
            "image": tempfile_from_image,
            "stringio": self.virtualfile_from_stringio,
            "matrix": self.virtualfile_from_matrix,
            "vectors": self.virtualfile_from_vectors,
        }[kind]

        # Ensure the data is an iterable (Python list or tuple)
        if kind in {"geojson", "grid", "image", "file", "arg", "stringio"}:
            if kind == "image" and data.dtype != "uint8":
                msg = (
                    f"Input image has dtype: {data.dtype} which is unsupported, "
                    "and may result in an incorrect output. Please recast image "
                    "to a uint8 dtype and/or scale to 0-255 range, e.g. "
                    "using a histogram equalization function like "
                    "skimage.exposure.equalize_hist."
                )
                warnings.warn(message=msg, category=RuntimeWarning, stacklevel=2)
            _data = (data,) if not isinstance(data, pathlib.PurePath) else (str(data),)
        elif kind == "vectors":
<<<<<<< HEAD
            if data is None:
                # data is None, so data must be given via x/y/z.
                _data = [np.atleast_1d(x), np.atleast_1d(y)]
                if z is not None:
                    _data.append(np.atleast_1d(z))
                if extra_arrays:
                    _data.extend(extra_arrays)
            elif hasattr(data, "items") and not hasattr(data, "to_frame"):
=======
            _data = [x, y]
            if z is not None:
                _data.append(z)
            if extra_arrays:
                _data.extend(extra_arrays)
        elif kind == "matrix":  # turn 2-D arrays into list of vectors
            if hasattr(data, "items") and not hasattr(data, "to_frame"):
>>>>>>> 7a511282
                # pandas.DataFrame or xarray.Dataset types.
                # pandas.Series will be handled below like a 1-D numpy.ndarray.
                _data = [array for _, array in data.items()]
            else:
                # Python list, tuple, numpy.ndarray, and pandas.Series types
                _data = np.atleast_2d(np.asanyarray(data).T)
        elif kind == "matrix":
            # GMT can only accept a 2-D matrix which are signed integer (i), unsigned
            # integer (u) or floating point (f) types. For other data types, we need to
            # use virtualfile_from_vectors instead, which turns the matrix into list of
            # vectors and allows for better handling of string type inputs (e.g. for
            # datetime data types).
            _data = (data,)
            if data.dtype.kind not in "iuf":
                _virtualfile_from = self.virtualfile_from_vectors

        # Finally create the virtualfile from the data, to be passed into GMT
        file_context = _virtualfile_from(*_data)
        return file_context

    def virtualfile_from_data(
        self,
        check_kind=None,
        data=None,
        x=None,
        y=None,
        z=None,
        extra_arrays=None,
        required_z=False,
        required_data=True,
    ):
        """
        Store any data inside a virtual file.

        .. deprecated: 0.13.0

           Will be removed in v0.15.0. Use :meth:`pygmt.clib.Session.virtualfile_in`
           instead.
        """
        msg = (
            "API function 'Session.virtualfile_from_datae()' has been deprecated since "
            "v0.13.0 and will be removed in v0.15.0. Use 'Session.virtualfile_in()' "
            "instead."
        )
        warnings.warn(msg, category=FutureWarning, stacklevel=2)
        return self.virtualfile_in(
            check_kind=check_kind,
            data=data,
            x=x,
            y=y,
            z=z,
            extra_arrays=extra_arrays,
            required_z=required_z,
            required_data=required_data,
        )

    @contextlib.contextmanager
    def virtualfile_out(
        self,
        kind: Literal["dataset", "grid", "image"] = "dataset",
        fname: str | None = None,
    ) -> Generator[str, None, None]:
        r"""
        Create a virtual file or an actual file for storing output data.

        If ``fname`` is not given, a virtual file will be created to store the output
        data into a GMT data container and the function yields the name of the virtual
        file. Otherwise, the output data will be written into the specified file and the
        function simply yields the actual file name.

        Parameters
        ----------
        kind
            The data kind of the virtual file to create. Valid values are ``"dataset"``,
            ``"grid"``, and ``"image"``. Ignored if ``fname`` is specified.
        fname
            The name of the actual file to write the output data. No virtual file will
            be created.

        Yields
        ------
        vfile
            Name of the virtual file or the actual file.

        Examples
        --------
        >>> from pathlib import Path
        >>> from pygmt.clib import Session
        >>> from pygmt.datatypes import _GMT_DATASET
        >>> from pygmt.helpers import GMTTempFile
        >>>
        >>> with GMTTempFile(suffix=".txt") as tmpfile:
        ...     with Path(tmpfile.name).open(mode="w") as fp:
        ...         print("1.0 2.0 3.0 TEXT", file=fp)
        ...
        ...     # Create a virtual file for storing the output table.
        ...     with Session() as lib:
        ...         with lib.virtualfile_out(kind="dataset") as vouttbl:
        ...             lib.call_module("read", [tmpfile.name, vouttbl, "-Td"])
        ...             ds = lib.read_virtualfile(vouttbl, kind="dataset")
        ...             assert isinstance(ds.contents, _GMT_DATASET)
        ...
        ...     # Write data to an actual file without creating a virtual file.
        ...     with Session() as lib:
        ...         with lib.virtualfile_out(fname=tmpfile.name) as vouttbl:
        ...             assert vouttbl == tmpfile.name
        ...             lib.call_module("read", [tmpfile.name, vouttbl, "-Td"])
        ...         line = Path(vouttbl).read_text()
        ...         assert line == "1\t2\t3\tTEXT\n"
        """
        if fname is not None:  # Yield the actual file name.
            yield fname
        else:  # Create a virtual file for storing the output data.
            # Determine the family and geometry from kind
            family, geometry = {
                "dataset": ("GMT_IS_DATASET", "GMT_IS_PLP"),
                "grid": ("GMT_IS_GRID", "GMT_IS_SURFACE"),
                "image": ("GMT_IS_IMAGE", "GMT_IS_SURFACE"),
            }[kind]
            direction = "GMT_OUT|GMT_IS_REFERENCE" if kind == "image" else "GMT_OUT"
            with self.open_virtualfile(family, geometry, direction, None) as vfile:
                yield vfile

    def inquire_virtualfile(self, vfname: str) -> int:
        """
        Get the family of a virtual file.

        Parameters
        ----------
        vfname
            Name of the virtual file to inquire.

        Returns
        -------
        family
            The integer value for the family of the virtual file.

        Examples
        --------
        >>> from pygmt.clib import Session
        >>> with Session() as lib:
        ...     with lib.virtualfile_out(kind="dataset") as vfile:
        ...         family = lib.inquire_virtualfile(vfile)
        ...         assert family == lib["GMT_IS_DATASET"]
        """
        c_inquire_virtualfile = self.get_libgmt_func(
            "GMT_Inquire_VirtualFile",
            argtypes=[ctp.c_void_p, ctp.c_char_p],
            restype=ctp.c_int,
        )
        return c_inquire_virtualfile(self.session_pointer, vfname.encode())

    def read_virtualfile(
        self,
        vfname: str,
        kind: Literal["dataset", "grid", "image", "cube", None] = None,
    ):
        """
        Read data from a virtual file and optionally cast into a GMT data container.

        Parameters
        ----------
        vfname
            Name of the virtual file to read.
        kind
            Cast the data into a GMT data container. Valid values are ``"dataset"``,
            ``"grid"``, ``"image"`` and ``None``. If ``None``, will return a ctypes void
            pointer.

        Returns
        -------
        pointer
            Pointer to the GMT data container. If ``kind`` is ``None``, returns a ctypes
            void pointer instead.

        Examples
        --------
        >>> from pathlib import Path
        >>> from pygmt.clib import Session
        >>> from pygmt.helpers import GMTTempFile
        >>>
        >>> # Read dataset from a virtual file
        >>> with Session() as lib:
        ...     with GMTTempFile(suffix=".txt") as tmpfile:
        ...         with Path(tmpfile.name).open(mode="w") as fp:
        ...             print("1.0 2.0 3.0 TEXT", file=fp)
        ...         with lib.virtualfile_out(kind="dataset") as vouttbl:
        ...             lib.call_module("read", [tmpfile.name, vouttbl, "-Td"])
        ...             # Read the virtual file as a void pointer
        ...             void_pointer = lib.read_virtualfile(vouttbl)
        ...             assert isinstance(void_pointer, int)  # void pointer is an int
        ...             # Read the virtual file as a dataset
        ...             data_pointer = lib.read_virtualfile(vouttbl, kind="dataset")
        ...             assert isinstance(data_pointer, ctp.POINTER(_GMT_DATASET))
        >>>
        >>> # Read grid from a virtual file
        >>> with Session() as lib:
        ...     with lib.virtualfile_out(kind="grid") as voutgrd:
        ...         lib.call_module("read", ["@earth_relief_01d_g", voutgrd, "-Tg"])
        ...         # Read the virtual file as a void pointer
        ...         void_pointer = lib.read_virtualfile(voutgrd)
        ...         assert isinstance(void_pointer, int)  # void pointer is an int
        ...         data_pointer = lib.read_virtualfile(voutgrd, kind="grid")
        ...         assert isinstance(data_pointer, ctp.POINTER(_GMT_GRID))

        """
        c_read_virtualfile = self.get_libgmt_func(
            "GMT_Read_VirtualFile",
            argtypes=[ctp.c_void_p, ctp.c_char_p],
            restype=ctp.c_void_p,
        )
        pointer = c_read_virtualfile(self.session_pointer, vfname.encode())
        # The GMT C API function GMT_Read_VirtualFile returns a void pointer. It usually
        # needs to be cast into a pointer to a GMT data container (e.g., _GMT_GRID or
        # _GMT_DATASET).
        if kind is None:  # Return the ctypes void pointer
            return pointer
        if kind == "cube":
            raise NotImplementedError(f"kind={kind} is not supported yet.")
        dtype = {"dataset": _GMT_DATASET, "grid": _GMT_GRID, "image": _GMT_IMAGE}[kind]
        return ctp.cast(pointer, ctp.POINTER(dtype))

    def virtualfile_to_dataset(
        self,
        vfname: str,
        output_type: Literal["pandas", "numpy", "file", "strings"] = "pandas",
        header: int | None = None,
        column_names: list[str] | None = None,
        dtype: type | dict[str, type] | None = None,
        index_col: str | int | None = None,
    ) -> pd.DataFrame | np.ndarray | None:
        """
        Output a tabular dataset stored in a virtual file to a different format.

        The format of the dataset is determined by the ``output_type`` parameter.

        Parameters
        ----------
        vfname
            The virtual file name that stores the result data.
        output_type
            Desired output type of the result data.

            - ``"pandas"`` will return a :class:`pandas.DataFrame` object.
            - ``"numpy"`` will return a :class:`numpy.ndarray` object.
            - ``"file"`` means the result was saved to a file and will return ``None``.
            - ``"strings"`` will return the trailing text only as an array of strings.
        header
            Row number containing column names for the :class:`pandas.DataFrame` output.
            ``header=None`` means not to parse the column names from table header.
            Ignored if the row number is larger than the number of headers in the table.
        column_names
            The column names for the :class:`pandas.DataFrame` output.
        dtype
            Data type for the columns of the :class:`pandas.DataFrame` output. Can be a
            single type for all columns or a dictionary mapping column names to types.
        index_col
            Column to set as the index of the :class:`pandas.DataFrame` output.

        Returns
        -------
        result
            The result dataset. If ``output_type="file"`` returns ``None``.

        Examples
        --------
        >>> from pathlib import Path
        >>> import numpy as np
        >>> import pandas as pd
        >>>
        >>> from pygmt.helpers import GMTTempFile
        >>> from pygmt.clib import Session
        >>>
        >>> with GMTTempFile(suffix=".txt") as tmpfile:
        ...     # prepare the sample data file
        ...     with Path(tmpfile.name).open(mode="w") as fp:
        ...         print(">", file=fp)
        ...         print("1.0 2.0 3.0 TEXT1 TEXT23", file=fp)
        ...         print("4.0 5.0 6.0 TEXT4 TEXT567", file=fp)
        ...         print(">", file=fp)
        ...         print("7.0 8.0 9.0 TEXT8 TEXT90", file=fp)
        ...         print("10.0 11.0 12.0 TEXT123 TEXT456789", file=fp)
        ...
        ...     # file output
        ...     with Session() as lib:
        ...         with GMTTempFile(suffix=".txt") as outtmp:
        ...             with lib.virtualfile_out(
        ...                 kind="dataset", fname=outtmp.name
        ...             ) as vouttbl:
        ...                 lib.call_module("read", [tmpfile.name, vouttbl, "-Td"])
        ...                 result = lib.virtualfile_to_dataset(
        ...                     vfname=vouttbl, output_type="file"
        ...                 )
        ...                 assert result is None
        ...                 assert Path(outtmp.name).stat().st_size > 0
        ...
        ...     # strings, numpy and pandas outputs
        ...     with Session() as lib:
        ...         with lib.virtualfile_out(kind="dataset") as vouttbl:
        ...             lib.call_module("read", [tmpfile.name, vouttbl, "-Td"])
        ...
        ...             # strings output
        ...             outstr = lib.virtualfile_to_dataset(
        ...                 vfname=vouttbl, output_type="strings"
        ...             )
        ...             assert isinstance(outstr, np.ndarray)
        ...             assert outstr.dtype.kind in ("S", "U")
        ...
        ...             # numpy output
        ...             outnp = lib.virtualfile_to_dataset(
        ...                 vfname=vouttbl, output_type="numpy"
        ...             )
        ...             assert isinstance(outnp, np.ndarray)
        ...
        ...             # pandas output
        ...             outpd = lib.virtualfile_to_dataset(
        ...                 vfname=vouttbl, output_type="pandas"
        ...             )
        ...             assert isinstance(outpd, pd.DataFrame)
        ...
        ...             # pandas output with specified column names
        ...             outpd2 = lib.virtualfile_to_dataset(
        ...                 vfname=vouttbl,
        ...                 output_type="pandas",
        ...                 column_names=["col1", "col2", "col3", "coltext"],
        ...             )
        ...             assert isinstance(outpd2, pd.DataFrame)
        >>> outstr
        array(['TEXT1 TEXT23', 'TEXT4 TEXT567', 'TEXT8 TEXT90',
           'TEXT123 TEXT456789'], dtype='<U18')
        >>> outnp
        array([[1.0, 2.0, 3.0, 'TEXT1 TEXT23'],
               [4.0, 5.0, 6.0, 'TEXT4 TEXT567'],
               [7.0, 8.0, 9.0, 'TEXT8 TEXT90'],
               [10.0, 11.0, 12.0, 'TEXT123 TEXT456789']], dtype=object)
        >>> outpd
              0     1     2                   3
        0   1.0   2.0   3.0        TEXT1 TEXT23
        1   4.0   5.0   6.0       TEXT4 TEXT567
        2   7.0   8.0   9.0        TEXT8 TEXT90
        3  10.0  11.0  12.0  TEXT123 TEXT456789
        >>> outpd2
           col1  col2  col3             coltext
        0   1.0   2.0   3.0        TEXT1 TEXT23
        1   4.0   5.0   6.0       TEXT4 TEXT567
        2   7.0   8.0   9.0        TEXT8 TEXT90
        3  10.0  11.0  12.0  TEXT123 TEXT456789
        """
        if output_type == "file":  # Already written to file, so return None
            return None

        # Read the virtual file as a _GMT_DATASET object
        result = self.read_virtualfile(vfname, kind="dataset").contents

        if output_type == "strings":  # strings output
            return result.to_strings()

        result = result.to_dataframe(
            header=header, column_names=column_names, dtype=dtype, index_col=index_col
        )
        if output_type == "numpy":  # numpy.ndarray output
            return result.to_numpy()
        return result  # pandas.DataFrame output

    def virtualfile_to_raster(
        self,
        vfname: str,
        kind: Literal["grid", "image", "cube", None] = "grid",
        outgrid: str | None = None,
    ) -> xr.DataArray | None:
        """
        Output raster data stored in a virtual file to an :class:`xarray.DataArray`
        object.

        The raster data can be a grid, an image or a cube.

        Parameters
        ----------
        vfname
            The virtual file name that stores the result grid/image/cube.
        kind
            Type of the raster data. Valid values are ``"grid"``, ``"image"``,
            ``"cube"`` or ``None``. If ``None``, will inquire the data type from the
            virtual file name.
        outgrid
            Name of the output grid/image/cube. If specified, it means the raster data
            was already saved into an actual file and will return ``None``.

        Returns
        -------
        result
            The result grid/image/cube. If ``outgrid`` is specified, return ``None``.

        Examples
        --------
        >>> from pathlib import Path
        >>> from pygmt.clib import Session
        >>> from pygmt.helpers import GMTTempFile
        >>> with Session() as lib:
        ...     # file output
        ...     with GMTTempFile(suffix=".nc") as tmpfile:
        ...         outgrid = tmpfile.name
        ...         with lib.virtualfile_out(kind="grid", fname=outgrid) as voutgrd:
        ...             lib.call_module("read", ["@earth_relief_01d_g", voutgrd, "-Tg"])
        ...             result = lib.virtualfile_to_raster(
        ...                 vfname=voutgrd, outgrid=outgrid
        ...             )
        ...             assert result == None
        ...             assert Path(outgrid).stat().st_size > 0
        ...
        ...     # xarray.DataArray output
        ...     outgrid = None
        ...     with lib.virtualfile_out(kind="grid", fname=outgrid) as voutgrd:
        ...         lib.call_module("read", ["@earth_relief_01d_g", voutgrd, "-Tg"])
        ...         result = lib.virtualfile_to_raster(vfname=voutgrd, outgrid=outgrid)
        ...         assert isinstance(result, xr.DataArray)
        """
        if outgrid is not None:  # Already written to file, so return None
            return None
        if kind is None:  # Inquire the data family from the virtualfile
            family = self.inquire_virtualfile(vfname)
            kind = {  # type: ignore[assignment]
                self["GMT_IS_GRID"]: "grid",
                self["GMT_IS_IMAGE"]: "image",
                self["GMT_IS_CUBE"]: "cube",
            }[family]
        return self.read_virtualfile(vfname, kind=kind).contents.to_dataarray()

    def extract_region(self) -> np.ndarray:
        """
        Extract the region of the currently active figure.

        Retrieves the information from the PostScript file, so it works for country
        codes as well.

        Returns
        -------
        region
            A numpy 1-D array with the west, east, south, and north dimensions of the
            current figure.

        Examples
        --------
        >>> import pygmt
        >>> fig = pygmt.Figure()
        >>> fig.coast(
        ...     region=[0, 10, -20, -10], projection="M12c", frame=True, land="black"
        ... )
        >>> with Session() as lib:
        ...     region = lib.extract_region()
        >>> print(", ".join([f"{x:.2f}" for x in region]))
        0.00, 10.00, -20.00, -10.00

        Using ISO country codes for the regions (for example ``"US.HI"`` for Hawaiʻi):

        >>> fig = pygmt.Figure()
        >>> fig.coast(region="US.HI", projection="M12c", frame=True, land="black")
        >>> with Session() as lib:
        ...     region = lib.extract_region()
        >>> print(", ".join([f"{x:.2f}" for x in region]))
        -164.71, -154.81, 18.91, 23.58

        The country codes can have an extra argument that rounds the region to multiples
        of the argument (for example, ``"US.HI+r5"`` will round the region to multiples
        of 5):

        >>> fig = pygmt.Figure()
        >>> fig.coast(region="US.HI+r5", projection="M12c", frame=True, land="black")
        >>> with Session() as lib:
        ...     region = lib.extract_region()
        >>> print(", ".join([f"{x:.2f}" for x in region]))
        -165.00, -150.00, 15.00, 25.00
        """  # noqa: RUF002
        c_extract_region = self.get_libgmt_func(
            "GMT_Extract_Region",
            argtypes=[ctp.c_void_p, ctp.c_char_p, ctp.POINTER(ctp.c_double)],
            restype=ctp.c_int,
        )

        region = np.empty(4, dtype=np.float64)
        status = c_extract_region(
            self.session_pointer,
            None,  # File pointer to a PostScript file. Must be None in modern mode.
            region.ctypes.data_as(ctp.POINTER(ctp.c_double)),
        )
        if status != 0:
            raise GMTCLibError("Failed to extract region from current figure.")
        return region<|MERGE_RESOLUTION|>--- conflicted
+++ resolved
@@ -1806,24 +1806,14 @@
                 warnings.warn(message=msg, category=RuntimeWarning, stacklevel=2)
             _data = (data,) if not isinstance(data, pathlib.PurePath) else (str(data),)
         elif kind == "vectors":
-<<<<<<< HEAD
             if data is None:
                 # data is None, so data must be given via x/y/z.
-                _data = [np.atleast_1d(x), np.atleast_1d(y)]
+                _data = [x, y]
                 if z is not None:
-                    _data.append(np.atleast_1d(z))
+                    _data.append(z)
                 if extra_arrays:
                     _data.extend(extra_arrays)
             elif hasattr(data, "items") and not hasattr(data, "to_frame"):
-=======
-            _data = [x, y]
-            if z is not None:
-                _data.append(z)
-            if extra_arrays:
-                _data.extend(extra_arrays)
-        elif kind == "matrix":  # turn 2-D arrays into list of vectors
-            if hasattr(data, "items") and not hasattr(data, "to_frame"):
->>>>>>> 7a511282
                 # pandas.DataFrame or xarray.Dataset types.
                 # pandas.Series will be handled below like a 1-D numpy.ndarray.
                 _data = [array for _, array in data.items()]
