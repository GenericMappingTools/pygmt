--- conflicted
+++ resolved
@@ -1757,14 +1757,8 @@
         x=None,
         y=None,
         z=None,
-<<<<<<< HEAD
-        required_data=True,
-        ncols=2,
-        extra_arrays=None,
-=======
         ncols=2,
         required_data=True,
->>>>>>> da874d10
         required_z=False,
         extra_arrays=None,
     ):
@@ -1786,11 +1780,8 @@
             data input.
         x/y/z : 1-D arrays or None
             x, y, and z columns as numpy arrays.
-<<<<<<< HEAD
-=======
         ncols
             Number of minimum required columns.
->>>>>>> da874d10
         required_data : bool
             Set to True when 'data' is required, or False when dealing with
             optional virtual files. [Default is True].
@@ -1801,14 +1792,6 @@
                The parameter 'required_z' will be removed in v0.20.0. Use parameter
                'ncols' instead. E.g., ``required_z=True`` is equivalent to ``ncols=3``.
         extra_arrays : list of 1-D arrays
-<<<<<<< HEAD
-            Optional. A list of numpy arrays in addition to x, y, and z. All of these
-            arrays must be of the same size as the x/y/z arrays.
-
-            .. deprecated:: v0.16.0
-               The parameter 'extra_arrays' will be removed in v0.20.0. Prepare and pass
-               a dictionary of arrays instead. E.g., `{"x": x, "y": y, "size": size}`.
-=======
             A list of numpy arrays in addition to x, y, and z. All of these arrays must
             be of the same size as the x/y/z arrays.
 
@@ -1816,7 +1799,6 @@
                The parameter 'extra_arrays' will be removed in v0.20.0. Prepare and pass
                a dictionary of arrays instead to the `data` parameter. E.g.,
                ``data={"x": x, "y": y, "size": size}``.
->>>>>>> da874d10
 
         Returns
         -------
@@ -1861,18 +1843,6 @@
 
         # Determine the kind of data.
         kind = data_kind(data, required=required_data)
-<<<<<<< HEAD
-=======
-        _validate_data_input(
-            data=data,
-            x=x,
-            y=y,
-            z=z,
-            ncols=ncols,
-            required_data=required_data,
-            kind=kind,
-        )
->>>>>>> da874d10
 
         # Check if the kind of data is valid.
         if check_kind:
@@ -1922,13 +1892,8 @@
                 if extra_arrays:
                     msg = (
                         "The parameter 'extra_arrays' will be removed in v0.20.0. "
-<<<<<<< HEAD
-                        "Prepare and pass a dictionary of arrays instead. E.g., "
-                        "`{'x': x, 'y': y, 'size': size}`."
-=======
                         "Prepare and pass a dictionary of arrays instead to the `data` "
                         "parameter. E.g., `data={'x': x, 'y': y, 'size': size}`"
->>>>>>> da874d10
                     )
                     warnings.warn(message=msg, category=FutureWarning, stacklevel=1)
                     _data.extend(extra_arrays)
