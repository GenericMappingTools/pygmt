--- conflicted
+++ resolved
@@ -26,11 +26,7 @@
     vectors_to_arrays,
 )
 from pygmt.clib.loading import load_libgmt
-<<<<<<< HEAD
-from pygmt.datatypes import _GMT_CUBE, _GMT_DATASET, _GMT_GRID
-=======
-from pygmt.datatypes import _GMT_DATASET, _GMT_GRID, _GMT_IMAGE
->>>>>>> 537d684c
+from pygmt.datatypes import _GMT_CUBE, _GMT_DATASET, _GMT_GRID, _GMT_IMAGE
 from pygmt.exceptions import (
     GMTCLibError,
     GMTCLibNoSessionError,
@@ -1075,11 +1071,7 @@
     def read_data(
         self,
         infile: str,
-<<<<<<< HEAD
-        kind: Literal["dataset", "grid", "cube"],
-=======
-        kind: Literal["dataset", "grid", "image"],
->>>>>>> 537d684c
+        kind: Literal["dataset", "grid", "cube", "image"],
         family: str | None = None,
         geometry: str | None = None,
         mode: str = "GMT_READ_NORMAL",
@@ -1097,12 +1089,8 @@
         infile
             The input file name.
         kind
-            The data kind of the input file. Valid values are ``"dataset"``, ``"grid"``
-<<<<<<< HEAD
-            and ``"cube"``.
-=======
-            and ``"image"``.
->>>>>>> 537d684c
+            The data kind of the input file. Valid values are ``"dataset"``, ``"grid"``,
+            ``"image"`` and ``"cube"``,
         family
             A valid GMT data family name (e.g., ``"GMT_IS_DATASET"``). See the
             ``FAMILIES`` attribute for valid names. If ``None``, will determine the data
@@ -1153,11 +1141,8 @@
         _family, _geometry, dtype = {
             "dataset": ("GMT_IS_DATASET", "GMT_IS_PLP", _GMT_DATASET),
             "grid": ("GMT_IS_GRID", "GMT_IS_SURFACE", _GMT_GRID),
-<<<<<<< HEAD
             "cube": ("GMT_IS_CUBE", "GMT_IS_VOLUME", _GMT_CUBE),
-=======
             "image": ("GMT_IS_IMAGE", "GMT_IS_SURFACE", _GMT_IMAGE),
->>>>>>> 537d684c
         }[kind]
         if family is None:
             family = _family
@@ -1815,11 +1800,7 @@
     @contextlib.contextmanager
     def virtualfile_out(
         self,
-<<<<<<< HEAD
-        kind: Literal["dataset", "grid", "cube"] = "dataset",
-=======
-        kind: Literal["dataset", "grid", "image"] = "dataset",
->>>>>>> 537d684c
+        kind: Literal["dataset", "grid", "cube", "image"] = "dataset",
         fname: str | None = None,
     ) -> Generator[str, None, None]:
         r"""
@@ -1834,11 +1815,7 @@
         ----------
         kind
             The data kind of the virtual file to create. Valid values are ``"dataset"``,
-<<<<<<< HEAD
-            ``"grid"`` and ``"cube"``. Ignored if ``fname`` is specified.
-=======
-            ``"grid"``, and ``"image"``. Ignored if ``fname`` is specified.
->>>>>>> 537d684c
+            ``"grid"``, ``"image"`` and ``"cube"``. Ignored if ``fname`` is specified.
         fname
             The name of the actual file to write the output data. No virtual file will
             be created.
@@ -1881,11 +1858,8 @@
             family, geometry = {
                 "dataset": ("GMT_IS_DATASET", "GMT_IS_PLP"),
                 "grid": ("GMT_IS_GRID", "GMT_IS_SURFACE"),
-<<<<<<< HEAD
                 "cube": ("GMT_IS_CUBE", "GMT_IS_VOLUME"),
-=======
                 "image": ("GMT_IS_IMAGE", "GMT_IS_SURFACE"),
->>>>>>> 537d684c
             }[kind]
             direction = "GMT_OUT|GMT_IS_REFERENCE" if kind == "image" else "GMT_OUT"
             with self.open_virtualfile(family, geometry, direction, None) as vfile:
@@ -1932,12 +1906,8 @@
             Name of the virtual file to read.
         kind
             Cast the data into a GMT data container. Valid values are ``"dataset"``,
-<<<<<<< HEAD
-            ``"grid"``, ``"cube"`` and ``None``. If ``None``, will return a ctypes void
-=======
-            ``"grid"``, ``"image"`` and ``None``. If ``None``, will return a ctypes void
->>>>>>> 537d684c
-            pointer.
+            ``"grid"``, ``"image"``, ``"cube"`` and ``None``. If ``None``, will return
+            a ctypes void pointer.
 
         Returns
         -------
@@ -1987,15 +1957,12 @@
         # _GMT_DATASET).
         if kind is None:  # Return the ctypes void pointer
             return pointer
-<<<<<<< HEAD
-        if kind == "image":
-            raise NotImplementedError(f"kind={kind} is not supported yet.")
-        dtype = {"dataset": _GMT_DATASET, "grid": _GMT_GRID, "cube": _GMT_CUBE}[kind]
-=======
-        if kind == "cube":
-            raise NotImplementedError(f"kind={kind} is not supported yet.")
-        dtype = {"dataset": _GMT_DATASET, "grid": _GMT_GRID, "image": _GMT_IMAGE}[kind]
->>>>>>> 537d684c
+        dtype = {
+            "dataset": _GMT_DATASET,
+            "grid": _GMT_GRID,
+            "cube": _GMT_CUBE,
+            "image": _GMT_IMAGE,
+        }[kind]
         return ctp.cast(pointer, ctp.POINTER(dtype))
 
     def virtualfile_to_dataset(
