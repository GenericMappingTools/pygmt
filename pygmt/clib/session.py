--- conflicted
+++ resolved
@@ -1804,7 +1804,6 @@
                 )
                 warnings.warn(message=msg, category=RuntimeWarning, stacklevel=2)
             _data = (data,) if not isinstance(data, pathlib.PurePath) else (str(data),)
-<<<<<<< HEAD
         elif kind == "empty":
             # data is None, so data must be given via x/y/z.
             _data = [x, y]
@@ -1814,17 +1813,6 @@
                 _data.extend(extra_arrays)
         elif kind == "vectors":
             if hasattr(data, "items") and not hasattr(data, "to_frame"):
-=======
-        elif kind == "vectors":
-            if data is None:
-                # data is None, so data must be given via x/y/z.
-                _data = [x, y]
-                if z is not None:
-                    _data.append(z)
-                if extra_arrays:
-                    _data.extend(extra_arrays)
-            elif hasattr(data, "items") and not hasattr(data, "to_frame"):
->>>>>>> a5c0aa24
                 # pandas.DataFrame or xarray.Dataset types.
                 # pandas.Series will be handled below like a 1-D numpy.ndarray.
                 _data = [array for _, array in data.items()]
@@ -1834,22 +1822,13 @@
         elif kind == "matrix":
             # GMT can only accept a 2-D matrix which are signed integer (i), unsigned
             # integer (u) or floating point (f) types. For other data types, we need to
-<<<<<<< HEAD
             # use virtualfile_from_vectors instead, which turns the matrix into list of
             # vectors and allows for better handling of string type inputs (e.g. for
             # datetime data types).
             _data = (data,)
             if data.dtype.kind not in "iuf":
                 _virtualfile_from = self.virtualfile_from_vectors
-=======
-            # use virtualfile_from_vectors instead, which turns the matrix into a list
-            # of vectors and allows for better handling of non-integer/float type inputs
-            # (e.g. for string or datetime data types).
-            _data = (data,)
-            if data.dtype.kind not in "iuf":
-                _virtualfile_from = self.virtualfile_from_vectors
                 _data = data.T
->>>>>>> a5c0aa24
 
         # Finally create the virtualfile from the data, to be passed into GMT
         file_context = _virtualfile_from(*_data)
