--- conflicted
+++ resolved
@@ -346,7 +346,6 @@
             function.restype = restype
         return function
 
-<<<<<<< HEAD
     def set_allocmode(self, family, obj):
         """
         Set allocation mode of object to external.
@@ -362,10 +361,7 @@
             msg = f"Failed to set allocation mode of object to external:\n{self._error_message}"
             raise GMTCLibError(msg)
 
-    def create(self, name: str):
-=======
     def create(self, name: str) -> None:
->>>>>>> 00496d66
         """
         Create a new GMT C API session.
 
