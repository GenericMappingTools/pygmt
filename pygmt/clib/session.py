"""
Defines the Session class to create and destroy a GMT API session and provides access to
the API functions.

Uses ctypes to wrap most of the core functions from the C API.
"""

import contextlib
import ctypes as ctp
import io
import pathlib
import sys
import warnings
from collections.abc import Generator, Sequence
from typing import Literal

import numpy as np
import pandas as pd
import xarray as xr
from packaging.version import Version
from pygmt.clib.conversion import (
    array_to_datetime,
    as_c_contiguous,
    dataarray_to_matrix,
    sequence_to_ctypes_array,
    strings_to_ctypes_array,
    vectors_to_arrays,
)
from pygmt.clib.loading import get_gmt_version, load_libgmt
from pygmt.datatypes import _GMT_DATASET, _GMT_GRID, _GMT_IMAGE
from pygmt.exceptions import GMTCLibError, GMTCLibNoSessionError, GMTInvalidInput
from pygmt.helpers import (
    _validate_data_input,
    data_kind,
    tempfile_from_geojson,
    tempfile_from_image,
)

FAMILIES = [
    "GMT_IS_DATASET",  # Entity is a data table
    "GMT_IS_GRID",  # Entity is a grid
    "GMT_IS_IMAGE",  # Entity is a 1- or 3-band unsigned char image
    "GMT_IS_PALETTE",  # Entity is a color palette table
    "GMT_IS_POSTSCRIPT",  # Entity is a PostScript content struct
    "GMT_IS_MATRIX",  # Entity is a user matrix
    "GMT_IS_VECTOR",  # Entity is a set of user vectors
    "GMT_IS_CUBE",  # Entity is a 3-D data cube
]

VIAS = [
    "GMT_VIA_MATRIX",  # dataset is passed as a matrix
    "GMT_VIA_VECTOR",  # dataset is passed as a set of vectors
]

GEOMETRIES = [
    "GMT_IS_NONE",  # items without geometry (e.g., CPT)
    "GMT_IS_POINT",  # items are points
    "GMT_IS_LINE",  # items are lines
    "GMT_IS_POLY",  # items are polygons
    "GMT_IS_LP",  # items could be any one of LINE or POLY
    "GMT_IS_PLP",  # items could be any one of POINT, LINE, or POLY
    "GMT_IS_SURFACE",  # items are 2-D grid
    "GMT_IS_VOLUME",  # items are 3-D grid
    "GMT_IS_TEXT",  # Text strings which triggers ASCII text reading
]

METHODS = [
    "GMT_IS_DUPLICATE",  # tell GMT the data are read-only
    "GMT_IS_REFERENCE",  # tell GMT to duplicate the data
]

DIRECTIONS = ["GMT_IN", "GMT_OUT"]

MODES = ["GMT_CONTAINER_ONLY", "GMT_IS_OUTPUT"]
MODE_MODIFIERS = [
    "GMT_GRID_IS_CARTESIAN",
    "GMT_GRID_IS_GEO",
    "GMT_WITH_STRINGS",
]

REGISTRATIONS = ["GMT_GRID_PIXEL_REG", "GMT_GRID_NODE_REG"]

DTYPES = {
    np.int8: "GMT_CHAR",
    np.int16: "GMT_SHORT",
    np.int32: "GMT_INT",
    np.int64: "GMT_LONG",
    np.uint8: "GMT_UCHAR",
    np.uint16: "GMT_USHORT",
    np.uint32: "GMT_UINT",
    np.uint64: "GMT_ULONG",
    np.float32: "GMT_FLOAT",
    np.float64: "GMT_DOUBLE",
    np.str_: "GMT_TEXT",
    np.datetime64: "GMT_DATETIME",
    np.timedelta64: "GMT_LONG",
}
# Dictionary for storing the values of GMT constants.
GMT_CONSTANTS = {}

# Load the GMT library outside the Session class to avoid repeated loading.
_libgmt = load_libgmt()
__gmt_version__ = get_gmt_version(_libgmt)


class Session:
    """
    A GMT API session where most operations involving the C API happen.

    Works as a context manager (for use in a ``with`` block) to create a GMT C
    API session and destroy it in the end to clean up memory.

    Functions of the shared library are exposed as methods of this class. Most
    methods MUST be used with an open session (inside a ``with`` block). If
    creating GMT data structures to communicate data, put that code inside the
    same ``with`` block as the API calls that will use the data.

    By default, will let :mod:`ctypes` try to find the GMT shared library
    (``libgmt``). If the environment variable :term:`GMT_LIBRARY_PATH` is set, will
    look for the shared library in the directory specified by it.

    A ``GMTVersionError`` exception will be raised if the GMT shared library
    reports a version older than the required minimum GMT version.

    The ``session_pointer`` attribute holds a ctypes pointer to the currently
    open session.

    Raises
    ------
    GMTCLibNotFoundError
        If there was any problem loading the library (couldn't find it or
        couldn't access the functions).
    GMTCLibNoSessionError
        If you try to call a method outside of a 'with' block.
    GMTVersionError
        If the minimum required version of GMT is not found.

    Examples
    --------

    >>> from pygmt.helpers.testing import load_static_earth_relief
    >>> from pygmt.helpers import GMTTempFile
    >>> grid = load_static_earth_relief()
    >>> type(grid)
    <class 'xarray.core.dataarray.DataArray'>
    >>> # Create a session and destroy it automatically when exiting the "with"
    >>> # block.
    >>> with Session() as ses:
    ...     # Create a virtual file and link to the memory block of the grid.
    ...     with ses.virtualfile_from_grid(grid) as fin:
    ...         # Create a temp file to use as output.
    ...         with GMTTempFile() as fout:
    ...             # Call the grdinfo module with the virtual file as input
    ...             # and the temp file as output.
    ...             ses.call_module("grdinfo", [fin, "-C", f"->{fout.name}"])
    ...             # Read the contents of the temp file before it's deleted.
    ...             print(fout.read().strip())
    -55 -47 -24 -10 190 981 1 1 8 14 1 1
    """

    @property
    def session_pointer(self):
        """
        The :class:`ctypes.c_void_p` pointer to the current open GMT session.

        Raises
        ------
        GMTCLibNoSessionError
            If trying to access without a currently open GMT session (i.e.,
            outside of the context manager).
        """
        if not hasattr(self, "_session_pointer") or self._session_pointer is None:
            raise GMTCLibNoSessionError("No currently open GMT API session.")
        return self._session_pointer

    @session_pointer.setter
    def session_pointer(self, session):
        """
        Set the session void pointer.
        """
        self._session_pointer = session

    @property
    def info(self):
        """
        Dictionary with the GMT version and default paths and parameters.
        """
        if not hasattr(self, "_info"):
            self._info = {
                "version": self.get_default("API_VERSION"),
                "padding": self.get_default("API_PAD"),
                # API_BINDIR points to the directory of the Python interpreter
                # "binary dir": self.get_default("API_BINDIR"),
                "share dir": self.get_default("API_SHAREDIR"),
                # This segfaults for some reason
                # 'data dir': self.get_default("API_DATADIR"),
                "plugin dir": self.get_default("API_PLUGINDIR"),
                "library path": self.get_default("API_LIBRARY"),
                "cores": self.get_default("API_CORES"),
                "grid layout": self.get_default("API_GRID_LAYOUT"),
            }
            # For GMT<6.4.0, API_IMAGE_LAYOUT is not defined if GMT is not
            # compiled with GDAL. Since GMT 6.4.0, GDAL is a required GMT
            # dependency. The code block can be refactored after we bump
            # the minimum required GMT version to 6.4.0.
            with contextlib.suppress(GMTCLibError):
                self._info["image layout"] = self.get_default("API_IMAGE_LAYOUT")
            # API_BIN_VERSION is new in GMT 6.4.0.
            if Version(self._info["version"]) >= Version("6.4.0"):
                self._info["binary version"] = self.get_default("API_BIN_VERSION")
        return self._info

    def __enter__(self):
        """
        Create a GMT API session.

        Calls :meth:`pygmt.clib.Session.create`.
        """
        self.create("pygmt-session")
        return self

    def __exit__(self, exc_type, exc_value, traceback):
        """
        Destroy the currently open GMT API session.

        Calls :meth:`pygmt.clib.Session.destroy`.
        """
        self.destroy()

    def __getitem__(self, name: str) -> int:
        """
        Get the value of a GMT constant.

        Parameters
        ----------
        name
            The name of the constant (e.g., ``"GMT_SESSION_EXTERNAL"``).

        Returns
        -------
        value
            Integer value of the constant. Do not rely on this value because it might
            change.
        """
        if name not in GMT_CONSTANTS:
            GMT_CONSTANTS[name] = self.get_enum(name)
        return GMT_CONSTANTS[name]

    def get_enum(self, name: str) -> int:
        """
        Get the value of a GMT constant (C enum) from ``gmt_resources.h``.

        Used to set configuration values for other API calls. Wraps ``GMT_Get_Enum``.

        Parameters
        ----------
        name
            The name of the constant (e.g., ``"GMT_SESSION_EXTERNAL"``).

        Returns
        -------
        value
            Integer value of the constant. Do not rely on this value because it might
            change.

        Raises
        ------
        GMTCLibError
            If the constant doesn't exist.
        """
        c_get_enum = self.get_libgmt_func(
            "GMT_Get_Enum", argtypes=[ctp.c_void_p, ctp.c_char_p], restype=ctp.c_int
        )

        # The C library introduced the void API pointer to GMT_Get_Enum so that it's
        # consistent with other functions. It doesn't use the pointer so we can pass
        # in None (NULL pointer). We can't give it the actual pointer because we need
        # to call GMT_Get_Enum when creating a new API session pointer (chicken-and-egg
        # type of thing).
        session = None
        value = c_get_enum(session, name.encode())
        if value is None or value == -99999:
            raise GMTCLibError(f"Constant '{name}' doesn't exist in libgmt.")
        return value

    def get_libgmt_func(self, name, argtypes=None, restype=None):
        """
        Get a ctypes function from the libgmt shared library.

        Assigns the argument and return type conversions for the function.

        Use this method to access a C function from libgmt.

        Parameters
        ----------
        name : str
            The name of the GMT API function.
        argtypes : list
            List of ctypes types used to convert the Python input arguments for
            the API function.
        restype : ctypes type
            The ctypes type used to convert the input returned by the function
            into a Python type.

        Returns
        -------
        function
            The GMT API function.

        Examples
        --------

        >>> from ctypes import c_void_p, c_int
        >>> with Session() as lib:
        ...     func = lib.get_libgmt_func(
        ...         "GMT_Destroy_Session", argtypes=[c_void_p], restype=c_int
        ...     )
        >>> type(func)
        <class 'ctypes.CDLL.__init__.<locals>._FuncPtr'>
        """
        if not hasattr(self, "_libgmt"):
            self._libgmt = _libgmt
        function = getattr(self._libgmt, name)
        if argtypes is not None:
            function.argtypes = argtypes
        if restype is not None:
            function.restype = restype
        return function

    def create(self, name):
        """
        Create a new GMT C API session.

        This is required before most other methods of
        :class:`pygmt.clib.Session` can be called.

        .. warning::

            Usage of :class:`pygmt.clib.Session` as a context manager in a
            ``with`` block is preferred over calling
            :meth:`pygmt.clib.Session.create` and
            :meth:`pygmt.clib.Session.destroy` manually.

        Calls ``GMT_Create_Session`` and generates a new ``GMTAPI_CTRL``
        struct, which is a :class:`ctypes.c_void_p` pointer. Sets the
        ``session_pointer`` attribute to this pointer.

        Remember to terminate the current session using
        :meth:`pygmt.clib.Session.destroy` before creating a new one.

        Parameters
        ----------
        name : str
            A name for this session. Doesn't really affect the outcome.
        """
        try:
            # Won't raise an exception if there is a currently open session
            _ = self.session_pointer
            # In this case, fail to create a new session until the old one is
            # destroyed
            raise GMTCLibError(
                "Failed to create a GMT API session: There is a currently open session."
                " Must destroy it first."
            )
        # If the exception is raised, this means that there is no open session
        # and we're free to create a new one.
        except GMTCLibNoSessionError:
            pass

        c_create_session = self.get_libgmt_func(
            "GMT_Create_Session",
            argtypes=[ctp.c_char_p, ctp.c_uint, ctp.c_uint, ctp.c_void_p],
            restype=ctp.c_void_p,
        )

        # Capture the output printed by GMT into this list. Will use it later
        # to generate error messages for the exceptions raised by API calls.
        self._error_log = []

        @ctp.CFUNCTYPE(ctp.c_int, ctp.c_void_p, ctp.c_char_p)
        def print_func(file_pointer, message):  # noqa: ARG001
            """
            Callback function that the GMT C API will use to print log and error
            messages.

            We'll capture the messages and print them to stderr so that they will show
            up on the Jupyter notebook.
            """
            # Have to use try..except due to upstream GMT bug in GMT <= 6.5.0.
            # See https://github.com/GenericMappingTools/pygmt/issues/3205.
            try:
                message = message.decode().strip()
            except UnicodeDecodeError:
                return 0
            self._error_log.append(message)
            # Flush to make sure the messages are printed even if we have a crash.
            print(message, file=sys.stderr, flush=True)  # noqa: T201
            return 0

        # Need to store a copy of the function because ctypes doesn't and it
        # will be garbage collected otherwise
        self._print_callback = print_func

        padding = self["GMT_PAD_DEFAULT"]
        session_type = self["GMT_SESSION_EXTERNAL"]

        session = c_create_session(name.encode(), padding, session_type, print_func)

        if session is None:
            raise GMTCLibError(
                f"Failed to create a GMT API session:\n{self._error_message}"
            )

        self.session_pointer = session

    @property
    def _error_message(self):
        """
        A string with all error messages emitted by the C API.

        Only includes messages with the string ``"[ERROR]"`` in them.
        """
        msg = ""
        if hasattr(self, "_error_log"):
            msg = "\n".join(line for line in self._error_log if "[ERROR]" in line)
        return msg

    def destroy(self):
        """
        Destroy the currently open GMT API session.

        .. warning::

            Usage of :class:`pygmt.clib.Session` as a context manager in a
            ``with`` block is preferred over calling
            :meth:`pygmt.clib.Session.create` and
            :meth:`pygmt.clib.Session.destroy` manually.

        Calls ``GMT_Destroy_Session`` to terminate and free the memory of a
        registered ``GMTAPI_CTRL`` session (the pointer for this struct is
        stored in the ``session_pointer`` attribute).

        Always use this method after you are done using a C API session. The
        session needs to be destroyed before creating a new one. Otherwise,
        some of the configuration files might be left behind and can influence
        subsequent API calls.

        Sets the ``session_pointer`` attribute to ``None``.
        """
        c_destroy_session = self.get_libgmt_func(
            "GMT_Destroy_Session", argtypes=[ctp.c_void_p], restype=ctp.c_int
        )

        status = c_destroy_session(self.session_pointer)
        if status:
            raise GMTCLibError(
                f"Failed to destroy GMT API session:\n{self._error_message}"
            )

        self.session_pointer = None

    def get_default(self, name: str) -> str:
        """
        Get the value of a GMT configuration parameter or a GMT API parameter.

        In addition to the long list of GMT configuration parameters, the following API
        parameter names are also supported:

        * ``"API_VERSION"``: The GMT API version
        * ``"API_PAD"``: The grid padding setting
        * ``"API_BINDIR"``: The binary file directory
        * ``"API_SHAREDIR"``: The share directory
        * ``"API_DATADIR"``: The data directory
        * ``"API_PLUGINDIR"``: The plugin directory
        * ``"API_LIBRARY"``: The core library path
        * ``"API_CORES"``: The number of cores
        * ``"API_IMAGE_LAYOUT"``: The image/band layout
        * ``"API_GRID_LAYOUT"``: The grid layout
        * ``"API_BIN_VERSION"``: The GMT binary version (with git information)

        Parameters
        ----------
        name
            The name of the GMT configuration parameter (e.g., ``"PROJ_LENGTH_UNIT"``)
            or a GMT API parameter (e.g., ``"API_VERSION"``).

        Returns
        -------
        value
            The current value for the parameter.

        Raises
        ------
        GMTCLibError
            If the parameter doesn't exist.
        """
        c_get_default = self.get_libgmt_func(
            "GMT_Get_Default",
            argtypes=[ctp.c_void_p, ctp.c_char_p, ctp.c_char_p],
            restype=ctp.c_int,
        )

        # Make a string buffer to get a return value
        value = ctp.create_string_buffer(4096)
        status = c_get_default(self.session_pointer, name.encode(), value)
        if status != 0:
            msg = f"Error getting value for '{name}' (error code {status})."
            raise GMTCLibError(msg)
        return value.value.decode()

    def get_common(self, option: str) -> bool | int | float | np.ndarray:
        """
        Inquire if a GMT common option has been set and return its current value if
        possible.

        Parameters
        ----------
        option
            The GMT common option to check. Valid options are ``"B"``, ``"I"``, ``"J"``,
            ``"R"``, ``"U"``, ``"V"``, ``"X"``, ``"Y"``, ``"a"``, ``"b"``, ``"f"``,
            ``"g"``, ``"h"``, ``"i"``, ``"n"``, ``"o"``, ``"p"``, ``"r"``, ``"s"``,
            ``"t"``, and ``":"``.

        Returns
        -------
        value
            Whether the option was set or its value. If the option was not set, return
            ``False``. Otherwise, the return value depends on the choice of the option.

            - options ``"B"``, ``"J"``, ``"U"``, ``"g"``, ``"n"``, ``"p"``, and ``"s"``:
              return ``True`` if set, else ``False`` (bool)
            - ``"I"``: 2-element array for the increments (float)
            - ``"R"``: 4-element array for the region (float)
            - ``"V"``: the verbose level (int)
            - ``"X"``: the xshift (float)
            - ``"Y"``: the yshift (float)
            - ``"a"``: geometry of the dataset (int)
            - ``"b"``: return 0 if ``-bi`` was set and 1 if ``-bo`` was set (int)
            - ``"f"``: return 0 if ``-fi`` was set and 1 if ``-fo`` was set (int)
            - ``"h"``: whether to delete existing header records (int)
            - ``"i"``: number of input columns (int)
            - ``"o"``: number of output columns (int)
            - ``"r"``: registration type (int)
            - ``"t"``: 2-element array for the transparency (float)
            - ``":"``: return 0 if ``-:i`` was set and 1 if ``-:o`` was set (int)

        Examples
        --------
        >>> with Session() as lib:
        ...     lib.call_module(
        ...         "basemap", ["-R0/10/10/15", "-JX5i/2.5i", "-Baf", "-Ve"]
        ...     )
        ...     region = lib.get_common("R")
        ...     projection = lib.get_common("J")
        ...     timestamp = lib.get_common("U")
        ...     verbose = lib.get_common("V")
        ...     lib.call_module("plot", ["-T", "-Xw+1i", "-Yh-1i"])
        ...     xshift = lib.get_common("X")  # xshift/yshift are in inches
        ...     yshift = lib.get_common("Y")
        >>> print(region, projection, timestamp, verbose, xshift, yshift)
        [ 0. 10. 10. 15.] True False 3 6.0 1.5
        >>> with Session() as lib:
        ...     lib.call_module("basemap", ["-R0/10/10/15", "-JX5i/2.5i", "-Baf"])
        ...     lib.get_common("A")
        Traceback (most recent call last):
        ...
        pygmt.exceptions.GMTInvalidInput: Unknown GMT common option flag 'A'.
        """
        if option not in "BIJRUVXYabfghinoprst:":
            raise GMTInvalidInput(f"Unknown GMT common option flag '{option}'.")

        c_get_common = self.get_libgmt_func(
            "GMT_Get_Common",
            argtypes=[ctp.c_void_p, ctp.c_uint, ctp.POINTER(ctp.c_double)],
            restype=ctp.c_int,
        )
        value = np.empty(6, np.float64)  # numpy array to store the value of the option
        status = c_get_common(
            self.session_pointer,
            ord(option),
            value.ctypes.data_as(ctp.POINTER(ctp.c_double)),
        )

        if status == self["GMT_NOTSET"]:  # GMT_NOTSET (-1) means the option is not set
            return False
        if status == 0:  # Option is set and no other value is returned.
            return True

        # Otherwise, option is set and values are returned.
        match option:
            case "I" | "R" | "t":
                # Option values (in double type) are returned via the 'value' array.
                # 'status' is number of valid values in the array.
                return value[:status]
            case "X" | "Y":  # Only one valid element in the array.
                return value[0]
            case _:  # 'status' is the option value (in integer type).
                return status

    def call_module(self, module: str, args: str | list[str]):
        """
        Call a GMT module with the given arguments.

        Wraps ``GMT_Call_Module``.

        The ``GMT_Call_Module`` API function supports passing module arguments in three
        different ways:

        1. Pass a single string that contains whitespace-separated module arguments.
        2. Pass a list of strings and each string contains a module argument.
        3. Pass a list of ``GMT_OPTION`` data structure.

        Both options 1 and 2 are implemented in this function, but option 2 is preferred
        because it can correctly handle special characters like whitespaces and
        quotation marks in module arguments.

        Parameters
        ----------
        module
            The GMT module name to be called (``"coast"``, ``"basemap"``, etc).
        args
            Module arguments that will be passed to the GMT module. It can be either
            a single string (e.g., ``"-R0/5/0/10 -JX10c -BWSen+t'My Title'"``) or a list
            of strings (e.g., ``["-R0/5/0/10", "-JX10c", "-BWSEN+tMy Title"]``).

        Raises
        ------
        GMTInvalidInput
            If the ``args`` argument is not a string or a list of strings.
        GMTCLibError
            If the returned status code of the function is non-zero.
        """
        c_call_module = self.get_libgmt_func(
            "GMT_Call_Module",
            argtypes=[ctp.c_void_p, ctp.c_char_p, ctp.c_int, ctp.c_void_p],
            restype=ctp.c_int,
        )

        # 'args' can be (1) a single string or (2) a list of strings.
        argv: bytes | ctp.Array[ctp.c_char_p] | None
        if isinstance(args, str):
            # 'args' is a single string that contains whitespace-separated arguments.
            # In this way, we need to correctly handle option arguments that contain
            # whitespaces or quotation marks. It's used in PyGMT <= v0.11.0 but is no
            # longer recommended.
            mode = self["GMT_MODULE_CMD"]
            argv = args.encode()
        elif isinstance(args, list):
            # 'args' is a list of strings and each string contains a module argument.
            # In this way, GMT can correctly handle option arguments with whitespaces or
            # quotation marks. This is the preferred way to pass arguments to the GMT
            # API and is used for PyGMT >= v0.12.0.
            mode = len(args)  # 'mode' is the number of arguments.
            # Pass a null pointer if no arguments are specified.
            argv = strings_to_ctypes_array(args) if mode != 0 else None
        else:
            raise GMTInvalidInput(
                "'args' must be either a string or a list of strings."
            )

        status = c_call_module(self.session_pointer, module.encode(), mode, argv)
        if status != 0:
            raise GMTCLibError(
                f"Module '{module}' failed with status code {status}:\n{self._error_message}"
            )

    def create_data(
        self,
        family,
        geometry,
        mode,
        dim=None,
        ranges=None,
        inc=None,
        registration="GMT_GRID_NODE_REG",
        pad=None,
    ):
        """
        Create an empty GMT data container.

        Parameters
        ----------
        family : str
            A valid GMT data family name (e.g., ``'GMT_IS_DATASET'``). See the
            ``FAMILIES`` attribute for valid names.
        geometry : str
            A valid GMT data geometry name (e.g., ``'GMT_IS_POINT'``). See the
            ``GEOMETRIES`` attribute for valid names.
        mode : str
            A valid GMT data mode (e.g., ``'GMT_IS_OUTPUT'``). See the
            ``MODES`` attribute for valid names.
        dim : list of 4 integers
            The dimensions of the dataset. See the documentation for the GMT C
            API function ``GMT_Create_Data`` (``src/gmt_api.c``) for the full
            range of options regarding 'dim'. If ``None``, will pass in the
            NULL pointer.
        ranges : list of 4 floats
            The dataset extent. Also a bit of a complicated argument. See the C
            function documentation. It's called ``range`` in the C function but
            it would conflict with the Python built-in ``range`` function.
        inc : list of 2 floats
            The increments between points of the dataset. See the C function
            documentation.
        registration : str
            The node registration (what the coordinates mean). Can be
            ``'GMT_GRID_PIXEL_REG'`` or ``'GMT_GRID_NODE_REG'``. Defaults to
            ``'GMT_GRID_NODE_REG'``.
        pad : int
            The grid padding. Defaults to ``GMT_PAD_DEFAULT``.

        Returns
        -------
        data_ptr : int
            A ctypes pointer (an integer) to the allocated ``GMT_Dataset``
            object.
        """
        c_create_data = self.get_libgmt_func(
            "GMT_Create_Data",
            argtypes=[
                ctp.c_void_p,  # API
                ctp.c_uint,  # family
                ctp.c_uint,  # geometry
                ctp.c_uint,  # mode
                ctp.POINTER(ctp.c_uint64),  # dim
                ctp.POINTER(ctp.c_double),  # range
                ctp.POINTER(ctp.c_double),  # inc
                ctp.c_uint,  # registration
                ctp.c_int,  # pad
                ctp.c_void_p,
            ],  # data
            restype=ctp.c_void_p,
        )

        family_int = self._parse_constant(family, valid=FAMILIES, valid_modifiers=VIAS)
        mode_int = self._parse_constant(
            mode,
            valid=MODES,
            valid_modifiers=MODE_MODIFIERS,
        )
        geometry_int = self._parse_constant(geometry, valid=GEOMETRIES)
        registration_int = self._parse_constant(registration, valid=REGISTRATIONS)

        # Convert dim, ranges, and inc to ctypes arrays if given (will be None
        # if not given to represent NULL pointers)
        dim = sequence_to_ctypes_array(dim, ctp.c_uint64, 4)
        ranges = sequence_to_ctypes_array(ranges, ctp.c_double, 4)
        inc = sequence_to_ctypes_array(inc, ctp.c_double, 2)

        # Use a NULL pointer (None) for existing data to indicate that the
        # container should be created empty. Fill it in later using put_vector
        # and put_matrix.
        data_ptr = c_create_data(
            self.session_pointer,
            family_int,
            geometry_int,
            mode_int,
            dim,
            ranges,
            inc,
            registration_int,
            self._parse_pad(family, pad),
            None,
        )

        if data_ptr is None:
            raise GMTCLibError("Failed to create an empty GMT data pointer.")

        return data_ptr

    def _parse_pad(self, family, pad):
        """
        Parse and return an appropriate value for pad if none is given.

        Pad is a bit tricky because, for matrix types, pad control the matrix ordering
        (row or column major). Using the default pad will set it to column major and
        mess things up with the numpy arrays.
        """
        if pad is None:
            pad = 0 if "MATRIX" in family else self["GMT_PAD_DEFAULT"]
        return pad

    def _parse_constant(self, constant, valid, valid_modifiers=None):
        """
        Parse a constant, convert it to an int, and validate it.

        The GMT C API takes certain defined constants, like ``'GMT_IS_GRID'``,
        that need to be validated and converted to integer values using
        :meth:`pygmt.clib.Session.__getitem__`.

        The constants can also take a modifier by appending another constant
        name, e.g. ``'GMT_IS_GRID|GMT_VIA_MATRIX'``. The two parts must be
        converted separately and their values are added.

        If valid modifiers are not given, then will assume that modifiers are
        not allowed. In this case, will raise a
        :class:`pygmt.exceptions.GMTInvalidInput` exception if given a
        modifier.

        Parameters
        ----------
        constant : str
            The name of a valid GMT API constant, with an optional modifier.
        valid : list of str
            A list of valid values for the constant. Will raise a
            :class:`pygmt.exceptions.GMTInvalidInput` exception if the given
            value is not on the list.
        """
        parts = constant.split("|")
        name = parts[0]
        nmodifiers = len(parts) - 1
        if nmodifiers > 1:
            raise GMTInvalidInput(
                f"Only one modifier is allowed in constants, {nmodifiers} given: '{constant}'"
            )
        if nmodifiers > 0 and valid_modifiers is None:
            raise GMTInvalidInput(
                "Constant modifiers are not allowed since valid values were not given: '{constant}'"
            )
        if name not in valid:
            raise GMTInvalidInput(
                f"Invalid constant argument '{name}'. Must be one of {valid}."
            )
        if (
            nmodifiers > 0
            and valid_modifiers is not None
            and parts[1] not in valid_modifiers
        ):
            raise GMTInvalidInput(
                f"Invalid constant modifier '{parts[1]}'. Must be one of {valid_modifiers}."
            )
        integer_value = sum(self[part] for part in parts)
        return integer_value

    def _check_dtype_and_dim(self, array, ndim):
        """
        Check that a numpy array has the given number of dimensions and is a valid data
        type.

        Parameters
        ----------
        array : numpy.ndarray
            The array to be tested.
        ndim : int
            The desired number of array dimensions.

        Returns
        -------
        gmt_type : int
            The GMT constant value representing this data type.

        Raises
        ------
        GMTInvalidInput
            If the array has the wrong number of dimensions or
            is an unsupported data type.

        Examples
        --------

        >>> import numpy as np
        >>> data = np.array([1, 2, 3], dtype="float64")
        >>> with Session() as ses:
        ...     gmttype = ses._check_dtype_and_dim(data, ndim=1)
        ...     gmttype == ses["GMT_DOUBLE"]
        True
        >>> data = np.ones((5, 2), dtype="float32")
        >>> with Session() as ses:
        ...     gmttype = ses._check_dtype_and_dim(data, ndim=2)
        ...     gmttype == ses["GMT_FLOAT"]
        True
        """
        # Check that the array has the given number of dimensions
        if array.ndim != ndim:
            raise GMTInvalidInput(
                f"Expected a numpy {ndim}-D array, got {array.ndim}-D."
            )

        # Check that the array has a valid/known data type
        if array.dtype.type not in DTYPES:
            try:
                if array.dtype.type is np.object_:
                    # Try to convert unknown object type to np.datetime64
                    array = array_to_datetime(array)
                else:
                    raise ValueError
            except ValueError as e:
                raise GMTInvalidInput(
                    f"Unsupported numpy data type '{array.dtype.type}'."
                ) from e
        return self[DTYPES[array.dtype.type]]

    def put_vector(self, dataset, column, vector):
        r"""
        Attach a numpy 1-D array as a column on a GMT dataset.

        Use this function to attach numpy array data to a GMT dataset and pass
        it to GMT modules. Wraps ``GMT_Put_Vector``.

        The dataset must be created by :meth:`pygmt.clib.Session.create_data`
        first. Use ``family='GMT_IS_DATASET|GMT_VIA_VECTOR'``.

        Not all numpy dtypes are supported, only: int8, int16, int32, int64,
        uint8, uint16, uint32, uint64, float32, float64, str\_, and datetime64.

        .. warning::
            The numpy array must be C contiguous in memory. If it comes from a
            column slice of a 2-D array, for example, you will have to make a
            copy. Use :func:`numpy.ascontiguousarray` to make sure your vector
            is contiguous (it won't copy if it already is).

        Parameters
        ----------
        dataset : :class:`ctypes.c_void_p`
            The ctypes void pointer to a ``GMT_Dataset``. Create it with
            :meth:`pygmt.clib.Session.create_data`.
        column : int
            The column number of this vector in the dataset (starting from 0).
        vector : numpy 1-D array
            The array that will be attached to the dataset. Must be a 1-D C
            contiguous array.

        Raises
        ------
        GMTCLibError
            If given invalid input or ``GMT_Put_Vector`` exits with
            status != 0.
        """
        c_put_vector = self.get_libgmt_func(
            "GMT_Put_Vector",
            argtypes=[ctp.c_void_p, ctp.c_void_p, ctp.c_uint, ctp.c_uint, ctp.c_void_p],
            restype=ctp.c_int,
        )

        gmt_type = self._check_dtype_and_dim(vector, ndim=1)
        if gmt_type in {self["GMT_TEXT"], self["GMT_DATETIME"]}:
            if gmt_type == self["GMT_DATETIME"]:
                vector = np.datetime_as_string(array_to_datetime(vector))
            vector_pointer = strings_to_ctypes_array(vector)
        else:
            vector_pointer = vector.ctypes.data_as(ctp.c_void_p)
        status = c_put_vector(
            self.session_pointer, dataset, column, gmt_type, vector_pointer
        )
        if status != 0:
            raise GMTCLibError(
                f"Failed to put vector of type {vector.dtype} "
                f"in column {column} of dataset."
            )

    def put_strings(self, dataset, family, strings):
        """
        Attach a numpy 1-D array of dtype str as a column on a GMT dataset.

        Use this function to attach string type numpy array data to a GMT
        dataset and pass it to GMT modules. Wraps ``GMT_Put_Strings``.

        The dataset must be created by :meth:`pygmt.clib.Session.create_data`
        first.

        .. warning::
            The numpy array must be C contiguous in memory. If it comes from a
            column slice of a 2-D array, for example, you will have to make a
            copy. Use :func:`numpy.ascontiguousarray` to make sure your vector
            is contiguous (it won't copy if it already is).

        Parameters
        ----------
        dataset : :class:`ctypes.c_void_p`
            The ctypes void pointer to a ``GMT_Dataset``. Create it with
            :meth:`pygmt.clib.Session.create_data`.
        family : str
            The family type of the dataset. Can be either ``GMT_IS_VECTOR`` or
            ``GMT_IS_MATRIX``.
        strings : numpy 1-D array
            The array that will be attached to the dataset. Must be a 1-D C
            contiguous array.

        Raises
        ------
        GMTCLibError
            If given invalid input or ``GMT_Put_Strings`` exits with
            status != 0.
        """
        c_put_strings = self.get_libgmt_func(
            "GMT_Put_Strings",
            argtypes=[
                ctp.c_void_p,
                ctp.c_uint,
                ctp.c_void_p,
                ctp.POINTER(ctp.c_char_p),
            ],
            restype=ctp.c_int,
        )

        family_int = self._parse_constant(
            family, valid=FAMILIES, valid_modifiers=METHODS
        )

        strings_pointer = strings_to_ctypes_array(strings)

        status = c_put_strings(
            self.session_pointer, family_int, dataset, strings_pointer
        )
        if status != 0:
            raise GMTCLibError(
                f"Failed to put strings of type {strings.dtype} into dataset"
            )

    def put_matrix(self, dataset, matrix, pad=0):
        """
        Attach a numpy 2-D array to a GMT dataset.

        Use this function to attach numpy array data to a GMT dataset and pass
        it to GMT modules. Wraps ``GMT_Put_Matrix``.

        The dataset must be created by :meth:`pygmt.clib.Session.create_data`
        first. Use ``|GMT_VIA_MATRIX'`` in the family.

        Not all numpy dtypes are supported, only: int8, int16, int32, int64,
        uint8, uint16, uint32, uint64, float32, and float64.

        .. warning::
            The numpy array must be C contiguous in memory. Use
            :func:`numpy.ascontiguousarray` to make sure your vector is
            contiguous (it won't copy if it already is).

        Parameters
        ----------
        dataset : :class:`ctypes.c_void_p`
            The ctypes void pointer to a ``GMT_Dataset``. Create it with
            :meth:`pygmt.clib.Session.create_data`.
        matrix : numpy 2-D array
            The array that will be attached to the dataset. Must be a 2-D C
            contiguous array.
        pad : int
            The amount of padding that should be added to the matrix. Use when
            creating grids for modules that require padding.

        Raises
        ------
        GMTCLibError
            If given invalid input or ``GMT_Put_Matrix`` exits with
            status != 0.
        """
        c_put_matrix = self.get_libgmt_func(
            "GMT_Put_Matrix",
            argtypes=[ctp.c_void_p, ctp.c_void_p, ctp.c_uint, ctp.c_int, ctp.c_void_p],
            restype=ctp.c_int,
        )

        gmt_type = self._check_dtype_and_dim(matrix, ndim=2)
        matrix_pointer = matrix.ctypes.data_as(ctp.c_void_p)
        status = c_put_matrix(
            self.session_pointer, dataset, gmt_type, pad, matrix_pointer
        )
        if status != 0:
            raise GMTCLibError(f"Failed to put matrix of type {matrix.dtype}.")

    def read_data(
        self,
        infile: str,
        kind: Literal["dataset", "grid", "image"],
        family: str | None = None,
        geometry: str | None = None,
        mode: str = "GMT_READ_NORMAL",
        region: Sequence[float] | None = None,
        data=None,
    ):
        """
        Read a data file into a GMT data container.

        Wraps ``GMT_Read_Data`` but only allows reading from a file. The function
        definition is different from the original C API function.

        Parameters
        ----------
        infile
            The input file name.
        kind
            The data kind of the input file. Valid values are ``"dataset"``, ``"grid"``
            and ``"image"``.
        family
            A valid GMT data family name (e.g., ``"GMT_IS_DATASET"``). See the
            ``FAMILIES`` attribute for valid names. If ``None``, will determine the data
            family from the ``kind`` parameter.
        geometry
            A valid GMT data geometry name (e.g., ``"GMT_IS_POINT"``). See the
            ``GEOMETRIES`` attribute for valid names. If ``None``, will determine the
            data geometry from the ``kind`` parameter.
        mode
            How the data is to be read from the file. This option varies depending on
            the given family. See the
            :gmt-docs:`GMT API documentation <devdocs/api.html#import-from-a-file-stream-or-handle>`
            for details. Default is ``GMT_READ_NORMAL`` which corresponds to the default
            read mode value of 0 in the ``GMT_enum_read`` enum.
        region
            Subregion of the data, in the form of [xmin, xmax, ymin, ymax, zmin, zmax].
            If ``None``, the whole data is read.
        data
            ``None`` or the pointer returned by this function after a first call. It's
            useful when reading grids/images/cubes in two steps (get a grid/image/cube
            structure with a header, then read the data).

        Returns
        -------
        Pointer to the data container, or ``None`` if there were errors.

        Raises
        ------
        GMTCLibError
            If the GMT API function fails to read the data.
        """  # noqa: W505
        c_read_data = self.get_libgmt_func(
            "GMT_Read_Data",
            argtypes=[
                ctp.c_void_p,  # V_API
                ctp.c_uint,  # family
                ctp.c_uint,  # method
                ctp.c_uint,  # geometry
                ctp.c_uint,  # mode
                ctp.POINTER(ctp.c_double),  # wesn
                ctp.c_char_p,  # infile
                ctp.c_void_p,  # data
            ],
            restype=ctp.c_void_p,  # data_ptr
        )

        # Determine the family, geometry and data container from kind
        _family, _geometry, dtype = {
            "dataset": ("GMT_IS_DATASET", "GMT_IS_PLP", _GMT_DATASET),
            "grid": ("GMT_IS_GRID", "GMT_IS_SURFACE", _GMT_GRID),
            "image": ("GMT_IS_IMAGE", "GMT_IS_SURFACE", _GMT_IMAGE),
        }[kind]
        if family is None:
            family = _family
        if geometry is None:
            geometry = _geometry

        data_ptr = c_read_data(
            self.session_pointer,
            self[family],
            self["GMT_IS_FILE"],  # Reading from a file
            self[geometry],
            self[mode],
            sequence_to_ctypes_array(region, ctp.c_double, 6),
            infile.encode(),
            data,
        )
        if data_ptr is None:
            raise GMTCLibError(f"Failed to read dataset from '{infile}'.")
        return ctp.cast(data_ptr, ctp.POINTER(dtype))

    def write_data(self, family, geometry, mode, wesn, output, data):
        """
        Write a GMT data container to a file.

        The data container should be created by
        :meth:`pygmt.clib.Session.create_data`.

        Wraps ``GMT_Write_Data`` but only allows writing to a file. So the
        ``method`` argument is omitted.

        Parameters
        ----------
        family : str
            A valid GMT data family name (e.g., ``'GMT_IS_DATASET'``). See the
            ``FAMILIES`` attribute for valid names. Don't use the
            ``GMT_VIA_VECTOR`` or ``GMT_VIA_MATRIX`` constructs for this. Use
            ``GMT_IS_VECTOR`` and ``GMT_IS_MATRIX`` instead.
        geometry : str
            A valid GMT data geometry name (e.g., ``'GMT_IS_POINT'``). See the
            ``GEOMETRIES`` attribute for valid names.
        mode : str
            How the data is to be written to the file. This option varies
            depending on the given family. See the GMT API documentation for
            details.
        wesn : list or numpy array
            [xmin, xmax, ymin, ymax, zmin, zmax] of the data. Must have 6
            elements.
        output : str
            The output file name.
        data : :class:`ctypes.c_void_p`
            Pointer to the data container created by
            :meth:`pygmt.clib.Session.create_data`.

        Raises
        ------
        GMTCLibError
            For invalid input arguments or if the GMT API functions returns a
            non-zero status code.
        """
        c_write_data = self.get_libgmt_func(
            "GMT_Write_Data",
            argtypes=[
                ctp.c_void_p,
                ctp.c_uint,
                ctp.c_uint,
                ctp.c_uint,
                ctp.c_uint,
                ctp.POINTER(ctp.c_double),
                ctp.c_char_p,
                ctp.c_void_p,
            ],
            restype=ctp.c_int,
        )

        family_int = self._parse_constant(family, valid=FAMILIES, valid_modifiers=VIAS)
        geometry_int = self._parse_constant(geometry, valid=GEOMETRIES)
        status = c_write_data(
            self.session_pointer,
            family_int,
            self["GMT_IS_FILE"],
            geometry_int,
            self[mode],
            sequence_to_ctypes_array(wesn, ctp.c_double, 6),
            output.encode(),
            data,
        )
        if status != 0:
            raise GMTCLibError(f"Failed to write dataset to '{output}'")

    @contextlib.contextmanager
    def open_virtualfile(self, family, geometry, direction, data):
        """
        Open a GMT virtual file to pass data to and from a module.

        GMT uses a virtual file scheme to pass in data or get data from API
        modules. Use it to pass in your GMT data structure (created using
        :meth:`pygmt.clib.Session.create_data`) to a module that expects an
        input file, or get the output from a module that writes to a file.

        Use in a ``with`` block. Will automatically close the virtual file when
        leaving the ``with`` block. Because of this, no wrapper for
        ``GMT_Close_VirtualFile`` is provided.

        Parameters
        ----------
        family : str
            A valid GMT data family name (e.g., ``"GMT_IS_DATASET"``). Should
            be the same as the one you used to create your data structure.
        geometry : str
            A valid GMT data geometry name (e.g., ``"GMT_IS_POINT"``). Should
            be the same as the one you used to create your data structure.
        direction : str
            Either ``"GMT_IN"`` or ``"GMT_OUT"`` to indicate if passing data to
            GMT or getting it out of GMT, respectively.
            By default, GMT can modify the data you pass in. Add modifier
            ``"GMT_IS_REFERENCE"`` to tell GMT the data are read-only, or
            ``"GMT_IS_DUPLICATE"`` to tell GMT to duplicate the data.
        data : int or None
            The ctypes void pointer to your GMT data structure. For output
            (i.e., ``direction="GMT_OUT"``), it can be ``None`` to have GMT
            automatically allocate the output GMT data structure.

        Yields
        ------
        vfname : str
            The name of the virtual file that you can pass to a GMT module.

        Examples
        --------

        >>> from pygmt.helpers import GMTTempFile
        >>> import numpy as np
        >>> x = np.array([0, 1, 2, 3, 4])
        >>> y = np.array([5, 6, 7, 8, 9])
        >>> with Session() as lib:
        ...     family = "GMT_IS_DATASET|GMT_VIA_VECTOR"
        ...     geometry = "GMT_IS_POINT"
        ...     dataset = lib.create_data(
        ...         family=family,
        ...         geometry=geometry,
        ...         mode="GMT_CONTAINER_ONLY",
        ...         dim=[2, 5, 1, 0],  # columns, lines, segments, type
        ...     )
        ...     lib.put_vector(dataset, column=0, vector=x)
        ...     lib.put_vector(dataset, column=1, vector=y)
        ...     # Add the dataset to a virtual file
        ...     vfargs = (family, geometry, "GMT_IN|GMT_IS_REFERENCE", dataset)
        ...     with lib.open_virtualfile(*vfargs) as vfile:
        ...         # Send the output to a temp file so that we can read it
        ...         with GMTTempFile() as ofile:
        ...             lib.call_module("info", [vfile, f"->{ofile.name}"])
        ...             print(ofile.read().strip())
        <vector memory>: N = 5 <0/4> <5/9>
        """
        c_open_virtualfile = self.get_libgmt_func(
            "GMT_Open_VirtualFile",
            argtypes=[
                ctp.c_void_p,
                ctp.c_uint,
                ctp.c_uint,
                ctp.c_uint,
                ctp.c_void_p,
                ctp.c_char_p,
            ],
            restype=ctp.c_int,
        )

        c_close_virtualfile = self.get_libgmt_func(
            "GMT_Close_VirtualFile",
            argtypes=[ctp.c_void_p, ctp.c_char_p],
            restype=ctp.c_int,
        )

        family_int = self._parse_constant(family, valid=FAMILIES, valid_modifiers=VIAS)
        geometry_int = self._parse_constant(geometry, valid=GEOMETRIES)
        direction_int = self._parse_constant(
            direction, valid=DIRECTIONS, valid_modifiers=METHODS
        )

        buff = ctp.create_string_buffer(self["GMT_VF_LEN"])
        status = c_open_virtualfile(
            self.session_pointer, family_int, geometry_int, direction_int, data, buff
        )
        if status != 0:
            raise GMTCLibError("Failed to create a virtual file.")

        vfname = buff.value.decode()
        try:
            yield vfname
        finally:
            status = c_close_virtualfile(self.session_pointer, vfname.encode())
            if status != 0:
                raise GMTCLibError(f"Failed to close virtual file '{vfname}'.")

    def open_virtual_file(self, family, geometry, direction, data):
        """
        Open a GMT virtual file to pass data to and from a module.

        .. deprecated: 0.11.0

           Will be removed in v0.15.0. Use :meth:`pygmt.clib.Session.open_virtualfile`
           instead.
        """
        msg = (
            "API function `Session.open_virtual_file()' has been deprecated "
            "since v0.11.0 and will be removed in v0.15.0. "
            "Use `Session.open_virtualfile()' instead."
        )
        warnings.warn(msg, category=FutureWarning, stacklevel=2)
        return self.open_virtualfile(family, geometry, direction, data)

    @contextlib.contextmanager
    def virtualfile_from_vectors(self, *vectors):
        """
        Store 1-D arrays as columns of a table inside a virtual file.

        Use the virtual file name to pass in the data in your vectors to a GMT
        module.

        Context manager (use in a ``with`` block). Yields the virtual file name
        that you can pass as an argument to a GMT module call. Closes the
        virtual file upon exit of the ``with`` block.

        Use this instead of creating the data container and virtual file by
        hand with :meth:`pygmt.clib.Session.create_data`,
        :meth:`pygmt.clib.Session.put_vector`, and
        :meth:`pygmt.clib.Session.open_virtualfile`.

        If the arrays are C contiguous blocks of memory, they will be passed
        without copying to GMT. If they are not (e.g., they are columns of a
        2-D array), they will need to be copied to a contiguous block.

        Parameters
        ----------
        vectors : 1-D arrays
            The vectors that will be included in the array. All must be of the
            same size.

        Yields
        ------
        fname : str
            The name of virtual file. Pass this as a file name argument to a
            GMT module.

        Examples
        --------

        >>> from pygmt.helpers import GMTTempFile
        >>> import numpy as np
        >>> import pandas as pd
        >>> x = [1, 2, 3]
        >>> y = np.array([4, 5, 6])
        >>> z = pd.Series([7, 8, 9])
        >>> with Session() as ses:
        ...     with ses.virtualfile_from_vectors(x, y, z) as fin:
        ...         # Send the output to a file so that we can read it
        ...         with GMTTempFile() as fout:
        ...             ses.call_module("info", [fin, f"->{fout.name}"])
        ...             print(fout.read().strip())
        <vector memory>: N = 3 <1/3> <4/6> <7/9>
        """
        # Conversion to a C-contiguous array needs to be done here and not in
        # put_vector or put_strings because we need to maintain a reference to
        # the copy while it is being used by the C API. Otherwise, the array
        # would be garbage collected and the memory freed. Creating it in this
        # context manager guarantees that the copy will be around until the
        # virtual file is closed. The conversion is implicit in
        # vectors_to_arrays.
        arrays = vectors_to_arrays(vectors)

        columns = len(arrays)
        # Find arrays that are of string dtype from column 3 onwards
        # Assumes that first 2 columns contains coordinates like longitude
        # latitude, or datetime string types.
        for col, array in enumerate(arrays[2:]):
            if pd.api.types.is_string_dtype(array.dtype):
                columns = col + 2
                break

        rows = len(arrays[0])
        if not all(len(i) == rows for i in arrays):
            raise GMTInvalidInput("All arrays must have same size.")

        family = "GMT_IS_DATASET|GMT_VIA_VECTOR"
        geometry = "GMT_IS_POINT"

        dataset = self.create_data(
            family, geometry, mode="GMT_CONTAINER_ONLY", dim=[columns, rows, 1, 0]
        )

        # Use put_vector for columns with numerical type data
        for col, array in enumerate(arrays[:columns]):
            self.put_vector(dataset, column=col, vector=array)

        # Use put_strings for last column(s) with string type data
        # Have to use modifier "GMT_IS_DUPLICATE" to duplicate the strings
        string_arrays = arrays[columns:]
        if string_arrays:
            if len(string_arrays) == 1:
                strings = string_arrays[0]
            elif len(string_arrays) > 1:
                strings = np.array(
                    [" ".join(vals) for vals in zip(*string_arrays, strict=True)]
                )
            strings = np.asanyarray(a=strings, dtype=str)
            self.put_strings(
                dataset, family="GMT_IS_VECTOR|GMT_IS_DUPLICATE", strings=strings
            )

        with self.open_virtualfile(
            family, geometry, "GMT_IN|GMT_IS_REFERENCE", dataset
        ) as vfile:
            yield vfile

    @contextlib.contextmanager
    def virtualfile_from_matrix(self, matrix):
        """
        Store a 2-D array as a table inside a virtual file.

        Use the virtual file name to pass in the data in your matrix to a GMT
        module.

        Context manager (use in a ``with`` block). Yields the virtual file name
        that you can pass as an argument to a GMT module call. Closes the
        virtual file upon exit of the ``with`` block.

        The virtual file will contain the array as a ``GMT_MATRIX`` pretending
        to be a ``GMT_DATASET``.

        **Not meant for creating ``GMT_GRID``**. The grid requires more
        metadata than just the data matrix. Use
        :meth:`pygmt.clib.Session.virtualfile_from_grid` instead.

        Use this instead of creating the data container and virtual file by
        hand with :meth:`pygmt.clib.Session.create_data`,
        :meth:`pygmt.clib.Session.put_matrix`, and
        :meth:`pygmt.clib.Session.open_virtualfile`

        The matrix must be C contiguous in memory. If it is not (e.g., it is a
        slice of a larger array), the array will be copied to make sure it is.

        Parameters
        ----------
        matrix : 2-D array
            The matrix that will be included in the GMT data container.

        Yields
        ------
        fname : str
            The name of virtual file. Pass this as a file name argument to a
            GMT module.

        Examples
        --------

        >>> from pygmt.helpers import GMTTempFile
        >>> import numpy as np
        >>> data = np.arange(12).reshape((4, 3))
        >>> print(data)
        [[ 0  1  2]
         [ 3  4  5]
         [ 6  7  8]
         [ 9 10 11]]
        >>> with Session() as ses:
        ...     with ses.virtualfile_from_matrix(data) as fin:
        ...         # Send the output to a file so that we can read it
        ...         with GMTTempFile() as fout:
        ...             ses.call_module("info", [fin, f"->{fout.name}"])
        ...             print(fout.read().strip())
        <matrix memory>: N = 4 <0/9> <1/10> <2/11>
        """
        # Conversion to a C-contiguous array needs to be done here and not in
        # put_matrix because we need to maintain a reference to the copy while
        # it is being used by the C API. Otherwise, the array would be garbage
        # collected and the memory freed. Creating it in this context manager
        # guarantees that the copy will be around until the virtual file is
        # closed.
        matrix = as_c_contiguous(matrix)
        rows, columns = matrix.shape

        family = "GMT_IS_DATASET|GMT_VIA_MATRIX"
        geometry = "GMT_IS_POINT"

        dataset = self.create_data(
            family, geometry, mode="GMT_CONTAINER_ONLY", dim=[columns, rows, 1, 0]
        )

        self.put_matrix(dataset, matrix)

        with self.open_virtualfile(
            family, geometry, "GMT_IN|GMT_IS_REFERENCE", dataset
        ) as vfile:
            yield vfile

    @contextlib.contextmanager
    def virtualfile_from_grid(self, grid):
        """
        Store a grid in a virtual file.

        Use the virtual file name to pass in the data in your grid to a GMT
        module. Grids must be :class:`xarray.DataArray` instances.

        Context manager (use in a ``with`` block). Yields the virtual file name
        that you can pass as an argument to a GMT module call. Closes the
        virtual file upon exit of the ``with`` block.

        The virtual file will contain the grid as a ``GMT_MATRIX`` with extra
        metadata.

        Use this instead of creating a data container and virtual file by hand
        with :meth:`pygmt.clib.Session.create_data`,
        :meth:`pygmt.clib.Session.put_matrix`, and
        :meth:`pygmt.clib.Session.open_virtualfile`.

        The grid data matrix must be C contiguous in memory. If it is not
        (e.g., it is a slice of a larger array), the array will be copied to
        make sure it is.

        Parameters
        ----------
        grid : :class:`xarray.DataArray`
            The grid that will be included in the virtual file.

        Yields
        ------
        fname : str
            The name of virtual file. Pass this as a file name argument to a
            GMT module.

        Examples
        --------

        >>> from pygmt.helpers.testing import load_static_earth_relief
        >>> from pygmt.helpers import GMTTempFile
        >>> data = load_static_earth_relief()
        >>> print(data.shape)
        (14, 8)
        >>> print(data.lon.values.min(), data.lon.values.max())
        -54.5 -47.5
        >>> print(data.lat.values.min(), data.lat.values.max())
        -23.5 -10.5
        >>> print(data.values.min(), data.values.max())
        190.0 981.0
        >>> with Session() as ses:
        ...     with ses.virtualfile_from_grid(data) as fin:
        ...         # Send the output to a file so that we can read it
        ...         with GMTTempFile() as fout:
        ...             ses.call_module(
        ...                 "grdinfo", [fin, "-L0", "-Cn", f"->{fout.name}"]
        ...             )
        ...             print(fout.read().strip())
        -55 -47 -24 -10 190 981 1 1 8 14 1 1
        >>> # The output is: w e s n z0 z1 dx dy n_columns n_rows reg gtype
        """
        _gtype = {0: "GMT_GRID_IS_CARTESIAN", 1: "GMT_GRID_IS_GEO"}[grid.gmt.gtype]
        _reg = {0: "GMT_GRID_NODE_REG", 1: "GMT_GRID_PIXEL_REG"}[grid.gmt.registration]

        # Conversion to a C-contiguous array needs to be done here and not in
        # put_matrix because we need to maintain a reference to the copy while
        # it is being used by the C API. Otherwise, the array would be garbage
        # collected and the memory freed. Creating it in this context manager
        # guarantees that the copy will be around until the virtual file is
        # closed. The conversion is implicit in dataarray_to_matrix.
        matrix, region, inc = dataarray_to_matrix(grid)

        family = "GMT_IS_GRID|GMT_VIA_MATRIX"
        geometry = "GMT_IS_SURFACE"
        gmt_grid = self.create_data(
            family,
            geometry,
            mode=f"GMT_CONTAINER_ONLY|{_gtype}",
            ranges=region,
            inc=inc,
            registration=_reg,
        )
        self.put_matrix(gmt_grid, matrix)
        args = (family, geometry, "GMT_IN|GMT_IS_REFERENCE", gmt_grid)
        with self.open_virtualfile(*args) as vfile:
            yield vfile

    @contextlib.contextmanager
    def virtualfile_from_stringio(self, stringio: io.StringIO):
        r"""
        Store a :class:`io.StringIO` object in a virtual file.

        Store the contents of a :class:`io.StringIO` object in a GMT_DATASET container
        and create a virtual file to pass to a GMT module.

        For simplicity, currently we make following assumptions in the StringIO object

        - ``"#"`` indicates a comment line.
        - ``">"`` indicates a segment header.

        Parameters
        ----------
        stringio
            The :class:`io.StringIO` object containing the data to be stored in the
            virtual file.

        Yields
        ------
        fname
            The name of the virtual file.

        Examples
        --------
        >>> import io
        >>> from pygmt.clib import Session
        >>> # A StringIO object containing legend specifications
        >>> stringio = io.StringIO(
        ...     "# Comment\n"
        ...     "H 24p Legend\n"
        ...     "N 2\n"
        ...     "S 0.1i c 0.15i p300/12 0.25p 0.3i My circle\n"
        ... )
        >>> with Session() as lib:
        ...     with lib.virtualfile_from_stringio(stringio) as fin:
        ...         lib.virtualfile_to_dataset(vfname=fin, output_type="pandas")
                                                     0
        0                                 H 24p Legend
        1                                          N 2
        2  S 0.1i c 0.15i p300/12 0.25p 0.3i My circle
        """
        # Parse the io.StringIO object.
        segments = []
        current_segment = {"header": "", "data": []}
        for line in stringio.getvalue().splitlines():
            if line.startswith("#"):  # Skip comments
                continue
            if line.startswith(">"):  # Segment header
                if current_segment["data"]:  # If we have data, start a new segment
                    segments.append(current_segment)
                    current_segment = {"header": "", "data": []}
                current_segment["header"] = line.strip(">").lstrip()
            else:
                current_segment["data"].append(line)  # type: ignore[attr-defined]
        if current_segment["data"]:  # Add the last segment if it has data
            segments.append(current_segment)

        # One table with one or more segments.
        # n_rows is the maximum number of rows/records for all segments.
        # n_columns is the number of numeric data columns, so it's 0 here.
        n_tables = 1
        n_segments = len(segments)
        n_rows = max(len(segment["data"]) for segment in segments)
        n_columns = 0

        # Create the GMT_DATASET container
        family, geometry = "GMT_IS_DATASET", "GMT_IS_TEXT"
        dataset = self.create_data(
            family,
            geometry,
            mode="GMT_CONTAINER_ONLY|GMT_WITH_STRINGS",
            dim=[n_tables, n_segments, n_rows, n_columns],
        )
        dataset = ctp.cast(dataset, ctp.POINTER(_GMT_DATASET))
        table = dataset.contents.table[0].contents
        for i, segment in enumerate(segments):
            seg = table.segment[i].contents
            if segment["header"]:
                seg.header = segment["header"].encode()  # type: ignore[attr-defined]
            seg.text = strings_to_ctypes_array(segment["data"])

        with self.open_virtualfile(family, geometry, "GMT_IN", dataset) as vfile:
            try:
                yield vfile
            finally:
                # Must set the pointers to None to avoid double freeing the memory.
                # Maybe upstream bug.
                for i in range(n_segments):
                    seg = table.segment[i].contents
                    seg.header = None
                    seg.text = None

    def virtualfile_in(  # noqa: PLR0912
        self,
        check_kind=None,
        data=None,
        x=None,
        y=None,
        z=None,
        extra_arrays=None,
        required_z=False,
        required_data=True,
    ):
        """
        Store any data inside a virtual file.

        This convenience function automatically detects the kind of data passed
        into it, and produces a virtualfile that can be passed into GMT later
        on.

        Parameters
        ----------
        check_kind : str or None
            Used to validate the type of data that can be passed in. Choose
            from 'raster', 'vector', or None. Default is None (no validation).
        data : str or pathlib.Path or xarray.DataArray or {table-like} or None
            Any raster or vector data format. This could be a file name or
            path, a raster grid, a vector matrix/arrays, or other supported
            data input.
        x/y/z : 1-D arrays or None
            x, y, and z columns as numpy arrays.
        extra_arrays : list of 1-D arrays
            Optional. A list of numpy arrays in addition to x, y, and z.
            All of these arrays must be of the same size as the x/y/z arrays.
        required_z : bool
            State whether the 'z' column is required.
        required_data : bool
            Set to True when 'data' is required, or False when dealing with
            optional virtual files. [Default is True].

        Returns
        -------
        file_context : contextlib._GeneratorContextManager
            The virtual file stored inside a context manager. Access the file
            name of this virtualfile using ``with file_context as fname: ...``.

        Examples
        --------
        >>> from pygmt.helpers import GMTTempFile
        >>> import xarray as xr
        >>> data = xr.Dataset(
        ...     coords=dict(index=[0, 1, 2]),
        ...     data_vars=dict(
        ...         x=("index", [9, 8, 7]),
        ...         y=("index", [6, 5, 4]),
        ...         z=("index", [3, 2, 1]),
        ...     ),
        ... )
        >>> with Session() as ses:
        ...     with ses.virtualfile_in(check_kind="vector", data=data) as fin:
        ...         # Send the output to a file so that we can read it
        ...         with GMTTempFile() as fout:
        ...             ses.call_module("info", [fin, f"->{fout.name}"])
        ...             print(fout.read().strip())
        <vector memory>: N = 3 <7/9> <4/6> <1/3>
        """
        kind = data_kind(data, required=required_data)
        _validate_data_input(
            data=data,
            x=x,
            y=y,
            z=z,
            required_z=required_z,
            required_data=required_data,
            kind=kind,
        )

        if check_kind:
            valid_kinds = ("file", "arg") if required_data is False else ("file",)
            if check_kind == "raster":
                valid_kinds += ("grid", "image")
            elif check_kind == "vector":
                valid_kinds += ("matrix", "vectors", "geojson")
            if kind not in valid_kinds:
                raise GMTInvalidInput(
                    f"Unrecognized data type for {check_kind}: {type(data)}"
                )

        # Decide which virtualfile_from_ function to use
        _virtualfile_from = {
            "file": contextlib.nullcontext,
            "arg": contextlib.nullcontext,
            "geojson": tempfile_from_geojson,
            "grid": self.virtualfile_from_grid,
            "image": tempfile_from_image,
            "stringio": self.virtualfile_from_stringio,
            # Note: virtualfile_from_matrix is not used because a matrix can be
            # converted to vectors instead, and using vectors allows for better
            # handling of string type inputs (e.g. for datetime data types)
            "matrix": self.virtualfile_from_vectors,
            "vectors": self.virtualfile_from_vectors,
        }[kind]

        # Ensure the data is an iterable (Python list or tuple)
        if kind in {"geojson", "grid", "image", "file", "arg", "stringio"}:
            if kind == "image" and data.dtype != "uint8":
                msg = (
                    f"Input image has dtype: {data.dtype} which is unsupported, "
                    "and may result in an incorrect output. Please recast image "
                    "to a uint8 dtype and/or scale to 0-255 range, e.g. "
                    "using a histogram equalization function like "
                    "skimage.exposure.equalize_hist."
                )
                warnings.warn(message=msg, category=RuntimeWarning, stacklevel=2)
            _data = (data,) if not isinstance(data, pathlib.PurePath) else (str(data),)
        elif kind == "vectors":
            _data = [np.atleast_1d(x), np.atleast_1d(y)]
            if z is not None:
                _data.append(np.atleast_1d(z))
            if extra_arrays:
                _data.extend(extra_arrays)
        elif kind == "matrix":  # turn 2-D arrays into list of vectors
            if hasattr(data, "items") and not hasattr(data, "to_frame"):
                # pandas.DataFrame or xarray.Dataset types.
                # pandas.Series will be handled below like a 1-D numpy.ndarray.
                _data = [array for _, array in data.items()]
            elif hasattr(data, "ndim") and data.ndim == 2 and data.dtype.kind in "iuf":
                # Just use virtualfile_from_matrix for 2-D numpy.ndarray
                # which are signed integer (i), unsigned integer (u) or
                # floating point (f) types
                _virtualfile_from = self.virtualfile_from_matrix
                _data = (data,)
            else:
                # Python list, tuple, numpy.ndarray, and pandas.Series types
                _data = np.atleast_2d(np.asanyarray(data).T)

        # Finally create the virtualfile from the data, to be passed into GMT
        file_context = _virtualfile_from(*_data)

        return file_context

    def virtualfile_from_data(
        self,
        check_kind=None,
        data=None,
        x=None,
        y=None,
        z=None,
        extra_arrays=None,
        required_z=False,
        required_data=True,
    ):
        """
        Store any data inside a virtual file.

        .. deprecated: 0.13.0

           Will be removed in v0.15.0. Use :meth:`pygmt.clib.Session.virtualfile_in`
           instead.
        """
        msg = (
            "API function 'Session.virtualfile_from_datae()' has been deprecated since "
            "v0.13.0 and will be removed in v0.15.0. Use 'Session.virtualfile_in()' "
            "instead."
        )
        warnings.warn(msg, category=FutureWarning, stacklevel=2)
        return self.virtualfile_in(
            check_kind=check_kind,
            data=data,
            x=x,
            y=y,
            z=z,
            extra_arrays=extra_arrays,
            required_z=required_z,
            required_data=required_data,
        )

    @contextlib.contextmanager
    def virtualfile_out(
        self,
        kind: Literal["dataset", "grid", "image"] = "dataset",
        fname: str | None = None,
<<<<<<< HEAD
    ):
=======
    ) -> Generator[str, None, None]:
>>>>>>> 89021cdb
        r"""
        Create a virtual file or an actual file for storing output data.

        If ``fname`` is not given, a virtual file will be created to store the output
        data into a GMT data container and the function yields the name of the virtual
        file. Otherwise, the output data will be written into the specified file and the
        function simply yields the actual file name.

        Parameters
        ----------
        kind
            The data kind of the virtual file to create. Valid values are ``"dataset"``,
            ``"grid"``, and ``"image"``. Ignored if ``fname`` is specified.
        fname
            The name of the actual file to write the output data. No virtual file will
            be created.

        Yields
        ------
        vfile
            Name of the virtual file or the actual file.

        Examples
        --------
        >>> from pathlib import Path
        >>> from pygmt.clib import Session
        >>> from pygmt.datatypes import _GMT_DATASET
        >>> from pygmt.helpers import GMTTempFile
        >>>
        >>> with GMTTempFile(suffix=".txt") as tmpfile:
        ...     with Path(tmpfile.name).open(mode="w") as fp:
        ...         print("1.0 2.0 3.0 TEXT", file=fp)
        ...
        ...     # Create a virtual file for storing the output table.
        ...     with Session() as lib:
        ...         with lib.virtualfile_out(kind="dataset") as vouttbl:
        ...             lib.call_module("read", [tmpfile.name, vouttbl, "-Td"])
        ...             ds = lib.read_virtualfile(vouttbl, kind="dataset")
        ...             assert isinstance(ds.contents, _GMT_DATASET)
        ...
        ...     # Write data to an actual file without creating a virtual file.
        ...     with Session() as lib:
        ...         with lib.virtualfile_out(fname=tmpfile.name) as vouttbl:
        ...             assert vouttbl == tmpfile.name
        ...             lib.call_module("read", [tmpfile.name, vouttbl, "-Td"])
        ...         line = Path(vouttbl).read_text()
        ...         assert line == "1\t2\t3\tTEXT\n"
        """
        if fname is not None:  # Yield the actual file name.
            yield fname
        else:  # Create a virtual file for storing the output data.
            # Determine the family and geometry from kind
            family, geometry = {
                "dataset": ("GMT_IS_DATASET", "GMT_IS_PLP"),
                "grid": ("GMT_IS_GRID", "GMT_IS_SURFACE"),
                "image": ("GMT_IS_IMAGE", "GMT_IS_SURFACE"),
            }[kind]
<<<<<<< HEAD
            with self.open_virtualfile(
                family, geometry, "GMT_OUT|GMT_IS_REFERENCE", None
            ) as vfile:
=======
            direction = "GMT_OUT|GMT_IS_REFERENCE" if kind == "image" else "GMT_OUT"
            with self.open_virtualfile(family, geometry, direction, None) as vfile:
>>>>>>> 89021cdb
                yield vfile

    def inquire_virtualfile(self, vfname: str) -> int:
        """
        Get the family of a virtual file.

        Parameters
        ----------
        vfname
            Name of the virtual file to inquire.

        Returns
        -------
        family
            The integer value for the family of the virtual file.

        Examples
        --------
        >>> from pygmt.clib import Session
        >>> with Session() as lib:
        ...     with lib.virtualfile_out(kind="dataset") as vfile:
        ...         family = lib.inquire_virtualfile(vfile)
        ...         assert family == lib["GMT_IS_DATASET"]
        """
        c_inquire_virtualfile = self.get_libgmt_func(
            "GMT_Inquire_VirtualFile",
            argtypes=[ctp.c_void_p, ctp.c_char_p],
            restype=ctp.c_uint,
        )
        return c_inquire_virtualfile(self.session_pointer, vfname.encode())

    def read_virtualfile(
        self,
        vfname: str,
        kind: Literal["dataset", "grid", "image", "cube", None] = None,
    ):
        """
        Read data from a virtual file and optionally cast into a GMT data container.

        Parameters
        ----------
        vfname
            Name of the virtual file to read.
        kind
            Cast the data into a GMT data container. Valid values are ``"dataset"``,
            ``"grid"``, ``"image"`` and ``None``. If ``None``, will return a ctypes void
            pointer.

        Returns
        -------
        pointer
            Pointer to the GMT data container. If ``kind`` is ``None``, returns a ctypes
            void pointer instead.

        Examples
        --------
        >>> from pathlib import Path
        >>> from pygmt.clib import Session
        >>> from pygmt.helpers import GMTTempFile
        >>>
        >>> # Read dataset from a virtual file
        >>> with Session() as lib:
        ...     with GMTTempFile(suffix=".txt") as tmpfile:
        ...         with Path(tmpfile.name).open(mode="w") as fp:
        ...             print("1.0 2.0 3.0 TEXT", file=fp)
        ...         with lib.virtualfile_out(kind="dataset") as vouttbl:
        ...             lib.call_module("read", [tmpfile.name, vouttbl, "-Td"])
        ...             # Read the virtual file as a void pointer
        ...             void_pointer = lib.read_virtualfile(vouttbl)
        ...             assert isinstance(void_pointer, int)  # void pointer is an int
        ...             # Read the virtual file as a dataset
        ...             data_pointer = lib.read_virtualfile(vouttbl, kind="dataset")
        ...             assert isinstance(data_pointer, ctp.POINTER(_GMT_DATASET))
        >>>
        >>> # Read grid from a virtual file
        >>> with Session() as lib:
        ...     with lib.virtualfile_out(kind="grid") as voutgrd:
        ...         lib.call_module("read", ["@earth_relief_01d_g", voutgrd, "-Tg"])
        ...         # Read the virtual file as a void pointer
        ...         void_pointer = lib.read_virtualfile(voutgrd)
        ...         assert isinstance(void_pointer, int)  # void pointer is an int
        ...         data_pointer = lib.read_virtualfile(voutgrd, kind="grid")
        ...         assert isinstance(data_pointer, ctp.POINTER(_GMT_GRID))

        """
        c_read_virtualfile = self.get_libgmt_func(
            "GMT_Read_VirtualFile",
            argtypes=[ctp.c_void_p, ctp.c_char_p],
            restype=ctp.c_void_p,
        )
        pointer = c_read_virtualfile(self.session_pointer, vfname.encode())
        # The GMT C API function GMT_Read_VirtualFile returns a void pointer. It usually
        # needs to be cast into a pointer to a GMT data container (e.g., _GMT_GRID or
        # _GMT_DATASET).
        if kind is None:  # Return the ctypes void pointer
            return pointer
        if kind == "cube":
            raise NotImplementedError(f"kind={kind} is not supported yet.")
        dtype = {"dataset": _GMT_DATASET, "grid": _GMT_GRID, "image": _GMT_IMAGE}[kind]
        return ctp.cast(pointer, ctp.POINTER(dtype))

    def virtualfile_to_dataset(
        self,
        vfname: str,
        output_type: Literal["pandas", "numpy", "file", "strings"] = "pandas",
        header: int | None = None,
        column_names: list[str] | None = None,
        dtype: type | dict[str, type] | None = None,
        index_col: str | int | None = None,
    ) -> pd.DataFrame | np.ndarray | None:
        """
        Output a tabular dataset stored in a virtual file to a different format.

        The format of the dataset is determined by the ``output_type`` parameter.

        Parameters
        ----------
        vfname
            The virtual file name that stores the result data.
        output_type
            Desired output type of the result data.

            - ``"pandas"`` will return a :class:`pandas.DataFrame` object.
            - ``"numpy"`` will return a :class:`numpy.ndarray` object.
            - ``"file"`` means the result was saved to a file and will return ``None``.
            - ``"strings"`` will return the trailing text only as an array of strings.
        header
            Row number containing column names for the :class:`pandas.DataFrame` output.
            ``header=None`` means not to parse the column names from table header.
            Ignored if the row number is larger than the number of headers in the table.
        column_names
            The column names for the :class:`pandas.DataFrame` output.
        dtype
            Data type for the columns of the :class:`pandas.DataFrame` output. Can be a
            single type for all columns or a dictionary mapping column names to types.
        index_col
            Column to set as the index of the :class:`pandas.DataFrame` output.

        Returns
        -------
        result
            The result dataset. If ``output_type="file"`` returns ``None``.

        Examples
        --------
        >>> from pathlib import Path
        >>> import numpy as np
        >>> import pandas as pd
        >>>
        >>> from pygmt.helpers import GMTTempFile
        >>> from pygmt.clib import Session
        >>>
        >>> with GMTTempFile(suffix=".txt") as tmpfile:
        ...     # prepare the sample data file
        ...     with Path(tmpfile.name).open(mode="w") as fp:
        ...         print(">", file=fp)
        ...         print("1.0 2.0 3.0 TEXT1 TEXT23", file=fp)
        ...         print("4.0 5.0 6.0 TEXT4 TEXT567", file=fp)
        ...         print(">", file=fp)
        ...         print("7.0 8.0 9.0 TEXT8 TEXT90", file=fp)
        ...         print("10.0 11.0 12.0 TEXT123 TEXT456789", file=fp)
        ...
        ...     # file output
        ...     with Session() as lib:
        ...         with GMTTempFile(suffix=".txt") as outtmp:
        ...             with lib.virtualfile_out(
        ...                 kind="dataset", fname=outtmp.name
        ...             ) as vouttbl:
        ...                 lib.call_module("read", [tmpfile.name, vouttbl, "-Td"])
        ...                 result = lib.virtualfile_to_dataset(
        ...                     vfname=vouttbl, output_type="file"
        ...                 )
        ...                 assert result is None
        ...                 assert Path(outtmp.name).stat().st_size > 0
        ...
        ...     # strings, numpy and pandas outputs
        ...     with Session() as lib:
        ...         with lib.virtualfile_out(kind="dataset") as vouttbl:
        ...             lib.call_module("read", [tmpfile.name, vouttbl, "-Td"])
        ...
        ...             # strings output
        ...             outstr = lib.virtualfile_to_dataset(
        ...                 vfname=vouttbl, output_type="strings"
        ...             )
        ...             assert isinstance(outstr, np.ndarray)
        ...             assert outstr.dtype.kind in ("S", "U")
        ...
        ...             # numpy output
        ...             outnp = lib.virtualfile_to_dataset(
        ...                 vfname=vouttbl, output_type="numpy"
        ...             )
        ...             assert isinstance(outnp, np.ndarray)
        ...
        ...             # pandas output
        ...             outpd = lib.virtualfile_to_dataset(
        ...                 vfname=vouttbl, output_type="pandas"
        ...             )
        ...             assert isinstance(outpd, pd.DataFrame)
        ...
        ...             # pandas output with specified column names
        ...             outpd2 = lib.virtualfile_to_dataset(
        ...                 vfname=vouttbl,
        ...                 output_type="pandas",
        ...                 column_names=["col1", "col2", "col3", "coltext"],
        ...             )
        ...             assert isinstance(outpd2, pd.DataFrame)
        >>> outstr
        array(['TEXT1 TEXT23', 'TEXT4 TEXT567', 'TEXT8 TEXT90',
           'TEXT123 TEXT456789'], dtype='<U18')
        >>> outnp
        array([[1.0, 2.0, 3.0, 'TEXT1 TEXT23'],
               [4.0, 5.0, 6.0, 'TEXT4 TEXT567'],
               [7.0, 8.0, 9.0, 'TEXT8 TEXT90'],
               [10.0, 11.0, 12.0, 'TEXT123 TEXT456789']], dtype=object)
        >>> outpd
              0     1     2                   3
        0   1.0   2.0   3.0        TEXT1 TEXT23
        1   4.0   5.0   6.0       TEXT4 TEXT567
        2   7.0   8.0   9.0        TEXT8 TEXT90
        3  10.0  11.0  12.0  TEXT123 TEXT456789
        >>> outpd2
           col1  col2  col3             coltext
        0   1.0   2.0   3.0        TEXT1 TEXT23
        1   4.0   5.0   6.0       TEXT4 TEXT567
        2   7.0   8.0   9.0        TEXT8 TEXT90
        3  10.0  11.0  12.0  TEXT123 TEXT456789
        """
        if output_type == "file":  # Already written to file, so return None
            return None

        # Read the virtual file as a _GMT_DATASET object
        result = self.read_virtualfile(vfname, kind="dataset").contents

        if output_type == "strings":  # strings output
            return result.to_strings()

        result = result.to_dataframe(
            header=header, column_names=column_names, dtype=dtype, index_col=index_col
        )
        if output_type == "numpy":  # numpy.ndarray output
            return result.to_numpy()
        return result  # pandas.DataFrame output

    def virtualfile_to_raster(
        self,
        vfname: str,
        kind: Literal["grid", "image", "cube", None] = "grid",
        outgrid: str | None = None,
    ) -> xr.DataArray | None:
        """
        Output raster data stored in a virtual file to an :class:`xarray.DataArray`
        object.

        The raster data can be a grid, an image or a cube.

        Parameters
        ----------
        vfname
            The virtual file name that stores the result grid/image/cube.
        kind
            Type of the raster data. Valid values are ``"grid"``, ``"image"``,
            ``"cube"`` or ``None``. If ``None``, will inquire the data type from the
            virtual file name.
        outgrid
            Name of the output grid/image/cube. If specified, it means the raster data
            was already saved into an actual file and will return ``None``.

        Returns
        -------
        result
            The result grid/image/cube. If ``outgrid`` is specified, return ``None``.

        Examples
        --------
        >>> from pathlib import Path
        >>> from pygmt.clib import Session
        >>> from pygmt.helpers import GMTTempFile
        >>> with Session() as lib:
        ...     # file output
        ...     with GMTTempFile(suffix=".nc") as tmpfile:
        ...         outgrid = tmpfile.name
        ...         with lib.virtualfile_out(kind="grid", fname=outgrid) as voutgrd:
        ...             lib.call_module("read", ["@earth_relief_01d_g", voutgrd, "-Tg"])
        ...             result = lib.virtualfile_to_raster(
        ...                 vfname=voutgrd, outgrid=outgrid
        ...             )
        ...             assert result == None
        ...             assert Path(outgrid).stat().st_size > 0
        ...
        ...     # xarray.DataArray output
        ...     outgrid = None
        ...     with lib.virtualfile_out(kind="grid", fname=outgrid) as voutgrd:
        ...         lib.call_module("read", ["@earth_relief_01d_g", voutgrd, "-Tg"])
        ...         result = lib.virtualfile_to_raster(vfname=voutgrd, outgrid=outgrid)
        ...         assert isinstance(result, xr.DataArray)
        """
        if outgrid is not None:  # Already written to file, so return None
            return None
        if kind is None:  # Inquire the data family from the virtualfile
            family = self.inquire_virtualfile(vfname)
            kind = {  # type: ignore[assignment]
                self["GMT_IS_GRID"]: "grid",
                self["GMT_IS_IMAGE"]: "image",
                self["GMT_IS_CUBE"]: "cube",
            }[family]
        return self.read_virtualfile(vfname, kind=kind).contents.to_dataarray()

    def extract_region(self) -> np.ndarray:
        """
        Extract the region of the currently active figure.

        Retrieves the information from the PostScript file, so it works for country
        codes as well.

        Returns
        -------
        region
            A numpy 1-D array with the west, east, south, and north dimensions of the
            current figure.

        Examples
        --------
        >>> import pygmt
        >>> fig = pygmt.Figure()
        >>> fig.coast(
        ...     region=[0, 10, -20, -10], projection="M12c", frame=True, land="black"
        ... )
        >>> with Session() as lib:
        ...     region = lib.extract_region()
        >>> print(", ".join([f"{x:.2f}" for x in region]))
        0.00, 10.00, -20.00, -10.00

        Using ISO country codes for the regions (for example ``"US.HI"`` for Hawaiʻi):

        >>> fig = pygmt.Figure()
        >>> fig.coast(region="US.HI", projection="M12c", frame=True, land="black")
        >>> with Session() as lib:
        ...     region = lib.extract_region()
        >>> print(", ".join([f"{x:.2f}" for x in region]))
        -164.71, -154.81, 18.91, 23.58

        The country codes can have an extra argument that rounds the region to multiples
        of the argument (for example, ``"US.HI+r5"`` will round the region to multiples
        of 5):

        >>> fig = pygmt.Figure()
        >>> fig.coast(region="US.HI+r5", projection="M12c", frame=True, land="black")
        >>> with Session() as lib:
        ...     region = lib.extract_region()
        >>> print(", ".join([f"{x:.2f}" for x in region]))
        -165.00, -150.00, 15.00, 25.00
        """  # noqa: RUF002
        c_extract_region = self.get_libgmt_func(
            "GMT_Extract_Region",
            argtypes=[ctp.c_void_p, ctp.c_char_p, ctp.POINTER(ctp.c_double)],
            restype=ctp.c_int,
        )

        region = np.empty(4, dtype=np.float64)
        status = c_extract_region(
            self.session_pointer,
            None,  # File pointer to a PostScript file. Must be None in modern mode.
            region.ctypes.data_as(ctp.POINTER(ctp.c_double)),
        )
        if status != 0:
            raise GMTCLibError("Failed to extract region from current figure.")
        return region<|MERGE_RESOLUTION|>--- conflicted
+++ resolved
@@ -1884,11 +1884,7 @@
         self,
         kind: Literal["dataset", "grid", "image"] = "dataset",
         fname: str | None = None,
-<<<<<<< HEAD
-    ):
-=======
     ) -> Generator[str, None, None]:
->>>>>>> 89021cdb
         r"""
         Create a virtual file or an actual file for storing output data.
 
@@ -1946,14 +1942,8 @@
                 "grid": ("GMT_IS_GRID", "GMT_IS_SURFACE"),
                 "image": ("GMT_IS_IMAGE", "GMT_IS_SURFACE"),
             }[kind]
-<<<<<<< HEAD
-            with self.open_virtualfile(
-                family, geometry, "GMT_OUT|GMT_IS_REFERENCE", None
-            ) as vfile:
-=======
             direction = "GMT_OUT|GMT_IS_REFERENCE" if kind == "image" else "GMT_OUT"
             with self.open_virtualfile(family, geometry, direction, None) as vfile:
->>>>>>> 89021cdb
                 yield vfile
 
     def inquire_virtualfile(self, vfname: str) -> int:
