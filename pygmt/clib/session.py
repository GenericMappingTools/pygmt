"""
Defines the Session class to create and destroy a GMT API session and provides access to
the API functions.

Uses ctypes to wrap most of the core functions from the C API.
"""
import contextlib
import ctypes as ctp
import pathlib
import sys
import warnings
from typing import Literal

import numpy as np
import pandas as pd
from packaging.version import Version
from pygmt.clib.conversion import (
    array_to_datetime,
    as_c_contiguous,
    dataarray_to_matrix,
    kwargs_to_ctypes_array,
    vectors_to_arrays,
)
from pygmt.clib.loading import load_libgmt
from pygmt.datatypes import _GMT_DATASET, _GMT_GRID
from pygmt.exceptions import (
    GMTCLibError,
    GMTCLibNoSessionError,
    GMTInvalidInput,
    GMTVersionError,
)
from pygmt.helpers import (
    data_kind,
    fmt_docstring,
    tempfile_from_geojson,
    tempfile_from_image,
)

FAMILIES = [
    "GMT_IS_DATASET",  # Entity is a data table
    "GMT_IS_GRID",  # Entity is a grid
    "GMT_IS_IMAGE",  # Entity is a 1- or 3-band unsigned char image
    "GMT_IS_PALETTE",  # Entity is a color palette table
    "GMT_IS_POSTSCRIPT",  # Entity is a PostScript content struct
    "GMT_IS_MATRIX",  # Entity is a user matrix
    "GMT_IS_VECTOR",  # Entity is a set of user vectors
    "GMT_IS_CUBE",  # Entity is a 3-D data cube
]

VIAS = [
    "GMT_VIA_MATRIX",  # dataset is passed as a matrix
    "GMT_VIA_VECTOR",  # dataset is passed as a set of vectors
]

GEOMETRIES = [
    "GMT_IS_NONE",  # items without geometry (e.g., CPT)
    "GMT_IS_POINT",  # items are points
    "GMT_IS_LINE",  # items are lines
    "GMT_IS_POLY",  # items are polygons
    "GMT_IS_LP",  # items could be any one of LINE or POLY
    "GMT_IS_PLP",  # items could be any one of POINT, LINE, or POLY
    "GMT_IS_SURFACE",  # items are 2-D grid
    "GMT_IS_VOLUME",  # items are 3-D grid
]

METHODS = [
    "GMT_IS_DUPLICATE",  # tell GMT the data are read-only
    "GMT_IS_REFERENCE",  # tell GMT to duplicate the data
]

DIRECTIONS = ["GMT_IN", "GMT_OUT"]

MODES = ["GMT_CONTAINER_ONLY", "GMT_IS_OUTPUT"]

REGISTRATIONS = ["GMT_GRID_PIXEL_REG", "GMT_GRID_NODE_REG"]

DTYPES = {
    np.int8: "GMT_CHAR",
    np.int16: "GMT_SHORT",
    np.int32: "GMT_INT",
    np.int64: "GMT_LONG",
    np.uint8: "GMT_UCHAR",
    np.uint16: "GMT_USHORT",
    np.uint32: "GMT_UINT",
    np.uint64: "GMT_ULONG",
    np.float32: "GMT_FLOAT",
    np.float64: "GMT_DOUBLE",
    np.str_: "GMT_TEXT",
    np.datetime64: "GMT_DATETIME",
    np.timedelta64: "GMT_LONG",
}

# Load the GMT library outside the Session class to avoid repeated loading.
_libgmt = load_libgmt()


class Session:
    """
    A GMT API session where most operations involving the C API happen.

    Works as a context manager (for use in a ``with`` block) to create a GMT C
    API session and destroy it in the end to clean up memory.

    Functions of the shared library are exposed as methods of this class. Most
    methods MUST be used with an open session (inside a ``with`` block). If
    creating GMT data structures to communicate data, put that code inside the
    same ``with`` block as the API calls that will use the data.

    By default, will let :mod:`ctypes` try to find the GMT shared library
    (``libgmt``). If the environment variable ``GMT_LIBRARY_PATH`` is set, will
    look for the shared library in the directory specified by it.

    A ``GMTVersionError`` exception will be raised if the GMT shared library
    reports a version older than the required minimum GMT version.

    The ``session_pointer`` attribute holds a ctypes pointer to the currently
    open session.

    Raises
    ------
    GMTCLibNotFoundError
        If there was any problem loading the library (couldn't find it or
        couldn't access the functions).
    GMTCLibNoSessionError
        If you try to call a method outside of a 'with' block.
    GMTVersionError
        If the minimum required version of GMT is not found.

    Examples
    --------

    >>> from pygmt.helpers.testing import load_static_earth_relief
    >>> from pygmt.helpers import GMTTempFile
    >>> grid = load_static_earth_relief()
    >>> type(grid)
    <class 'xarray.core.dataarray.DataArray'>
    >>> # Create a session and destroy it automatically when exiting the "with"
    >>> # block.
    >>> with Session() as ses:
    ...     # Create a virtual file and link to the memory block of the grid.
    ...     with ses.virtualfile_from_grid(grid) as fin:
    ...         # Create a temp file to use as output.
    ...         with GMTTempFile() as fout:
    ...             # Call the grdinfo module with the virtual file as input
    ...             # and the temp file as output.
    ...             ses.call_module("grdinfo", f"{fin} -C ->{fout.name}")
    ...             # Read the contents of the temp file before it's deleted.
    ...             print(fout.read().strip())
    -55 -47 -24 -10 190 981 1 1 8 14 1 1
    """

    # The minimum version of GMT required
    required_version = "6.3.0"

    @property
    def session_pointer(self):
        """
        The :class:`ctypes.c_void_p` pointer to the current open GMT session.

        Raises
        ------
        GMTCLibNoSessionError
            If trying to access without a currently open GMT session (i.e.,
            outside of the context manager).
        """
        if not hasattr(self, "_session_pointer") or self._session_pointer is None:
            raise GMTCLibNoSessionError("No currently open GMT API session.")
        return self._session_pointer

    @session_pointer.setter
    def session_pointer(self, session):
        """
        Set the session void pointer.
        """
        self._session_pointer = session

    @property
    def info(self):
        """
        Dictionary with the GMT version and default paths and parameters.
        """
        if not hasattr(self, "_info"):
            self._info = {
                "version": self.get_default("API_VERSION"),
                "padding": self.get_default("API_PAD"),
                # API_BINDIR points to the directory of the Python interpreter
                # "binary dir": self.get_default("API_BINDIR"),
                "share dir": self.get_default("API_SHAREDIR"),
                # This segfaults for some reason
                # 'data dir': self.get_default("API_DATADIR"),
                "plugin dir": self.get_default("API_PLUGINDIR"),
                "library path": self.get_default("API_LIBRARY"),
                "cores": self.get_default("API_CORES"),
                "grid layout": self.get_default("API_GRID_LAYOUT"),
            }
            # For GMT<6.4.0, API_IMAGE_LAYOUT is not defined if GMT is not
            # compiled with GDAL. Since GMT 6.4.0, GDAL is a required GMT
            # dependency. The code block can be refactored after we bump
            # the minimum required GMT version to 6.4.0.
            with contextlib.suppress(GMTCLibError):
                self._info["image layout"] = self.get_default("API_IMAGE_LAYOUT")
            # API_BIN_VERSION is new in GMT 6.4.0.
            if Version(self._info["version"]) >= Version("6.4.0"):
                self._info["binary version"] = self.get_default("API_BIN_VERSION")
        return self._info

    def __enter__(self):
        """
        Create a GMT API session and check the libgmt version.

        Calls :meth:`pygmt.clib.Session.create`.

        Raises
        ------
        GMTVersionError
            If the version reported by libgmt is less than
            ``Session.required_version``. Will destroy the session before
            raising the exception.
        """
        self.create("pygmt-session")
        # Need to store the version info because 'get_default' won't work after
        # the session is destroyed.
        version = self.info["version"]
        if Version(version) < Version(self.required_version):
            self.destroy()
            raise GMTVersionError(
                f"Using an incompatible GMT version {version}. "
                f"Must be equal or newer than {self.required_version}."
            )
        return self

    def __exit__(self, exc_type, exc_value, traceback):
        """
        Destroy the currently open GMT API session.

        Calls :meth:`pygmt.clib.Session.destroy`.
        """
        self.destroy()

    def __getitem__(self, name):
        """
        Get the value of a GMT constant (C enum) from gmt_resources.h.

        Used to set configuration values for other API calls. Wraps
        ``GMT_Get_Enum``.

        Parameters
        ----------
        name : str
            The name of the constant (e.g., ``"GMT_SESSION_EXTERNAL"``)

        Returns
        -------
        constant : int
            Integer value of the constant. Do not rely on this value because it
            might change.

        Raises
        ------
        GMTCLibError
            If the constant doesn't exist.
        """
        c_get_enum = self.get_libgmt_func(
            "GMT_Get_Enum", argtypes=[ctp.c_void_p, ctp.c_char_p], restype=ctp.c_int
        )

        # The C lib introduced the void API pointer to GMT_Get_Enum so that
        # it's consistent with other functions. It doesn't use the pointer so
        # we can pass in None (NULL pointer). We can't give it the actual
        # pointer because we need to call GMT_Get_Enum when creating a new API
        # session pointer (chicken-and-egg type of thing).
        session = None

        value = c_get_enum(session, name.encode())

        if value is None or value == -99999:
            raise GMTCLibError(f"Constant '{name}' doesn't exist in libgmt.")

        return value

    def get_libgmt_func(self, name, argtypes=None, restype=None):
        """
        Get a ctypes function from the libgmt shared library.

        Assigns the argument and return type conversions for the function.

        Use this method to access a C function from libgmt.

        Parameters
        ----------
        name : str
            The name of the GMT API function.
        argtypes : list
            List of ctypes types used to convert the Python input arguments for
            the API function.
        restype : ctypes type
            The ctypes type used to convert the input returned by the function
            into a Python type.

        Returns
        -------
        function
            The GMT API function.

        Examples
        --------

        >>> from ctypes import c_void_p, c_int
        >>> with Session() as lib:
        ...     func = lib.get_libgmt_func(
        ...         "GMT_Destroy_Session", argtypes=[c_void_p], restype=c_int
        ...     )
        >>> type(func)
        <class 'ctypes.CDLL.__init__.<locals>._FuncPtr'>
        """
        if not hasattr(self, "_libgmt"):
            self._libgmt = _libgmt
        function = getattr(self._libgmt, name)
        if argtypes is not None:
            function.argtypes = argtypes
        if restype is not None:
            function.restype = restype
        return function

    def create(self, name):
        """
        Create a new GMT C API session.

        This is required before most other methods of
        :class:`pygmt.clib.Session` can be called.

        .. warning::

            Usage of :class:`pygmt.clib.Session` as a context manager in a
            ``with`` block is preferred over calling
            :meth:`pygmt.clib.Session.create` and
            :meth:`pygmt.clib.Session.destroy` manually.

        Calls ``GMT_Create_Session`` and generates a new ``GMTAPI_CTRL``
        struct, which is a :class:`ctypes.c_void_p` pointer. Sets the
        ``session_pointer`` attribute to this pointer.

        Remember to terminate the current session using
        :meth:`pygmt.clib.Session.destroy` before creating a new one.

        Parameters
        ----------
        name : str
            A name for this session. Doesn't really affect the outcome.
        """
        try:
            # Won't raise an exception if there is a currently open session
            _ = self.session_pointer
            # In this case, fail to create a new session until the old one is
            # destroyed
            raise GMTCLibError(
                "Failed to create a GMT API session: There is a currently open session."
                " Must destroy it fist."
            )
        # If the exception is raised, this means that there is no open session
        # and we're free to create a new one.
        except GMTCLibNoSessionError:
            pass

        c_create_session = self.get_libgmt_func(
            "GMT_Create_Session",
            argtypes=[ctp.c_char_p, ctp.c_uint, ctp.c_uint, ctp.c_void_p],
            restype=ctp.c_void_p,
        )

        # Capture the output printed by GMT into this list. Will use it later
        # to generate error messages for the exceptions raised by API calls.
        self._error_log = []

        @ctp.CFUNCTYPE(ctp.c_int, ctp.c_void_p, ctp.c_char_p)
        def print_func(file_pointer, message):  # noqa: ARG001
            """
            Callback function that the GMT C API will use to print log and error
            messages.

            We'll capture the messages and print them to stderr so that they will show
            up on the Jupyter notebook.
            """
            message = message.decode().strip()
            self._error_log.append(message)
            # flush to make sure the messages are printed even if we have a
            # crash.
            print(message, file=sys.stderr, flush=True)  # noqa: T201
            return 0

        # Need to store a copy of the function because ctypes doesn't and it
        # will be garbage collected otherwise
        self._print_callback = print_func

        padding = self["GMT_PAD_DEFAULT"]
        session_type = self["GMT_SESSION_EXTERNAL"]

        session = c_create_session(name.encode(), padding, session_type, print_func)

        if session is None:
            raise GMTCLibError(
                f"Failed to create a GMT API session:\n{self._error_message}"
            )

        self.session_pointer = session

    @property
    def _error_message(self):
        """
        A string with all error messages emitted by the C API.

        Only includes messages with the string ``"[ERROR]"`` in them.
        """
        msg = ""
        if hasattr(self, "_error_log"):
            msg = "\n".join(line for line in self._error_log if "[ERROR]" in line)
        return msg

    def destroy(self):
        """
        Destroy the currently open GMT API session.

        .. warning::

            Usage of :class:`pygmt.clib.Session` as a context manager in a
            ``with`` block is preferred over calling
            :meth:`pygmt.clib.Session.create` and
            :meth:`pygmt.clib.Session.destroy` manually.

        Calls ``GMT_Destroy_Session`` to terminate and free the memory of a
        registered ``GMTAPI_CTRL`` session (the pointer for this struct is
        stored in the ``session_pointer`` attribute).

        Always use this method after you are done using a C API session. The
        session needs to be destroyed before creating a new one. Otherwise,
        some of the configuration files might be left behind and can influence
        subsequent API calls.

        Sets the ``session_pointer`` attribute to ``None``.
        """
        c_destroy_session = self.get_libgmt_func(
            "GMT_Destroy_Session", argtypes=[ctp.c_void_p], restype=ctp.c_int
        )

        status = c_destroy_session(self.session_pointer)
        if status:
            raise GMTCLibError(
                f"Failed to destroy GMT API session:\n{self._error_message}"
            )

        self.session_pointer = None

    def get_default(self, name):
        """
        Get the value of a GMT default parameter (library version, paths, etc).

        Possible default parameter names include:

        * ``"API_VERSION"``: The GMT API version
        * ``"API_PAD"``: The grid padding setting
        * ``"API_BINDIR"``: The binary file directory
        * ``"API_SHAREDIR"``: The share directory
        * ``"API_DATADIR"``: The data directory
        * ``"API_PLUGINDIR"``: The plugin directory
        * ``"API_LIBRARY"``: The core library path
        * ``"API_CORES"``: The number of cores
        * ``"API_IMAGE_LAYOUT"``: The image/band layout
        * ``"API_GRID_LAYOUT"``: The grid layout
        * ``"API_BIN_VERSION"``: The GMT binary version (with git information)

        Parameters
        ----------
        name : str
            The name of the default parameter (e.g., ``"API_VERSION"``)

        Returns
        -------
        value : str
            The default value for the parameter.

        Raises
        ------
        GMTCLibError
            If the parameter doesn't exist.
        """
        c_get_default = self.get_libgmt_func(
            "GMT_Get_Default",
            argtypes=[ctp.c_void_p, ctp.c_char_p, ctp.c_char_p],
            restype=ctp.c_int,
        )

        # Make a string buffer to get a return value
        value = ctp.create_string_buffer(10000)

        status = c_get_default(self.session_pointer, name.encode(), value)

        if status != 0:
            raise GMTCLibError(
                f"Error getting default value for '{name}' (error code {status})."
            )

        return value.value.decode()

    def get_common(self, option):
        """
        Inquire if a GMT common option has been set and return its current value if
        possible.

        Parameters
        ----------
        option : str
            The GMT common option to check. Valid options are ``"B"``, ``"I"``,
            ``"J"``, ``"R"``, ``"U"``, ``"V"``, ``"X"``, ``"Y"``, ``"a"``,
            ``"b"``, ``"f"``, ``"g"``, ``"h"``, ``"i"``, ``"n"``, ``"o"``,
            ``"p"``, ``"r"``, ``"s"``, ``"t"``, and ``":"``.

        Returns
        -------
        value : bool, int, float, or numpy.ndarray
            Whether the option was set or its value.

            If the option was not set, return ``False``. Otherwise,
            the return value depends on the choice of the option.

            - options ``"B"``, ``"J"``, ``"U"``, ``"g"``, ``"n"``, ``"p"``,
              and ``"s"``: return ``True`` if set, else ``False`` (bool)
            - ``"I"``: 2-element array for the increments (float)
            - ``"R"``: 4-element array for the region (float)
            - ``"V"``: the verbose level (int)
            - ``"X"``: the xshift (float)
            - ``"Y"``: the yshift (float)
            - ``"a"``: geometry of the dataset (int)
            - ``"b"``: return 0 if `-bi` was set and 1 if `-bo` was set (int)
            - ``"f"``: return 0 if `-fi` was set and 1 if `-fo` was set (int)
            - ``"h"``: whether to delete existing header records (int)
            - ``"i"``: number of input columns (int)
            - ``"o"``: number of output columns (int)
            - ``"r"``: registration type (int)
            - ``"t"``: 2-element array for the transparency (float)
            - ``":"``: return 0 if `-:i` was set and 1 if `-:o` was set (int)

        Examples
        --------
        >>> with Session() as lib:
        ...     lib.call_module("basemap", "-R0/10/10/15 -JX5i/2.5i -Baf -Ve")
        ...     region = lib.get_common("R")
        ...     projection = lib.get_common("J")
        ...     timestamp = lib.get_common("U")
        ...     verbose = lib.get_common("V")
        ...     lib.call_module("plot", "-T -Xw+1i -Yh-1i")
        ...     xshift = lib.get_common("X")  # xshift/yshift are in inches
        ...     yshift = lib.get_common("Y")
        >>> print(region, projection, timestamp, verbose, xshift, yshift)
        [ 0. 10. 10. 15.] True False 3 6.0 1.5
        >>> with Session() as lib:
        ...     lib.call_module("basemap", "-R0/10/10/15 -JX5i/2.5i -Baf")
        ...     lib.get_common("A")
        Traceback (most recent call last):
        ...
        pygmt.exceptions.GMTInvalidInput: Unknown GMT common option flag 'A'.
        """
        if option not in "BIJRUVXYabfghinoprst:":
            raise GMTInvalidInput(f"Unknown GMT common option flag '{option}'.")

        c_get_common = self.get_libgmt_func(
            "GMT_Get_Common",
            argtypes=[ctp.c_void_p, ctp.c_uint, ctp.POINTER(ctp.c_double)],
            restype=ctp.c_int,
        )
        value = np.empty(6)  # numpy array to store the value of the option
        status = c_get_common(
            self.session_pointer,
            ord(option),
            value.ctypes.data_as(ctp.POINTER(ctp.c_double)),
        )

        # GMT_NOTSET (-1) means the option is not set
        if status == self["GMT_NOTSET"]:
            return False
        # option is set and no other value is returned
        if status == 0:
            return True
        # option is set and option values (in double type) are returned via the
        # 'value' array. 'status' is number of valid values in the array.
        if option in "IRt":
            return value[:status]
        if option in "XY":  # only one valid element in the array
            return value[0]
        # option is set and the option value (in integer type) is returned via
        # the function return value (i.e., 'status')
        return status

    def call_module(self, module, args):
        """
        Call a GMT module with the given arguments.

        Makes a call to ``GMT_Call_Module`` from the C API using mode
        ``GMT_MODULE_CMD`` (arguments passed as a single string).

        Most interactions with the C API are done through this function.

        Parameters
        ----------
        module : str
            Module name (``'coast'``, ``'basemap'``, etc).
        args : str
            String with the command line arguments that will be passed to the
            module (for example, ``'-R0/5/0/10 -JM'``).

        Raises
        ------
        GMTCLibError
            If the returned status code of the function is non-zero.
        """
        c_call_module = self.get_libgmt_func(
            "GMT_Call_Module",
            argtypes=[ctp.c_void_p, ctp.c_char_p, ctp.c_int, ctp.c_void_p],
            restype=ctp.c_int,
        )

        mode = self["GMT_MODULE_CMD"]
        status = c_call_module(
            self.session_pointer, module.encode(), mode, args.encode()
        )
        if status != 0:
            raise GMTCLibError(
                f"Module '{module}' failed with status code {status}:\n{self._error_message}"
            )

    def create_data(self, family, geometry, mode, **kwargs):
        """
        Create an empty GMT data container.

        Parameters
        ----------
        family : str
            A valid GMT data family name (e.g., ``'GMT_IS_DATASET'``). See the
            ``FAMILIES`` attribute for valid names.
        geometry : str
            A valid GMT data geometry name (e.g., ``'GMT_IS_POINT'``). See the
            ``GEOMETRIES`` attribute for valid names.
        mode : str
            A valid GMT data mode (e.g., ``'GMT_IS_OUTPUT'``). See the
            ``MODES`` attribute for valid names.
        dim : list of 4 integers
            The dimensions of the dataset. See the documentation for the GMT C
            API function ``GMT_Create_Data`` (``src/gmt_api.c``) for the full
            range of options regarding 'dim'. If ``None``, will pass in the
            NULL pointer.
        ranges : list of 4 floats
            The dataset extent. Also a bit of a complicated argument. See the C
            function documentation. It's called ``range`` in the C function but
            it would conflict with the Python built-in ``range`` function.
        inc : list of 2 floats
            The increments between points of the dataset. See the C function
            documentation.
        registration : str
            The node registration (what the coordinates mean). Can be
            ``'GMT_GRID_PIXEL_REG'`` or ``'GMT_GRID_NODE_REG'``. Defaults to
            ``'GMT_GRID_NODE_REG'``.
        pad : int
            The grid padding. Defaults to ``GMT_PAD_DEFAULT``.

        Returns
        -------
        data_ptr : int
            A ctypes pointer (an integer) to the allocated ``GMT_Dataset``
            object.
        """
        c_create_data = self.get_libgmt_func(
            "GMT_Create_Data",
            argtypes=[
                ctp.c_void_p,  # API
                ctp.c_uint,  # family
                ctp.c_uint,  # geometry
                ctp.c_uint,  # mode
                ctp.POINTER(ctp.c_uint64),  # dim
                ctp.POINTER(ctp.c_double),  # range
                ctp.POINTER(ctp.c_double),  # inc
                ctp.c_uint,  # registration
                ctp.c_int,  # pad
                ctp.c_void_p,
            ],  # data
            restype=ctp.c_void_p,
        )

        family_int = self._parse_constant(family, valid=FAMILIES, valid_modifiers=VIAS)
        mode_int = self._parse_constant(
            mode,
            valid=MODES,
            valid_modifiers=["GMT_GRID_IS_CARTESIAN", "GMT_GRID_IS_GEO"],
        )
        geometry_int = self._parse_constant(geometry, valid=GEOMETRIES)
        registration_int = self._parse_constant(
            kwargs.get("registration", "GMT_GRID_NODE_REG"), valid=REGISTRATIONS
        )

        # Convert dim, ranges, and inc to ctypes arrays if given (will be None
        # if not given to represent NULL pointers)
        dim = kwargs_to_ctypes_array("dim", kwargs, ctp.c_uint64 * 4)
        ranges = kwargs_to_ctypes_array("ranges", kwargs, ctp.c_double * 4)
        inc = kwargs_to_ctypes_array("inc", kwargs, ctp.c_double * 2)

        # Use a NULL pointer (None) for existing data to indicate that the
        # container should be created empty. Fill it in later using put_vector
        # and put_matrix.
        data_ptr = c_create_data(
            self.session_pointer,
            family_int,
            geometry_int,
            mode_int,
            dim,
            ranges,
            inc,
            registration_int,
            self._parse_pad(family, kwargs),
            None,
        )

        if data_ptr is None:
            raise GMTCLibError("Failed to create an empty GMT data pointer.")

        return data_ptr

    def _parse_pad(self, family, kwargs):
        """
        Parse and return an appropriate value for pad if none is given.

        Pad is a bit tricky because, for matrix types, pad control the matrix ordering
        (row or column major). Using the default pad will set it to column major and
        mess things up with the numpy arrays.
        """
        pad = kwargs.get("pad", None)
        if pad is None:
            pad = 0 if "MATRIX" in family else self["GMT_PAD_DEFAULT"]
        return pad

    def _parse_constant(self, constant, valid, valid_modifiers=None):
        """
        Parse a constant, convert it to an int, and validate it.

        The GMT C API takes certain defined constants, like ``'GMT_IS_GRID'``,
        that need to be validated and converted to integer values using
        :meth:`pygmt.clib.Session.__getitem__`.

        The constants can also take a modifier by appending another constant
        name, e.g. ``'GMT_IS_GRID|GMT_VIA_MATRIX'``. The two parts must be
        converted separately and their values are added.

        If valid modifiers are not given, then will assume that modifiers are
        not allowed. In this case, will raise a
        :class:`pygmt.exceptions.GMTInvalidInput` exception if given a
        modifier.

        Parameters
        ----------
        constant : str
            The name of a valid GMT API constant, with an optional modifier.
        valid : list of str
            A list of valid values for the constant. Will raise a
            :class:`pygmt.exceptions.GMTInvalidInput` exception if the given
            value is not on the list.
        """
        parts = constant.split("|")
        name = parts[0]
        nmodifiers = len(parts) - 1
        if nmodifiers > 1:
            raise GMTInvalidInput(
                f"Only one modifier is allowed in constants, {nmodifiers} given: '{constant}'"
            )
        if nmodifiers > 0 and valid_modifiers is None:
            raise GMTInvalidInput(
                "Constant modifiers are not allowed since valid values were not given: '{constant}'"
            )
        if name not in valid:
            raise GMTInvalidInput(
                f"Invalid constant argument '{name}'. Must be one of {valid}."
            )
        if (
            nmodifiers > 0
            and valid_modifiers is not None
            and parts[1] not in valid_modifiers
        ):
            raise GMTInvalidInput(
                f"Invalid constant modifier '{parts[1]}'. Must be one of {valid_modifiers}."
            )
        integer_value = sum(self[part] for part in parts)
        return integer_value

    def _check_dtype_and_dim(self, array, ndim):
        """
        Check that a numpy array has the given number of dimensions and is a valid data
        type.

        Parameters
        ----------
        array : numpy.ndarray
            The array to be tested.
        ndim : int
            The desired number of array dimensions.

        Returns
        -------
        gmt_type : int
            The GMT constant value representing this data type.

        Raises
        ------
        GMTInvalidInput
            If the array has the wrong number of dimensions or
            is an unsupported data type.

        Examples
        --------

        >>> import numpy as np
        >>> data = np.array([1, 2, 3], dtype="float64")
        >>> with Session() as ses:
        ...     gmttype = ses._check_dtype_and_dim(data, ndim=1)
        ...     gmttype == ses["GMT_DOUBLE"]
        True
        >>> data = np.ones((5, 2), dtype="float32")
        >>> with Session() as ses:
        ...     gmttype = ses._check_dtype_and_dim(data, ndim=2)
        ...     gmttype == ses["GMT_FLOAT"]
        True
        """
        # Check that the array has the given number of dimensions
        if array.ndim != ndim:
            raise GMTInvalidInput(
                f"Expected a numpy {ndim}-D array, got {array.ndim}-D."
            )

        # Check that the array has a valid/known data type
        if array.dtype.type not in DTYPES:
            try:
                if array.dtype.type is np.object_:
                    # Try to convert unknown object type to np.datetime64
                    array = array_to_datetime(array)
                else:
                    raise ValueError
            except ValueError as e:
                raise GMTInvalidInput(
                    f"Unsupported numpy data type '{array.dtype.type}'."
                ) from e
        return self[DTYPES[array.dtype.type]]

    def put_vector(self, dataset, column, vector):
        r"""
        Attach a numpy 1-D array as a column on a GMT dataset.

        Use this function to attach numpy array data to a GMT dataset and pass
        it to GMT modules. Wraps ``GMT_Put_Vector``.

        The dataset must be created by :meth:`pygmt.clib.Session.create_data`
        first. Use ``family='GMT_IS_DATASET|GMT_VIA_VECTOR'``.

        Not all numpy dtypes are supported, only: int8, int16, int32, int64,
        uint8, uint16, uint32, uint64, float32, float64, str\_, and datetime64.

        .. warning::
            The numpy array must be C contiguous in memory. If it comes from a
            column slice of a 2-D array, for example, you will have to make a
            copy. Use :func:`numpy.ascontiguousarray` to make sure your vector
            is contiguous (it won't copy if it already is).

        Parameters
        ----------
        dataset : :class:`ctypes.c_void_p`
            The ctypes void pointer to a ``GMT_Dataset``. Create it with
            :meth:`pygmt.clib.Session.create_data`.
        column : int
            The column number of this vector in the dataset (starting from 0).
        vector : numpy 1-D array
            The array that will be attached to the dataset. Must be a 1-D C
            contiguous array.

        Raises
        ------
        GMTCLibError
            If given invalid input or ``GMT_Put_Vector`` exits with
            status != 0.
        """
        c_put_vector = self.get_libgmt_func(
            "GMT_Put_Vector",
            argtypes=[ctp.c_void_p, ctp.c_void_p, ctp.c_uint, ctp.c_uint, ctp.c_void_p],
            restype=ctp.c_int,
        )

        gmt_type = self._check_dtype_and_dim(vector, ndim=1)
        if gmt_type in (self["GMT_TEXT"], self["GMT_DATETIME"]):
            vector_pointer = (ctp.c_char_p * len(vector))()
            if gmt_type == self["GMT_DATETIME"]:
                vector_pointer[:] = np.char.encode(
                    np.datetime_as_string(array_to_datetime(vector))
                )
            else:
                vector_pointer[:] = np.char.encode(vector)
        else:
            vector_pointer = vector.ctypes.data_as(ctp.c_void_p)
        status = c_put_vector(
            self.session_pointer, dataset, column, gmt_type, vector_pointer
        )
        if status != 0:
            raise GMTCLibError(
                f"Failed to put vector of type {vector.dtype} "
                f"in column {column} of dataset."
            )

    def put_strings(self, dataset, family, strings):
        """
        Attach a numpy 1-D array of dtype str as a column on a GMT dataset.

        Use this function to attach string type numpy array data to a GMT
        dataset and pass it to GMT modules. Wraps ``GMT_Put_Strings``.

        The dataset must be created by :meth:`pygmt.clib.Session.create_data`
        first.

        .. warning::
            The numpy array must be C contiguous in memory. If it comes from a
            column slice of a 2-D array, for example, you will have to make a
            copy. Use :func:`numpy.ascontiguousarray` to make sure your vector
            is contiguous (it won't copy if it already is).

        Parameters
        ----------
        dataset : :class:`ctypes.c_void_p`
            The ctypes void pointer to a ``GMT_Dataset``. Create it with
            :meth:`pygmt.clib.Session.create_data`.
        family : str
            The family type of the dataset. Can be either ``GMT_IS_VECTOR`` or
            ``GMT_IS_MATRIX``.
        strings : numpy 1-D array
            The array that will be attached to the dataset. Must be a 1-D C
            contiguous array.

        Raises
        ------
        GMTCLibError
            If given invalid input or ``GMT_Put_Strings`` exits with
            status != 0.
        """
        c_put_strings = self.get_libgmt_func(
            "GMT_Put_Strings",
            argtypes=[
                ctp.c_void_p,
                ctp.c_uint,
                ctp.c_void_p,
                ctp.POINTER(ctp.c_char_p),
            ],
            restype=ctp.c_int,
        )

        strings_pointer = (ctp.c_char_p * len(strings))()
        strings_pointer[:] = np.char.encode(strings)

        family_int = self._parse_constant(
            family, valid=FAMILIES, valid_modifiers=METHODS
        )

        status = c_put_strings(
            self.session_pointer, family_int, dataset, strings_pointer
        )
        if status != 0:
            raise GMTCLibError(
                f"Failed to put strings of type {strings.dtype} into dataset"
            )

    def put_matrix(self, dataset, matrix, pad=0):
        """
        Attach a numpy 2-D array to a GMT dataset.

        Use this function to attach numpy array data to a GMT dataset and pass
        it to GMT modules. Wraps ``GMT_Put_Matrix``.

        The dataset must be created by :meth:`pygmt.clib.Session.create_data`
        first. Use ``|GMT_VIA_MATRIX'`` in the family.

        Not all numpy dtypes are supported, only: int8, int16, int32, int64,
        uint8, uint16, uint32, uint64, float32, and float64.

        .. warning::
            The numpy array must be C contiguous in memory. Use
            :func:`numpy.ascontiguousarray` to make sure your vector is
            contiguous (it won't copy if it already is).

        Parameters
        ----------
        dataset : :class:`ctypes.c_void_p`
            The ctypes void pointer to a ``GMT_Dataset``. Create it with
            :meth:`pygmt.clib.Session.create_data`.
        matrix : numpy 2-D array
            The array that will be attached to the dataset. Must be a 2-D C
            contiguous array.
        pad : int
            The amount of padding that should be added to the matrix. Use when
            creating grids for modules that require padding.

        Raises
        ------
        GMTCLibError
            If given invalid input or ``GMT_Put_Matrix`` exits with
            status != 0.
        """
        c_put_matrix = self.get_libgmt_func(
            "GMT_Put_Matrix",
            argtypes=[ctp.c_void_p, ctp.c_void_p, ctp.c_uint, ctp.c_int, ctp.c_void_p],
            restype=ctp.c_int,
        )

        gmt_type = self._check_dtype_and_dim(matrix, ndim=2)
        matrix_pointer = matrix.ctypes.data_as(ctp.c_void_p)
        status = c_put_matrix(
            self.session_pointer, dataset, gmt_type, pad, matrix_pointer
        )
        if status != 0:
            raise GMTCLibError(f"Failed to put matrix of type {matrix.dtype}.")

    def write_data(self, family, geometry, mode, wesn, output, data):
        """
        Write a GMT data container to a file.

        The data container should be created by
        :meth:`pygmt.clib.Session.create_data`.

        Wraps ``GMT_Write_Data`` but only allows writing to a file. So the
        ``method`` argument is omitted.

        Parameters
        ----------
        family : str
            A valid GMT data family name (e.g., ``'GMT_IS_DATASET'``). See the
            ``FAMILIES`` attribute for valid names. Don't use the
            ``GMT_VIA_VECTOR`` or ``GMT_VIA_MATRIX`` constructs for this. Use
            ``GMT_IS_VECTOR`` and ``GMT_IS_MATRIX`` instead.
        geometry : str
            A valid GMT data geometry name (e.g., ``'GMT_IS_POINT'``). See the
            ``GEOMETRIES`` attribute for valid names.
        mode : str
            How the data is to be written to the file. This option varies
            depending on the given family. See the GMT API documentation for
            details.
        wesn : list or numpy array
            [xmin, xmax, ymin, ymax, zmin, zmax] of the data. Must have 6
            elements.
        output : str
            The output file name.
        data : :class:`ctypes.c_void_p`
            Pointer to the data container created by
            :meth:`pygmt.clib.Session.create_data`.

        Raises
        ------
        GMTCLibError
            For invalid input arguments or if the GMT API functions returns a
            non-zero status code.
        """
        c_write_data = self.get_libgmt_func(
            "GMT_Write_Data",
            argtypes=[
                ctp.c_void_p,
                ctp.c_uint,
                ctp.c_uint,
                ctp.c_uint,
                ctp.c_uint,
                ctp.POINTER(ctp.c_double),
                ctp.c_char_p,
                ctp.c_void_p,
            ],
            restype=ctp.c_int,
        )

        family_int = self._parse_constant(family, valid=FAMILIES, valid_modifiers=VIAS)
        geometry_int = self._parse_constant(geometry, valid=GEOMETRIES)
        status = c_write_data(
            self.session_pointer,
            family_int,
            self["GMT_IS_FILE"],
            geometry_int,
            self[mode],
            (ctp.c_double * 6)(*wesn),
            output.encode(),
            data,
        )
        if status != 0:
            raise GMTCLibError(f"Failed to write dataset to '{output}'")

    @contextlib.contextmanager
    def open_virtualfile(self, family, geometry, direction, data):
        """
        Open a GMT virtual file to pass data to and from a module.

        GMT uses a virtual file scheme to pass in data or get data from API
        modules. Use it to pass in your GMT data structure (created using
        :meth:`pygmt.clib.Session.create_data`) to a module that expects an
        input file, or get the output from a module that writes to a file.

        Use in a ``with`` block. Will automatically close the virtual file when
        leaving the ``with`` block. Because of this, no wrapper for
        ``GMT_Close_VirtualFile`` is provided.

        Parameters
        ----------
        family : str
            A valid GMT data family name (e.g., ``"GMT_IS_DATASET"``). Should
            be the same as the one you used to create your data structure.
        geometry : str
            A valid GMT data geometry name (e.g., ``"GMT_IS_POINT"``). Should
            be the same as the one you used to create your data structure.
        direction : str
            Either ``"GMT_IN"`` or ``"GMT_OUT"`` to indicate if passing data to
            GMT or getting it out of GMT, respectively.
            By default, GMT can modify the data you pass in. Add modifier
            ``"GMT_IS_REFERENCE"`` to tell GMT the data are read-only, or
            ``"GMT_IS_DUPLICATE"`` to tell GMT to duplicate the data.
        data : int or None
            The ctypes void pointer to your GMT data structure. For output
            (i.e., ``direction="GMT_OUT"``), it can be ``None`` to have GMT
            automatically allocate the output GMT data structure.

        Yields
        ------
        vfname : str
            The name of the virtual file that you can pass to a GMT module.

        Examples
        --------

        >>> from pygmt.helpers import GMTTempFile
        >>> import numpy as np
        >>> x = np.array([0, 1, 2, 3, 4])
        >>> y = np.array([5, 6, 7, 8, 9])
        >>> with Session() as lib:
        ...     family = "GMT_IS_DATASET|GMT_VIA_VECTOR"
        ...     geometry = "GMT_IS_POINT"
        ...     dataset = lib.create_data(
        ...         family=family,
        ...         geometry=geometry,
        ...         mode="GMT_CONTAINER_ONLY",
        ...         dim=[2, 5, 1, 0],  # columns, lines, segments, type
        ...     )
        ...     lib.put_vector(dataset, column=0, vector=x)
        ...     lib.put_vector(dataset, column=1, vector=y)
        ...     # Add the dataset to a virtual file
        ...     vfargs = (family, geometry, "GMT_IN|GMT_IS_REFERENCE", dataset)
        ...     with lib.open_virtualfile(*vfargs) as vfile:
        ...         # Send the output to a temp file so that we can read it
        ...         with GMTTempFile() as ofile:
        ...             args = f"{vfile} ->{ofile.name}"
        ...             lib.call_module("info", args)
        ...             print(ofile.read().strip())
        <vector memory>: N = 5 <0/4> <5/9>
        """
        c_open_virtualfile = self.get_libgmt_func(
            "GMT_Open_VirtualFile",
            argtypes=[
                ctp.c_void_p,
                ctp.c_uint,
                ctp.c_uint,
                ctp.c_uint,
                ctp.c_void_p,
                ctp.c_char_p,
            ],
            restype=ctp.c_int,
        )

        c_close_virtualfile = self.get_libgmt_func(
            "GMT_Close_VirtualFile",
            argtypes=[ctp.c_void_p, ctp.c_char_p],
            restype=ctp.c_int,
        )

        family_int = self._parse_constant(family, valid=FAMILIES, valid_modifiers=VIAS)
        geometry_int = self._parse_constant(geometry, valid=GEOMETRIES)
        direction_int = self._parse_constant(
            direction, valid=DIRECTIONS, valid_modifiers=METHODS
        )

        buff = ctp.create_string_buffer(self["GMT_VF_LEN"])
        status = c_open_virtualfile(
            self.session_pointer, family_int, geometry_int, direction_int, data, buff
        )
        if status != 0:
            raise GMTCLibError("Failed to create a virtual file.")

        vfname = buff.value.decode()
        try:
            yield vfname
        finally:
            status = c_close_virtualfile(self.session_pointer, vfname.encode())
            if status != 0:
                raise GMTCLibError(f"Failed to close virtual file '{vfname}'.")

    def open_virtual_file(self, family, geometry, direction, data):
        """
        Open a GMT virtual file to pass data to and from a module.

        .. deprecated: 0.11.0

           Will be removed in v0.15.0. Use :meth:`pygmt.clib.Session.open_virtualfile`
           instead.
        """
        msg = (
            "API function `Session.open_virtual_file()' has been deprecated "
            "since v0.11.0 and will be removed in v0.15.0. "
            "Use `Session.open_virtualfile()' instead."
        )
        warnings.warn(msg, category=FutureWarning, stacklevel=2)
        return self.open_virtualfile(family, geometry, direction, data)

    @contextlib.contextmanager
    def virtualfile_from_vectors(self, *vectors):
        """
        Store 1-D arrays as columns of a table inside a virtual file.

        Use the virtual file name to pass in the data in your vectors to a GMT
        module.

        Context manager (use in a ``with`` block). Yields the virtual file name
        that you can pass as an argument to a GMT module call. Closes the
        virtual file upon exit of the ``with`` block.

        Use this instead of creating the data container and virtual file by
        hand with :meth:`pygmt.clib.Session.create_data`,
        :meth:`pygmt.clib.Session.put_vector`, and
        :meth:`pygmt.clib.Session.open_virtualfile`.

        If the arrays are C contiguous blocks of memory, they will be passed
        without copying to GMT. If they are not (e.g., they are columns of a
        2-D array), they will need to be copied to a contiguous block.

        Parameters
        ----------
        vectors : 1-D arrays
            The vectors that will be included in the array. All must be of the
            same size.

        Yields
        ------
        fname : str
            The name of virtual file. Pass this as a file name argument to a
            GMT module.

        Examples
        --------

        >>> from pygmt.helpers import GMTTempFile
        >>> import numpy as np
        >>> import pandas as pd
        >>> x = [1, 2, 3]
        >>> y = np.array([4, 5, 6])
        >>> z = pd.Series([7, 8, 9])
        >>> with Session() as ses:
        ...     with ses.virtualfile_from_vectors(x, y, z) as fin:
        ...         # Send the output to a file so that we can read it
        ...         with GMTTempFile() as fout:
        ...             ses.call_module("info", f"{fin} ->{fout.name}")
        ...             print(fout.read().strip())
        <vector memory>: N = 3 <1/3> <4/6> <7/9>
        """
        # Conversion to a C-contiguous array needs to be done here and not in
        # put_vector or put_strings because we need to maintain a reference to
        # the copy while it is being used by the C API. Otherwise, the array
        # would be garbage collected and the memory freed. Creating it in this
        # context manager guarantees that the copy will be around until the
        # virtual file is closed. The conversion is implicit in
        # vectors_to_arrays.
        arrays = vectors_to_arrays(vectors)

        columns = len(arrays)
        # Find arrays that are of string dtype from column 3 onwards
        # Assumes that first 2 columns contains coordinates like longitude
        # latitude, or datetime string types.
        for col, array in enumerate(arrays[2:]):
            if pd.api.types.is_string_dtype(array.dtype):
                columns = col + 2
                break

        rows = len(arrays[0])
        if not all(len(i) == rows for i in arrays):
            raise GMTInvalidInput("All arrays must have same size.")

        family = "GMT_IS_DATASET|GMT_VIA_VECTOR"
        geometry = "GMT_IS_POINT"

        dataset = self.create_data(
            family, geometry, mode="GMT_CONTAINER_ONLY", dim=[columns, rows, 1, 0]
        )

        # Use put_vector for columns with numerical type data
        for col, array in enumerate(arrays[:columns]):
            self.put_vector(dataset, column=col, vector=array)

        # Use put_strings for last column(s) with string type data
        # Have to use modifier "GMT_IS_DUPLICATE" to duplicate the strings
        string_arrays = arrays[columns:]
        if string_arrays:
            if len(string_arrays) == 1:
                strings = string_arrays[0]
            elif len(string_arrays) > 1:
                strings = np.array(
                    [" ".join(vals) for vals in zip(*string_arrays, strict=True)]
                )
            strings = np.asanyarray(a=strings, dtype=str)
            self.put_strings(
                dataset, family="GMT_IS_VECTOR|GMT_IS_DUPLICATE", strings=strings
            )

        with self.open_virtualfile(
            family, geometry, "GMT_IN|GMT_IS_REFERENCE", dataset
        ) as vfile:
            yield vfile

    @contextlib.contextmanager
    def virtualfile_from_matrix(self, matrix):
        """
        Store a 2-D array as a table inside a virtual file.

        Use the virtual file name to pass in the data in your matrix to a GMT
        module.

        Context manager (use in a ``with`` block). Yields the virtual file name
        that you can pass as an argument to a GMT module call. Closes the
        virtual file upon exit of the ``with`` block.

        The virtual file will contain the array as a ``GMT_MATRIX`` pretending
        to be a ``GMT_DATASET``.

        **Not meant for creating ``GMT_GRID``**. The grid requires more
        metadata than just the data matrix. Use
        :meth:`pygmt.clib.Session.virtualfile_from_grid` instead.

        Use this instead of creating the data container and virtual file by
        hand with :meth:`pygmt.clib.Session.create_data`,
        :meth:`pygmt.clib.Session.put_matrix`, and
        :meth:`pygmt.clib.Session.open_virtualfile`

        The matrix must be C contiguous in memory. If it is not (e.g., it is a
        slice of a larger array), the array will be copied to make sure it is.

        Parameters
        ----------
        matrix : 2-D array
            The matrix that will be included in the GMT data container.

        Yields
        ------
        fname : str
            The name of virtual file. Pass this as a file name argument to a
            GMT module.

        Examples
        --------

        >>> from pygmt.helpers import GMTTempFile
        >>> import numpy as np
        >>> data = np.arange(12).reshape((4, 3))
        >>> print(data)
        [[ 0  1  2]
         [ 3  4  5]
         [ 6  7  8]
         [ 9 10 11]]
        >>> with Session() as ses:
        ...     with ses.virtualfile_from_matrix(data) as fin:
        ...         # Send the output to a file so that we can read it
        ...         with GMTTempFile() as fout:
        ...             ses.call_module("info", f"{fin} ->{fout.name}")
        ...             print(fout.read().strip())
        <matrix memory>: N = 4 <0/9> <1/10> <2/11>
        """
        # Conversion to a C-contiguous array needs to be done here and not in
        # put_matrix because we need to maintain a reference to the copy while
        # it is being used by the C API. Otherwise, the array would be garbage
        # collected and the memory freed. Creating it in this context manager
        # guarantees that the copy will be around until the virtual file is
        # closed.
        matrix = as_c_contiguous(matrix)
        rows, columns = matrix.shape

        family = "GMT_IS_DATASET|GMT_VIA_MATRIX"
        geometry = "GMT_IS_POINT"

        dataset = self.create_data(
            family, geometry, mode="GMT_CONTAINER_ONLY", dim=[columns, rows, 1, 0]
        )

        self.put_matrix(dataset, matrix)

        with self.open_virtualfile(
            family, geometry, "GMT_IN|GMT_IS_REFERENCE", dataset
        ) as vfile:
            yield vfile

    @contextlib.contextmanager
    def virtualfile_from_grid(self, grid):
        """
        Store a grid in a virtual file.

        Use the virtual file name to pass in the data in your grid to a GMT
        module. Grids must be :class:`xarray.DataArray` instances.

        Context manager (use in a ``with`` block). Yields the virtual file name
        that you can pass as an argument to a GMT module call. Closes the
        virtual file upon exit of the ``with`` block.

        The virtual file will contain the grid as a ``GMT_MATRIX`` with extra
        metadata.

        Use this instead of creating a data container and virtual file by hand
        with :meth:`pygmt.clib.Session.create_data`,
        :meth:`pygmt.clib.Session.put_matrix`, and
        :meth:`pygmt.clib.Session.open_virtualfile`.

        The grid data matrix must be C contiguous in memory. If it is not
        (e.g., it is a slice of a larger array), the array will be copied to
        make sure it is.

        Parameters
        ----------
        grid : :class:`xarray.DataArray`
            The grid that will be included in the virtual file.

        Yields
        ------
        fname : str
            The name of virtual file. Pass this as a file name argument to a
            GMT module.

        Examples
        --------

        >>> from pygmt.helpers.testing import load_static_earth_relief
        >>> from pygmt.helpers import GMTTempFile
        >>> data = load_static_earth_relief()
        >>> print(data.shape)
        (14, 8)
        >>> print(data.lon.values.min(), data.lon.values.max())
        -54.5 -47.5
        >>> print(data.lat.values.min(), data.lat.values.max())
        -23.5 -10.5
        >>> print(data.values.min(), data.values.max())
        190.0 981.0
        >>> with Session() as ses:
        ...     with ses.virtualfile_from_grid(data) as fin:
        ...         # Send the output to a file so that we can read it
        ...         with GMTTempFile() as fout:
        ...             args = f"{fin} -L0 -Cn ->{fout.name}"
        ...             ses.call_module("grdinfo", args)
        ...             print(fout.read().strip())
        -55 -47 -24 -10 190 981 1 1 8 14 1 1
        >>> # The output is: w e s n z0 z1 dx dy n_columns n_rows reg gtype
        """
        _gtype = {0: "GMT_GRID_IS_CARTESIAN", 1: "GMT_GRID_IS_GEO"}[grid.gmt.gtype]
        _reg = {0: "GMT_GRID_NODE_REG", 1: "GMT_GRID_PIXEL_REG"}[grid.gmt.registration]

        # Conversion to a C-contiguous array needs to be done here and not in
        # put_matrix because we need to maintain a reference to the copy while
        # it is being used by the C API. Otherwise, the array would be garbage
        # collected and the memory freed. Creating it in this context manager
        # guarantees that the copy will be around until the virtual file is
        # closed. The conversion is implicit in dataarray_to_matrix.
        matrix, region, inc = dataarray_to_matrix(grid)

        family = "GMT_IS_GRID|GMT_VIA_MATRIX"
        geometry = "GMT_IS_SURFACE"
        gmt_grid = self.create_data(
            family,
            geometry,
            mode=f"GMT_CONTAINER_ONLY|{_gtype}",
            ranges=region,
            inc=inc,
            registration=_reg,
        )
        self.put_matrix(gmt_grid, matrix)
        args = (family, geometry, "GMT_IN|GMT_IS_REFERENCE", gmt_grid)
        with self.open_virtualfile(*args) as vfile:
            yield vfile

    @fmt_docstring
    def virtualfile_from_data(  # noqa: PLR0912
        self,
        check_kind=None,
        data=None,
        x=None,
        y=None,
        z=None,
        extra_arrays=None,
        required_z=False,
        required_data=True,
    ):
        """
        Store any data inside a virtual file.

        This convenience function automatically detects the kind of data passed
        into it, and produces a virtualfile that can be passed into GMT later
        on.

        Parameters
        ----------
        check_kind : str or None
            Used to validate the type of data that can be passed in. Choose
            from 'raster', 'vector', or None. Default is None (no validation).
        data : str or pathlib.Path or xarray.DataArray or {table-like} or None
            Any raster or vector data format. This could be a file name or
            path, a raster grid, a vector matrix/arrays, or other supported
            data input.
        x/y/z : 1-D arrays or None
            x, y, and z columns as numpy arrays.
        extra_arrays : list of 1-D arrays
            Optional. A list of numpy arrays in addition to x, y, and z.
            All of these arrays must be of the same size as the x/y/z arrays.
        required_z : bool
            State whether the 'z' column is required.
        required_data : bool
            Set to True when 'data' is required, or False when dealing with
            optional virtual files. [Default is True].

        Returns
        -------
        file_context : contextlib._GeneratorContextManager
            The virtual file stored inside a context manager. Access the file
            name of this virtualfile using ``with file_context as fname: ...``.

        Examples
        --------
        >>> from pygmt.helpers import GMTTempFile
        >>> import xarray as xr
        >>> data = xr.Dataset(
        ...     coords=dict(index=[0, 1, 2]),
        ...     data_vars=dict(
        ...         x=("index", [9, 8, 7]),
        ...         y=("index", [6, 5, 4]),
        ...         z=("index", [3, 2, 1]),
        ...     ),
        ... )
        >>> with Session() as ses:
        ...     with ses.virtualfile_from_data(check_kind="vector", data=data) as fin:
        ...         # Send the output to a file so that we can read it
        ...         with GMTTempFile() as fout:
        ...             ses.call_module("info", fin + " ->" + fout.name)
        ...             print(fout.read().strip())
        <vector memory>: N = 3 <7/9> <4/6> <1/3>
        """
        kind = data_kind(
            data, x, y, z, required_z=required_z, required_data=required_data
        )

        if check_kind:
            valid_kinds = ("file", "arg") if required_data is False else ("file",)
            if check_kind == "raster":
                valid_kinds += ("grid", "image")
            elif check_kind == "vector":
                valid_kinds += ("matrix", "vectors", "geojson")
            if kind not in valid_kinds:
                raise GMTInvalidInput(
                    f"Unrecognized data type for {check_kind}: {type(data)}"
                )

        # Decide which virtualfile_from_ function to use
        _virtualfile_from = {
            "file": contextlib.nullcontext,
            "arg": contextlib.nullcontext,
            "geojson": tempfile_from_geojson,
            "grid": self.virtualfile_from_grid,
            "image": tempfile_from_image,
            # Note: virtualfile_from_matrix is not used because a matrix can be
            # converted to vectors instead, and using vectors allows for better
            # handling of string type inputs (e.g. for datetime data types)
            "matrix": self.virtualfile_from_vectors,
            "vectors": self.virtualfile_from_vectors,
        }[kind]

        # Ensure the data is an iterable (Python list or tuple)
        if kind in ("geojson", "grid", "image", "file", "arg"):
            if kind == "image" and data.dtype != "uint8":
                msg = (
                    f"Input image has dtype: {data.dtype} which is unsupported, "
                    "and may result in an incorrect output. Please recast image "
                    "to a uint8 dtype and/or scale to 0-255 range, e.g. "
                    "using a histogram equalization function like "
                    "skimage.exposure.equalize_hist."
                )
                warnings.warn(message=msg, category=RuntimeWarning, stacklevel=2)
            _data = (data,) if not isinstance(data, pathlib.PurePath) else (str(data),)
        elif kind == "vectors":
            _data = [np.atleast_1d(x), np.atleast_1d(y)]
            if z is not None:
                _data.append(np.atleast_1d(z))
            if extra_arrays:
                _data.extend(extra_arrays)
        elif kind == "matrix":  # turn 2-D arrays into list of vectors
            if hasattr(data, "items") and not hasattr(data, "to_frame"):
                # pandas.DataFrame or xarray.Dataset types.
                # pandas.Series will be handled below like a 1-D numpy.ndarray.
                _data = [array for _, array in data.items()]
            elif hasattr(data, "ndim") and data.ndim == 2 and data.dtype.kind in "iuf":
                # Just use virtualfile_from_matrix for 2-D numpy.ndarray
                # which are signed integer (i), unsigned integer (u) or
                # floating point (f) types
                _virtualfile_from = self.virtualfile_from_matrix
                _data = (data,)
            else:
                # Python list, tuple, numpy.ndarray, and pandas.Series types
                _data = np.atleast_2d(np.asanyarray(data).T)

        # Finally create the virtualfile from the data, to be passed into GMT
        file_context = _virtualfile_from(*_data)

        return file_context

    @contextlib.contextmanager
<<<<<<< HEAD
    def virtualfile_to_data(
        self, kind: Literal["dataset", "grid"] = "dataset", fname: str | None = None
    ):
        """
        Create a virtual file for storing output data in a data container or yield the
        actual file name.
=======
    def virtualfile_out(
        self, kind: Literal["dataset", "grid"] = "dataset", fname: str | None = None
    ):
        r"""
        Create a virtual file or an actual file for storing output data.

        If ``fname`` is not given, a virtual file will be created to store the output
        data into a GMT data container and the function yields the name of the virutal
        file. Otherwise, the output data will be written into the specified file and the
        function simply yields the actual file name.
>>>>>>> 50145914

        Parameters
        ----------
        kind
<<<<<<< HEAD
            The kind of data container to create. Valid values are ``"dataset"`` and
            ``"grid"``. Ignored if ``fname`` is specified.
        fname
            If given, yield the actual file name instead of the virtual file name.
=======
            The data kind of the virtual file to create. Valid values are ``"dataset"``
            and ``"grid"``. Ignored if ``fname`` is specified.
        fname
            The name of the actual file to write the output data. No virtual file will
            be created.
>>>>>>> 50145914

        Yields
        ------
        vfile : str
<<<<<<< HEAD
            Name of the virtual file or the output file name.

        Examples
        --------
        >>> from pathlib import Path
        >>> from pygmt.clib import Session
        >>> from pygmt.datatypes import _GMT_DATASET, _GMT_GRID
        >>> from pygmt.helpers import GMTTempFile
        >>>
        >>> # Create a virtual file for storing the output table.
        >>> with GMTTempFile(suffix=".txt") as tmpfile:
        ...     with open(tmpfile.name, mode="w") as fp:
        ...         print("1.0 2.0 3.0 TEXT", file=fp)
        ...     with Session() as lib:
        ...         with lib.virtualfile_to_data(kind="dataset") as vouttbl:
        ...             lib.call_module("read", f"{tmpfile.name} {vouttbl} -Td")
        ...             ds = lib.read_virtualfile(vouttbl, kind="dataset")
        >>> isinstance(ds.contents, _GMT_DATASET)
        True
        >>>
        >>> # Create a virtual file for storing the output grid.
        >>> with Session() as lib:
        ...     with lib.virtualfile_to_data(kind="grid") as voutgrd:
        ...         lib.call_module("read", f"@earth_relief_01d_g {voutgrd} -Tg")
        ...         outgrd = lib.read_virtualfile(voutgrd, kind="grid")
        >>> isinstance(outgrd.contents, _GMT_GRID)
        True
        >>>
        >>> # Write data to file without creating a virtual file
        >>> with GMTTempFile(suffix=".nc") as tmpfile:
        ...     with Session() as lib:
        ...         with lib.virtualfile_to_data(
        ...             kind="grid", fname=tmpfile.name
        ...         ) as voutgrd:
        ...             lib.call_module("read", f"@earth_relief_01d_g {voutgrd} -Tg")
        ...             assert voutgrd == tmpfile.name
        ...             assert Path(voutgrd).stat().st_size > 0
        """
        # If fname is given, yield the output file name.
        if fname is not None:
            yield fname
        # Otherwise, create a virtual file for storing the output data.
        else:
            # Determine the family and geometry from kind
            family, geometry = {
                "grid": ("GMT_IS_GRID", "GMT_IS_SURFACE"),
                "dataset": ("GMT_IS_DATASET", "GMT_IS_PLP"),
=======
            Name of the virtual file or the actual file.

        Examples
        --------
        >>> from pygmt.clib import Session
        >>> from pygmt.datatypes import _GMT_DATASET
        >>> from pygmt.helpers import GMTTempFile
        >>>
        >>> with GMTTempFile(suffix=".txt") as tmpfile:
        ...     with open(tmpfile.name, mode="w") as fp:
        ...         print("1.0 2.0 3.0 TEXT", file=fp)
        ...
        ...     # Create a virtual file for storing the output table.
        ...     with Session() as lib:
        ...         with lib.virtualfile_out(kind="dataset") as vouttbl:
        ...             lib.call_module("read", f"{tmpfile.name} {vouttbl} -Td")
        ...             ds = lib.read_virtualfile(vouttbl, kind="dataset")
        ...             assert isinstance(ds.contents, _GMT_DATASET)
        ...
        ...     # Write data to an actual file without creating a virtual file.
        ...     with Session() as lib:
        ...         with lib.virtualfile_out(fname=tmpfile.name) as vouttbl:
        ...             assert vouttbl == tmpfile.name
        ...             lib.call_module("read", f"{tmpfile.name} {vouttbl} -Td")
        ...         with open(vouttbl, mode="r") as fp:
        ...             line = fp.readline()
        ...         assert line == "1\t2\t3\tTEXT\n"
        """
        if fname is not None:  # Yield the actual file name.
            yield fname
        else:  # Create a virtual file for storing the output data.
            # Determine the family and geometry from kind
            family, geometry = {
                "dataset": ("GMT_IS_DATASET", "GMT_IS_PLP"),
                "grid": ("GMT_IS_GRID", "GMT_IS_SURFACE"),
>>>>>>> 50145914
            }[kind]
            with self.open_virtualfile(family, geometry, "GMT_OUT", None) as vfile:
                yield vfile

    def read_virtualfile(
        self, vfname: str, kind: Literal["dataset", "grid", None] = None
    ):
        """
        Read data from a virtual file and optionally cast into a GMT data container.

        Parameters
        ----------
        vfname
            Name of the virtual file to read.
        kind
            Cast the data into a GMT data container. Valid values are ``"dataset"``,
            ``"grid"`` and ``None``. If ``None``, will return a ctypes void pointer.

        Examples
        --------
        >>> from pygmt.clib import Session
        >>> from pygmt.helpers import GMTTempFile
        >>>
        >>> # Read dataset from a virtual file
        >>> with Session() as lib:
        ...     with GMTTempFile(suffix=".txt") as tmpfile:
        ...         with open(tmpfile.name, mode="w") as fp:
        ...             print("1.0 2.0 3.0 TEXT", file=fp)
        ...         with lib.virtualfile_out(kind="dataset") as vouttbl:
        ...             lib.call_module("read", f"{tmpfile.name} {vouttbl} -Td")
        ...             # Read the virtual file as a void pointer
        ...             void_pointer = lib.read_virtualfile(vouttbl)
        ...             assert isinstance(void_pointer, int)  # void pointer is an int
        ...             # Read the virtual file as a dataset
        ...             data_pointer = lib.read_virtualfile(vouttbl, kind="dataset")
        ...             assert isinstance(data_pointer, ctp.POINTER(_GMT_DATASET))
        >>>
        >>> # Read grid from a virtual file
        >>> with Session() as lib:
        ...     with lib.virtualfile_out(kind="grid") as voutgrd:
        ...         lib.call_module("read", f"@earth_relief_01d_g {voutgrd} -Tg")
        ...         # Read the virtual file as a void pointer
        ...         void_pointer = lib.read_virtualfile(voutgrd)
        ...         assert isinstance(void_pointer, int)  # void pointer is an int
        ...         data_pointer = lib.read_virtualfile(voutgrd, kind="grid")
        ...         assert isinstance(data_pointer, ctp.POINTER(_GMT_GRID))

        Returns
        -------
        Pointer to the GMT data container. If ``kind`` is None, returns a ctypes void
        pointer instead.
        """
        c_read_virtualfile = self.get_libgmt_func(
            "GMT_Read_VirtualFile",
            argtypes=[ctp.c_void_p, ctp.c_char_p],
            restype=ctp.c_void_p,
        )
        pointer = c_read_virtualfile(self.session_pointer, vfname.encode())
        # The GMT C API function GMT_Read_VirtualFile returns a void pointer. It usually
        # needs to be cast into a pointer to a GMT data container (e.g., _GMT_GRID or
        # _GMT_DATASET).
        if kind is None:  # Return the ctypes void pointer
            return pointer
        dtype = {"dataset": _GMT_DATASET, "grid": _GMT_GRID}[kind]
        return ctp.cast(pointer, ctp.POINTER(dtype))

    def extract_region(self):
        """
        Extract the WESN bounding box of the currently active figure.

        Retrieves the information from the PostScript file, so it works for
        country codes as well.

        Returns
        -------
        * wesn : 1-D array
            A numpy 1-D array with the west, east, south, and north dimensions
            of the current figure.

        Examples
        --------

        >>> import pygmt
        >>> fig = pygmt.Figure()
        >>> fig.coast(
        ...     region=[0, 10, -20, -10],
        ...     projection="M6i",
        ...     frame=True,
        ...     land="black",
        ... )
        >>> with Session() as lib:
        ...     wesn = lib.extract_region()
        >>> print(", ".join([f"{x:.2f}" for x in wesn]))
        0.00, 10.00, -20.00, -10.00

        Using ISO country codes for the regions (for example ``"US.HI"`` for
        Hawaiʻi):

        >>> fig = pygmt.Figure()
        >>> fig.coast(region="US.HI", projection="M6i", frame=True, land="black")
        >>> with Session() as lib:
        ...     wesn = lib.extract_region()
        >>> print(", ".join([f"{x:.2f}" for x in wesn]))
        -164.71, -154.81, 18.91, 23.58

        The country codes can have an extra argument that rounds the region a
        multiple of the argument (for example, ``"US.HI+r5"`` will round the
        region to multiples of 5):

        >>> fig = pygmt.Figure()
        >>> fig.coast(region="US.HI+r5", projection="M6i", frame=True, land="black")
        >>> with Session() as lib:
        ...     wesn = lib.extract_region()
        >>> print(", ".join([f"{x:.2f}" for x in wesn]))
        -165.00, -150.00, 15.00, 25.00
        """  # noqa: RUF002
        c_extract_region = self.get_libgmt_func(
            "GMT_Extract_Region",
            argtypes=[ctp.c_void_p, ctp.c_char_p, ctp.POINTER(ctp.c_double)],
            restype=ctp.c_int,
        )

        wesn = np.empty(4, dtype=np.float64)
        wesn_pointer = wesn.ctypes.data_as(ctp.POINTER(ctp.c_double))
        # The second argument to GMT_Extract_Region is a file pointer to a
        # PostScript file. It's only valid in classic mode. Use None to get a
        # NULL pointer instead.
        status = c_extract_region(self.session_pointer, None, wesn_pointer)
        if status != 0:
            raise GMTCLibError("Failed to extract region from current figure.")
        return wesn<|MERGE_RESOLUTION|>--- conflicted
+++ resolved
@@ -1610,14 +1610,6 @@
         return file_context
 
     @contextlib.contextmanager
-<<<<<<< HEAD
-    def virtualfile_to_data(
-        self, kind: Literal["dataset", "grid"] = "dataset", fname: str | None = None
-    ):
-        """
-        Create a virtual file for storing output data in a data container or yield the
-        actual file name.
-=======
     def virtualfile_out(
         self, kind: Literal["dataset", "grid"] = "dataset", fname: str | None = None
     ):
@@ -1628,76 +1620,19 @@
         data into a GMT data container and the function yields the name of the virutal
         file. Otherwise, the output data will be written into the specified file and the
         function simply yields the actual file name.
->>>>>>> 50145914
 
         Parameters
         ----------
         kind
-<<<<<<< HEAD
-            The kind of data container to create. Valid values are ``"dataset"`` and
-            ``"grid"``. Ignored if ``fname`` is specified.
-        fname
-            If given, yield the actual file name instead of the virtual file name.
-=======
             The data kind of the virtual file to create. Valid values are ``"dataset"``
             and ``"grid"``. Ignored if ``fname`` is specified.
         fname
             The name of the actual file to write the output data. No virtual file will
             be created.
->>>>>>> 50145914
 
         Yields
         ------
         vfile : str
-<<<<<<< HEAD
-            Name of the virtual file or the output file name.
-
-        Examples
-        --------
-        >>> from pathlib import Path
-        >>> from pygmt.clib import Session
-        >>> from pygmt.datatypes import _GMT_DATASET, _GMT_GRID
-        >>> from pygmt.helpers import GMTTempFile
-        >>>
-        >>> # Create a virtual file for storing the output table.
-        >>> with GMTTempFile(suffix=".txt") as tmpfile:
-        ...     with open(tmpfile.name, mode="w") as fp:
-        ...         print("1.0 2.0 3.0 TEXT", file=fp)
-        ...     with Session() as lib:
-        ...         with lib.virtualfile_to_data(kind="dataset") as vouttbl:
-        ...             lib.call_module("read", f"{tmpfile.name} {vouttbl} -Td")
-        ...             ds = lib.read_virtualfile(vouttbl, kind="dataset")
-        >>> isinstance(ds.contents, _GMT_DATASET)
-        True
-        >>>
-        >>> # Create a virtual file for storing the output grid.
-        >>> with Session() as lib:
-        ...     with lib.virtualfile_to_data(kind="grid") as voutgrd:
-        ...         lib.call_module("read", f"@earth_relief_01d_g {voutgrd} -Tg")
-        ...         outgrd = lib.read_virtualfile(voutgrd, kind="grid")
-        >>> isinstance(outgrd.contents, _GMT_GRID)
-        True
-        >>>
-        >>> # Write data to file without creating a virtual file
-        >>> with GMTTempFile(suffix=".nc") as tmpfile:
-        ...     with Session() as lib:
-        ...         with lib.virtualfile_to_data(
-        ...             kind="grid", fname=tmpfile.name
-        ...         ) as voutgrd:
-        ...             lib.call_module("read", f"@earth_relief_01d_g {voutgrd} -Tg")
-        ...             assert voutgrd == tmpfile.name
-        ...             assert Path(voutgrd).stat().st_size > 0
-        """
-        # If fname is given, yield the output file name.
-        if fname is not None:
-            yield fname
-        # Otherwise, create a virtual file for storing the output data.
-        else:
-            # Determine the family and geometry from kind
-            family, geometry = {
-                "grid": ("GMT_IS_GRID", "GMT_IS_SURFACE"),
-                "dataset": ("GMT_IS_DATASET", "GMT_IS_PLP"),
-=======
             Name of the virtual file or the actual file.
 
         Examples
@@ -1733,7 +1668,6 @@
             family, geometry = {
                 "dataset": ("GMT_IS_DATASET", "GMT_IS_PLP"),
                 "grid": ("GMT_IS_GRID", "GMT_IS_SURFACE"),
->>>>>>> 50145914
             }[kind]
             with self.open_virtualfile(family, geometry, "GMT_OUT", None) as vfile:
                 yield vfile
