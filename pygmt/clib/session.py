--- conflicted
+++ resolved
@@ -1772,16 +1772,10 @@
         x=None,
         y=None,
         z=None,
-<<<<<<< HEAD
-        required_z=False,
-        required_data=True,
-        extra_arrays=None,
-=======
-        extra_arrays=None,
         required_data=True,
         ncols=2,
+        extra_arrays=None,
         required_z=False,
->>>>>>> f8293cdf
     ):
         """
         Store any data inside a virtual file.
@@ -1801,23 +1795,6 @@
             data input.
         x/y/z : 1-D arrays or None
             x, y, and z columns as numpy arrays.
-<<<<<<< HEAD
-        required_z : bool
-            State whether the 'z' column is required.
-        required_data : bool
-            Set to True when 'data' is required, or False when dealing with
-            optional virtual files. [Default is True].
-        extra_arrays : list of 1-D arrays
-            Optional. A list of numpy arrays in addition to x, y, and z. All of these
-            arrays must be of the same size as the x/y/z arrays.
-
-            .. deprecated:: v0.16.0
-               The parameter 'extra_arrays' will be removed in v0.20.0. Prepare and pass
-               a dictionary of arrays instead. E.g., `{"x": x, "y": y, "size": size}`.
-=======
-        extra_arrays : list of 1-D arrays
-            Optional. A list of numpy arrays in addition to x, y, and z.
-            All of these arrays must be of the same size as the x/y/z arrays.
         required_data : bool
             Set to True when 'data' is required, or False when dealing with
             optional virtual files. [Default is True].
@@ -1829,7 +1806,13 @@
             .. deprecated:: v0.16.0
                The parameter 'required_z' will be removed in v0.20.0. Use parameter
                'ncols' instead. E.g., ``required_z=True`` is equivalent to ``ncols=3``.
->>>>>>> f8293cdf
+        extra_arrays : list of 1-D arrays
+            Optional. A list of numpy arrays in addition to x, y, and z. All of these
+            arrays must be of the same size as the x/y/z arrays.
+
+            .. deprecated:: v0.16.0
+               The parameter 'extra_arrays' will be removed in v0.20.0. Prepare and pass
+               a dictionary of arrays instead. E.g., `{"x": x, "y": y, "size": size}`.
 
         Returns
         -------
@@ -1857,15 +1840,6 @@
         ...             print(fout.read().strip())
         <vector memory>: N = 3 <7/9> <4/6> <1/3>
         """
-<<<<<<< HEAD
-        # Specify either data or x/y/z.
-        if data is not None and any(v is not None for v in (x, y, z)):
-            msg = "Too much data. Use either data or x/y/z."
-            raise GMTInvalidInput(msg)
-
-        # Determine the kind of data.
-        kind = data_kind(data, required=required_data)
-=======
         # TODO(PyGMT>=0.20.0): Remove the deprecated 'required_z' parameter.
         if required_z is True:
             warnings.warn(
@@ -1877,17 +1851,13 @@
             )
             ncols = 3
 
+        # Specify either data or x/y/z.
+        if data is not None and any(v is not None for v in (x, y, z)):
+            msg = "Too much data. Use either data or x/y/z."
+            raise GMTInvalidInput(msg)
+
+        # Determine the kind of data.
         kind = data_kind(data, required=required_data)
-        _validate_data_input(
-            data=data,
-            x=x,
-            y=y,
-            z=z,
-            required_data=required_data,
-            ncols=ncols,
-            kind=kind,
-        )
->>>>>>> f8293cdf
 
         # Check if the kind of data is valid.
         if check_kind:
@@ -1960,7 +1930,7 @@
                 _data = data.T
 
         # Check if _data to be passed to the virtualfile_from_ function is valid.
-        _validate_data_input(data=_data, kind=kind, required_z=required_z)
+        _validate_data_input(data=_data, kind=kind, ncols=ncols)
 
         # Finally create the virtualfile from the data, to be passed into GMT
         file_context = _virtualfile_from(_data)
