--- conflicted
+++ resolved
@@ -717,13 +717,9 @@
         """
         # Check that the array has the given number of dimensions
         if array.ndim != ndim:
-<<<<<<< HEAD
             raise GMTInvalidInput(
                 f"Expected a numpy {ndim}-D array, got {array.ndim}-D."
             )
-=======
-            raise GMTInvalidInput(f"Expected a numpy 1-D array, got {array.ndim}-D.")
->>>>>>> 1a8ecca4
 
         # Check that the array has a valid/known data type
         if array.dtype.type not in DTYPES:
