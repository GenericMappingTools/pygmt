--- conflicted
+++ resolved
@@ -1053,15 +1053,11 @@
             msg = f"Failed to put strings of type {strings.dtype} into dataset."
             raise GMTCLibError(msg)
 
-<<<<<<< HEAD
-    def put_matrix(self, dataset, matrix, pad=0, ndim=2):
+    def put_matrix(
+        self, dataset: ctp.c_void_p, matrix: np.ndarray, pad: int = 0, ndim: int = 2
+    ):
         """
         Attach a numpy n-D (2-D or 3-D) array to a GMT dataset.
-=======
-    def put_matrix(self, dataset: ctp.c_void_p, matrix: np.ndarray, pad: int = 0):
-        """
-        Attach a 2-D numpy array to a GMT dataset.
->>>>>>> 897ee399
 
         Use this function to attach numpy array data to a GMT dataset and pass it to GMT
         modules. Wraps ``GMT_Put_Matrix``.
@@ -1686,7 +1682,6 @@
             yield vfile
 
     @contextlib.contextmanager
-<<<<<<< HEAD
     def virtualfile_from_image(self, image: xr.DataArray):
         """
         Store an image in a virtual file.
@@ -1737,7 +1732,7 @@
             mode=f"GMT_CONTAINER_ONLY|{_gtype}",
             ranges=region[0:4],  # (xmin, xmax, ymin, ymax) only, leave out (zmin, zmax)
             inc=inc[0:2],  # (x-inc, y-inc) only, leave out z-inc
-            registration=_reg,
+            registration=_reg,  # type: ignore[arg-type]
         )
         self.put_matrix(gmt_image, matrix, ndim=3)
         args = (family, geometry, "GMT_IN|GMT_IS_REFERENCE", gmt_image)
@@ -1745,12 +1740,9 @@
             yield vfile
 
     @contextlib.contextmanager
-    def virtualfile_from_stringio(self, stringio: io.StringIO):
-=======
     def virtualfile_from_stringio(
         self, stringio: io.StringIO
     ) -> Generator[str, None, None]:
->>>>>>> 897ee399
         r"""
         Store a :class:`io.StringIO` object in a virtual file.
 
