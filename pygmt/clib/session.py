"""
Defines the Session class to create and destroy a GMT API session and provides access to
the API functions.

Uses ctypes to wrap most of the core functions from the C API.
"""

import contextlib
import ctypes as ctp
import io
import pathlib
import sys
import warnings
from collections.abc import Generator, Sequence
from typing import Literal

import numpy as np
import pandas as pd
import xarray as xr
from pygmt.clib.conversion import (
    array_to_datetime,
    dataarray_to_matrix,
    sequence_to_ctypes_array,
    strings_to_ctypes_array,
    vectors_to_arrays,
)
from pygmt.clib.loading import get_gmt_version, load_libgmt
from pygmt.datatypes import _GMT_DATASET, _GMT_GRID, _GMT_IMAGE
from pygmt.exceptions import GMTCLibError, GMTCLibNoSessionError, GMTInvalidInput
from pygmt.helpers import (
    _validate_data_input,
    data_kind,
    tempfile_from_geojson,
    tempfile_from_image,
)

FAMILIES = [
    "GMT_IS_DATASET",  # Entity is a data table
    "GMT_IS_GRID",  # Entity is a grid
    "GMT_IS_IMAGE",  # Entity is a 1- or 3-band unsigned char image
    "GMT_IS_PALETTE",  # Entity is a color palette table
    "GMT_IS_POSTSCRIPT",  # Entity is a PostScript content struct
    "GMT_IS_MATRIX",  # Entity is a user matrix
    "GMT_IS_VECTOR",  # Entity is a set of user vectors
    "GMT_IS_CUBE",  # Entity is a 3-D data cube
]

VIAS = [
    "GMT_VIA_MATRIX",  # dataset is passed as a matrix
    "GMT_VIA_VECTOR",  # dataset is passed as a set of vectors
]

GEOMETRIES = [
    "GMT_IS_NONE",  # items without geometry (e.g., CPT)
    "GMT_IS_POINT",  # items are points
    "GMT_IS_LINE",  # items are lines
    "GMT_IS_POLY",  # items are polygons
    "GMT_IS_LP",  # items could be any one of LINE or POLY
    "GMT_IS_PLP",  # items could be any one of POINT, LINE, or POLY
    "GMT_IS_SURFACE",  # items are 2-D grid
    "GMT_IS_VOLUME",  # items are 3-D grid
    "GMT_IS_TEXT",  # Text strings which triggers ASCII text reading
]

METHODS = [
    "GMT_IS_DUPLICATE",  # tell GMT the data are read-only
    "GMT_IS_REFERENCE",  # tell GMT to duplicate the data
]

DIRECTIONS = ["GMT_IN", "GMT_OUT"]

MODES = ["GMT_CONTAINER_ONLY", "GMT_IS_OUTPUT"]
MODE_MODIFIERS = [
    "GMT_GRID_IS_CARTESIAN",
    "GMT_GRID_IS_GEO",
    "GMT_WITH_STRINGS",
]

REGISTRATIONS = ["GMT_GRID_PIXEL_REG", "GMT_GRID_NODE_REG"]

DTYPES = {
    np.int8: "GMT_CHAR",
    np.int16: "GMT_SHORT",
    np.int32: "GMT_INT",
    np.int64: "GMT_LONG",
    np.uint8: "GMT_UCHAR",
    np.uint16: "GMT_USHORT",
    np.uint32: "GMT_UINT",
    np.uint64: "GMT_ULONG",
    np.float32: "GMT_FLOAT",
    np.float64: "GMT_DOUBLE",
    np.str_: "GMT_TEXT",
    np.datetime64: "GMT_DATETIME",
    np.timedelta64: "GMT_LONG",
}
# Dictionary for storing the values of GMT constants.
GMT_CONSTANTS = {}

# Load the GMT library outside the Session class to avoid repeated loading.
_libgmt = load_libgmt()
__gmt_version__ = get_gmt_version(_libgmt)


class Session:
    """
    A GMT API session where most operations involving the C API happen.

    Works as a context manager (for use in a ``with`` block) to create a GMT C
    API session and destroy it in the end to clean up memory.

    Functions of the shared library are exposed as methods of this class. Most
    methods MUST be used with an open session (inside a ``with`` block). If
    creating GMT data structures to communicate data, put that code inside the
    same ``with`` block as the API calls that will use the data.

    By default, will let :mod:`ctypes` try to find the GMT shared library
    (``libgmt``). If the environment variable :term:`GMT_LIBRARY_PATH` is set, will
    look for the shared library in the directory specified by it.

    A ``GMTVersionError`` exception will be raised if the GMT shared library
    reports a version older than the required minimum GMT version.

    The ``session_pointer`` attribute holds a ctypes pointer to the currently
    open session.

    Raises
    ------
    GMTCLibNotFoundError
        If there was any problem loading the library (couldn't find it or
        couldn't access the functions).
    GMTCLibNoSessionError
        If you try to call a method outside of a 'with' block.
    GMTVersionError
        If the minimum required version of GMT is not found.

    Examples
    --------

    >>> from pygmt.helpers.testing import load_static_earth_relief
    >>> from pygmt.helpers import GMTTempFile
    >>> grid = load_static_earth_relief()
    >>> type(grid)
    <class 'xarray.core.dataarray.DataArray'>
    >>> # Create a session and destroy it automatically when exiting the "with"
    >>> # block.
    >>> with Session() as ses:
    ...     # Create a virtual file and link to the memory block of the grid.
    ...     with ses.virtualfile_from_grid(grid) as fin:
    ...         # Create a temp file to use as output.
    ...         with GMTTempFile() as fout:
    ...             # Call the grdinfo module with the virtual file as input
    ...             # and the temp file as output.
    ...             ses.call_module("grdinfo", [fin, "-C", f"->{fout.name}"])
    ...             # Read the contents of the temp file before it's deleted.
    ...             print(fout.read().strip())
    -55 -47 -24 -10 190 981 1 1 8 14 1 1
    """

    @property
    def session_pointer(self):
        """
        The :class:`ctypes.c_void_p` pointer to the current open GMT session.

        Raises
        ------
        GMTCLibNoSessionError
            If trying to access without a currently open GMT session (i.e.,
            outside of the context manager).
        """
        if not hasattr(self, "_session_pointer") or self._session_pointer is None:
            raise GMTCLibNoSessionError("No currently open GMT API session.")
        return self._session_pointer

    @session_pointer.setter
    def session_pointer(self, session):
        """
        Set the session void pointer.
        """
        self._session_pointer = session

    @property
    def info(self):
        """
        Dictionary with the GMT version and default paths and parameters.
        """
        if not hasattr(self, "_info"):
            self._info = {
                "version": self.get_default("API_VERSION"),
                "padding": self.get_default("API_PAD"),
                # API_BINDIR points to the directory of the Python interpreter
                # "binary dir": self.get_default("API_BINDIR"),
                "share dir": self.get_default("API_SHAREDIR"),
                # This segfaults for some reason
                # 'data dir': self.get_default("API_DATADIR"),
                "plugin dir": self.get_default("API_PLUGINDIR"),
                "library path": self.get_default("API_LIBRARY"),
                "cores": self.get_default("API_CORES"),
                "grid layout": self.get_default("API_GRID_LAYOUT"),
                "image layout": self.get_default("API_IMAGE_LAYOUT"),
                "binary version": self.get_default("API_BIN_VERSION"),
            }
        return self._info

    def __enter__(self):
        """
        Create a GMT API session.

        Calls :meth:`pygmt.clib.Session.create`.
        """
        self.create("pygmt-session")
        return self

    def __exit__(self, exc_type, exc_value, traceback):
        """
        Destroy the currently open GMT API session.

        Calls :meth:`pygmt.clib.Session.destroy`.
        """
        self.destroy()

    def __getitem__(self, name: str) -> int:
        """
        Get the value of a GMT constant.

        Parameters
        ----------
        name
            The name of the constant (e.g., ``"GMT_SESSION_EXTERNAL"``).

        Returns
        -------
        value
            Integer value of the constant. Do not rely on this value because it might
            change.
        """
        if name not in GMT_CONSTANTS:
            GMT_CONSTANTS[name] = self.get_enum(name)
        return GMT_CONSTANTS[name]

    def get_enum(self, name: str) -> int:
        """
        Get the value of a GMT constant (C enum) from ``gmt_resources.h``.

        Used to set configuration values for other API calls. Wraps ``GMT_Get_Enum``.

        Parameters
        ----------
        name
            The name of the constant (e.g., ``"GMT_SESSION_EXTERNAL"``).

        Returns
        -------
        value
            Integer value of the constant. Do not rely on this value because it might
            change.

        Raises
        ------
        GMTCLibError
            If the constant doesn't exist.
        """
        c_get_enum = self.get_libgmt_func(
            "GMT_Get_Enum", argtypes=[ctp.c_void_p, ctp.c_char_p], restype=ctp.c_int
        )

        # The C library introduced the void API pointer to GMT_Get_Enum so that it's
        # consistent with other functions. It doesn't use the pointer so we can pass
        # in None (NULL pointer). We can't give it the actual pointer because we need
        # to call GMT_Get_Enum when creating a new API session pointer (chicken-and-egg
        # type of thing).
        session = None
        value = c_get_enum(session, name.encode())
        if value is None or value == -99999:
            raise GMTCLibError(f"Constant '{name}' doesn't exist in libgmt.")
        return value

    def get_libgmt_func(self, name, argtypes=None, restype=None):
        """
        Get a ctypes function from the libgmt shared library.

        Assigns the argument and return type conversions for the function.

        Use this method to access a C function from libgmt.

        Parameters
        ----------
        name : str
            The name of the GMT API function.
        argtypes : list
            List of ctypes types used to convert the Python input arguments for
            the API function.
        restype : ctypes type
            The ctypes type used to convert the input returned by the function
            into a Python type.

        Returns
        -------
        function
            The GMT API function.

        Examples
        --------

        >>> from ctypes import c_void_p, c_int
        >>> with Session() as lib:
        ...     func = lib.get_libgmt_func(
        ...         "GMT_Destroy_Session", argtypes=[c_void_p], restype=c_int
        ...     )
        >>> type(func)
        <class 'ctypes.CDLL.__init__.<locals>._FuncPtr'>
        """
        if not hasattr(self, "_libgmt"):
            self._libgmt = _libgmt
        function = getattr(self._libgmt, name)
        if argtypes is not None:
            function.argtypes = argtypes
        if restype is not None:
            function.restype = restype
        return function

    def create(self, name):
        """
        Create a new GMT C API session.

        This is required before most other methods of
        :class:`pygmt.clib.Session` can be called.

        .. warning::

            Usage of :class:`pygmt.clib.Session` as a context manager in a
            ``with`` block is preferred over calling
            :meth:`pygmt.clib.Session.create` and
            :meth:`pygmt.clib.Session.destroy` manually.

        Calls ``GMT_Create_Session`` and generates a new ``GMTAPI_CTRL``
        struct, which is a :class:`ctypes.c_void_p` pointer. Sets the
        ``session_pointer`` attribute to this pointer.

        Remember to terminate the current session using
        :meth:`pygmt.clib.Session.destroy` before creating a new one.

        Parameters
        ----------
        name : str
            A name for this session. Doesn't really affect the outcome.
        """
        try:
            # Won't raise an exception if there is a currently open session
            _ = self.session_pointer
            # In this case, fail to create a new session until the old one is
            # destroyed
            raise GMTCLibError(
                "Failed to create a GMT API session: There is a currently open session."
                " Must destroy it first."
            )
        # If the exception is raised, this means that there is no open session
        # and we're free to create a new one.
        except GMTCLibNoSessionError:
            pass

        c_create_session = self.get_libgmt_func(
            "GMT_Create_Session",
            argtypes=[ctp.c_char_p, ctp.c_uint, ctp.c_uint, ctp.c_void_p],
            restype=ctp.c_void_p,
        )

        # Capture the output printed by GMT into this list. Will use it later
        # to generate error messages for the exceptions raised by API calls.
        self._error_log = []

        @ctp.CFUNCTYPE(ctp.c_int, ctp.c_void_p, ctp.c_char_p)
        def print_func(file_pointer, message):  # noqa: ARG001
            """
            Callback function that the GMT C API will use to print log and error
            messages.

            We'll capture the messages and print them to stderr so that they will show
            up on the Jupyter notebook.
            """
            # Have to use try..except due to upstream GMT bug in GMT <= 6.5.0.
            # See https://github.com/GenericMappingTools/pygmt/issues/3205.
            try:
                message = message.decode().strip()
            except UnicodeDecodeError:
                return 0
            self._error_log.append(message)
            # Flush to make sure the messages are printed even if we have a crash.
            print(message, file=sys.stderr, flush=True)  # noqa: T201
            return 0

        # Need to store a copy of the function because ctypes doesn't and it
        # will be garbage collected otherwise
        self._print_callback = print_func

        padding = self["GMT_PAD_DEFAULT"]
        session_type = self["GMT_SESSION_EXTERNAL"]

        session = c_create_session(name.encode(), padding, session_type, print_func)

        if session is None:
            raise GMTCLibError(
                f"Failed to create a GMT API session:\n{self._error_message}"
            )

        self.session_pointer = session

    @property
    def _error_message(self):
        """
        A string with all error messages emitted by the C API.

        Only includes messages with the string ``"[ERROR]"`` in them.
        """
        msg = ""
        if hasattr(self, "_error_log"):
            msg = "\n".join(line for line in self._error_log if "[ERROR]" in line)
        return msg

    def destroy(self):
        """
        Destroy the currently open GMT API session.

        .. warning::

            Usage of :class:`pygmt.clib.Session` as a context manager in a
            ``with`` block is preferred over calling
            :meth:`pygmt.clib.Session.create` and
            :meth:`pygmt.clib.Session.destroy` manually.

        Calls ``GMT_Destroy_Session`` to terminate and free the memory of a
        registered ``GMTAPI_CTRL`` session (the pointer for this struct is
        stored in the ``session_pointer`` attribute).

        Always use this method after you are done using a C API session. The
        session needs to be destroyed before creating a new one. Otherwise,
        some of the configuration files might be left behind and can influence
        subsequent API calls.

        Sets the ``session_pointer`` attribute to ``None``.
        """
        c_destroy_session = self.get_libgmt_func(
            "GMT_Destroy_Session", argtypes=[ctp.c_void_p], restype=ctp.c_int
        )

        status = c_destroy_session(self.session_pointer)
        if status:
            raise GMTCLibError(
                f"Failed to destroy GMT API session:\n{self._error_message}"
            )

        self.session_pointer = None

    def get_default(self, name: str) -> str:
        """
        Get the value of a GMT configuration parameter or a GMT API parameter.

        In addition to the long list of GMT configuration parameters, the following API
        parameter names are also supported:

        * ``"API_VERSION"``: The GMT API version
        * ``"API_PAD"``: The grid padding setting
        * ``"API_BINDIR"``: The binary file directory
        * ``"API_SHAREDIR"``: The share directory
        * ``"API_DATADIR"``: The data directory
        * ``"API_PLUGINDIR"``: The plugin directory
        * ``"API_LIBRARY"``: The core library path
        * ``"API_CORES"``: The number of cores
        * ``"API_IMAGE_LAYOUT"``: The image/band layout
        * ``"API_GRID_LAYOUT"``: The grid layout
        * ``"API_BIN_VERSION"``: The GMT binary version (with git information)

        Parameters
        ----------
        name
            The name of the GMT configuration parameter (e.g., ``"PROJ_LENGTH_UNIT"``)
            or a GMT API parameter (e.g., ``"API_VERSION"``).

        Returns
        -------
        value
            The current value for the parameter.

        Raises
        ------
        GMTCLibError
            If the parameter doesn't exist.
        """
        c_get_default = self.get_libgmt_func(
            "GMT_Get_Default",
            argtypes=[ctp.c_void_p, ctp.c_char_p, ctp.c_char_p],
            restype=ctp.c_int,
        )

        # Make a string buffer to get a return value
        value = ctp.create_string_buffer(4096)
        status = c_get_default(self.session_pointer, name.encode(), value)
        if status != 0:
            msg = f"Error getting value for '{name}' (error code {status})."
            raise GMTCLibError(msg)
        return value.value.decode()

    def get_common(self, option: str) -> bool | int | float | np.ndarray:
        """
        Inquire if a GMT common option has been set and return its current value if
        possible.

        Parameters
        ----------
        option
            The GMT common option to check. Valid options are ``"B"``, ``"I"``, ``"J"``,
            ``"R"``, ``"U"``, ``"V"``, ``"X"``, ``"Y"``, ``"a"``, ``"b"``, ``"f"``,
            ``"g"``, ``"h"``, ``"i"``, ``"n"``, ``"o"``, ``"p"``, ``"r"``, ``"s"``,
            ``"t"``, and ``":"``.

        Returns
        -------
        value
            Whether the option was set or its value. If the option was not set, return
            ``False``. Otherwise, the return value depends on the choice of the option.

            - options ``"B"``, ``"J"``, ``"U"``, ``"g"``, ``"n"``, ``"p"``, and ``"s"``:
              return ``True`` if set, else ``False`` (bool)
            - ``"I"``: 2-element array for the increments (float)
            - ``"R"``: 4-element array for the region (float)
            - ``"V"``: the verbose level (int)
            - ``"X"``: the xshift (float)
            - ``"Y"``: the yshift (float)
            - ``"a"``: geometry of the dataset (int)
            - ``"b"``: return 0 if ``-bi`` was set and 1 if ``-bo`` was set (int)
            - ``"f"``: return 0 if ``-fi`` was set and 1 if ``-fo`` was set (int)
            - ``"h"``: whether to delete existing header records (int)
            - ``"i"``: number of input columns (int)
            - ``"o"``: number of output columns (int)
            - ``"r"``: registration type (int)
            - ``"t"``: 2-element array for the transparency (float)
            - ``":"``: return 0 if ``-:i`` was set and 1 if ``-:o`` was set (int)

        Examples
        --------
        >>> with Session() as lib:
        ...     lib.call_module(
        ...         "basemap", ["-R0/10/10/15", "-JX5i/2.5i", "-Baf", "-Ve"]
        ...     )
        ...     region = lib.get_common("R")
        ...     projection = lib.get_common("J")
        ...     timestamp = lib.get_common("U")
        ...     verbose = lib.get_common("V")
        ...     lib.call_module("plot", ["-T", "-Xw+1i", "-Yh-1i"])
        ...     xshift = lib.get_common("X")  # xshift/yshift are in inches
        ...     yshift = lib.get_common("Y")
        >>> print(region, projection, timestamp, verbose, xshift, yshift)
        [ 0. 10. 10. 15.] True False 3 6.0 1.5
        >>> with Session() as lib:
        ...     lib.call_module("basemap", ["-R0/10/10/15", "-JX5i/2.5i", "-Baf"])
        ...     lib.get_common("A")
        Traceback (most recent call last):
        ...
        pygmt.exceptions.GMTInvalidInput: Unknown GMT common option flag 'A'.
        """
        if option not in "BIJRUVXYabfghinoprst:":
            raise GMTInvalidInput(f"Unknown GMT common option flag '{option}'.")

        c_get_common = self.get_libgmt_func(
            "GMT_Get_Common",
            argtypes=[ctp.c_void_p, ctp.c_uint, ctp.POINTER(ctp.c_double)],
            restype=ctp.c_int,
        )
        value = np.empty(6, np.float64)  # numpy array to store the value of the option
        status = c_get_common(
            self.session_pointer,
            ord(option),
            value.ctypes.data_as(ctp.POINTER(ctp.c_double)),
        )

        if status == self["GMT_NOTSET"]:  # GMT_NOTSET (-1) means the option is not set
            return False
        if status == 0:  # Option is set and no other value is returned.
            return True

        # Otherwise, option is set and values are returned.
        match option:
            case "I" | "R" | "t":
                # Option values (in double type) are returned via the 'value' array.
                # 'status' is number of valid values in the array.
                return value[:status]
            case "X" | "Y":  # Only one valid element in the array.
                return value[0]
            case _:  # 'status' is the option value (in integer type).
                return status

    def call_module(self, module: str, args: str | list[str]):
        """
        Call a GMT module with the given arguments.

        Wraps ``GMT_Call_Module``.

        The ``GMT_Call_Module`` API function supports passing module arguments in three
        different ways:

        1. Pass a single string that contains whitespace-separated module arguments.
        2. Pass a list of strings and each string contains a module argument.
        3. Pass a list of ``GMT_OPTION`` data structure.

        Both options 1 and 2 are implemented in this function, but option 2 is preferred
        because it can correctly handle special characters like whitespaces and
        quotation marks in module arguments.

        Parameters
        ----------
        module
            The GMT module name to be called (``"coast"``, ``"basemap"``, etc).
        args
            Module arguments that will be passed to the GMT module. It can be either
            a single string (e.g., ``"-R0/5/0/10 -JX10c -BWSen+t'My Title'"``) or a list
            of strings (e.g., ``["-R0/5/0/10", "-JX10c", "-BWSEN+tMy Title"]``).

        Raises
        ------
        GMTInvalidInput
            If the ``args`` argument is not a string or a list of strings.
        GMTCLibError
            If the returned status code of the function is non-zero.
        """
        c_call_module = self.get_libgmt_func(
            "GMT_Call_Module",
            argtypes=[ctp.c_void_p, ctp.c_char_p, ctp.c_int, ctp.c_void_p],
            restype=ctp.c_int,
        )

        # 'args' can be (1) a single string or (2) a list of strings.
        argv: bytes | ctp.Array[ctp.c_char_p] | None
        if isinstance(args, str):
            # 'args' is a single string that contains whitespace-separated arguments.
            # In this way, we need to correctly handle option arguments that contain
            # whitespaces or quotation marks. It's used in PyGMT <= v0.11.0 but is no
            # longer recommended.
            mode = self["GMT_MODULE_CMD"]
            argv = args.encode()
        elif isinstance(args, list):
            # 'args' is a list of strings and each string contains a module argument.
            # In this way, GMT can correctly handle option arguments with whitespaces or
            # quotation marks. This is the preferred way to pass arguments to the GMT
            # API and is used for PyGMT >= v0.12.0.
            mode = len(args)  # 'mode' is the number of arguments.
            # Pass a null pointer if no arguments are specified.
            argv = strings_to_ctypes_array(args) if mode != 0 else None
        else:
            raise GMTInvalidInput(
                "'args' must be either a string or a list of strings."
            )

        status = c_call_module(self.session_pointer, module.encode(), mode, argv)
        if status != 0:
            raise GMTCLibError(
                f"Module '{module}' failed with status code {status}:\n{self._error_message}"
            )

    def create_data(
        self,
        family,
        geometry,
        mode,
        dim=None,
        ranges=None,
        inc=None,
        registration="GMT_GRID_NODE_REG",
        pad=None,
    ):
        """
        Create an empty GMT data container.

        Parameters
        ----------
        family : str
            A valid GMT data family name (e.g., ``'GMT_IS_DATASET'``). See the
            ``FAMILIES`` attribute for valid names.
        geometry : str
            A valid GMT data geometry name (e.g., ``'GMT_IS_POINT'``). See the
            ``GEOMETRIES`` attribute for valid names.
        mode : str
            A valid GMT data mode (e.g., ``'GMT_IS_OUTPUT'``). See the
            ``MODES`` attribute for valid names.
        dim : list of 4 integers
            The dimensions of the dataset. See the documentation for the GMT C
            API function ``GMT_Create_Data`` (``src/gmt_api.c``) for the full
            range of options regarding 'dim'. If ``None``, will pass in the
            NULL pointer.
        ranges : list of 4 floats
            The dataset extent. Also a bit of a complicated argument. See the C
            function documentation. It's called ``range`` in the C function but
            it would conflict with the Python built-in ``range`` function.
        inc : list of 2 floats
            The increments between points of the dataset. See the C function
            documentation.
        registration : str
            The node registration (what the coordinates mean). Can be
            ``'GMT_GRID_PIXEL_REG'`` or ``'GMT_GRID_NODE_REG'``. Defaults to
            ``'GMT_GRID_NODE_REG'``.
        pad : int
            The grid padding. Defaults to ``GMT_PAD_DEFAULT``.

        Returns
        -------
        data_ptr : int
            A ctypes pointer (an integer) to the allocated ``GMT_Dataset``
            object.
        """
        c_create_data = self.get_libgmt_func(
            "GMT_Create_Data",
            argtypes=[
                ctp.c_void_p,  # API
                ctp.c_uint,  # family
                ctp.c_uint,  # geometry
                ctp.c_uint,  # mode
                ctp.POINTER(ctp.c_uint64),  # dim
                ctp.POINTER(ctp.c_double),  # range
                ctp.POINTER(ctp.c_double),  # inc
                ctp.c_uint,  # registration
                ctp.c_int,  # pad
                ctp.c_void_p,
            ],  # data
            restype=ctp.c_void_p,
        )

        family_int = self._parse_constant(family, valid=FAMILIES, valid_modifiers=VIAS)
        mode_int = self._parse_constant(
            mode,
            valid=MODES,
            valid_modifiers=MODE_MODIFIERS,
        )
        geometry_int = self._parse_constant(geometry, valid=GEOMETRIES)
        registration_int = self._parse_constant(registration, valid=REGISTRATIONS)

        # Convert dim, ranges, and inc to ctypes arrays if given (will be None
        # if not given to represent NULL pointers)
        dim = sequence_to_ctypes_array(dim, ctp.c_uint64, 4)
        ranges = sequence_to_ctypes_array(ranges, ctp.c_double, 4)
        inc = sequence_to_ctypes_array(inc, ctp.c_double, 2)

        # Use a NULL pointer (None) for existing data to indicate that the
        # container should be created empty. Fill it in later using put_vector
        # and put_matrix.
        data_ptr = c_create_data(
            self.session_pointer,
            family_int,
            geometry_int,
            mode_int,
            dim,
            ranges,
            inc,
            registration_int,
            self._parse_pad(family, pad),
            None,
        )

        if data_ptr is None:
            raise GMTCLibError("Failed to create an empty GMT data pointer.")

        return data_ptr

    def _parse_pad(self, family, pad):
        """
        Parse and return an appropriate value for pad if none is given.

        Pad is a bit tricky because, for matrix types, pad control the matrix ordering
        (row or column major). Using the default pad will set it to column major and
        mess things up with the numpy arrays.
        """
        if pad is None:
            pad = 0 if "MATRIX" in family else self["GMT_PAD_DEFAULT"]
        return pad

    def _parse_constant(self, constant, valid, valid_modifiers=None):
        """
        Parse a constant, convert it to an int, and validate it.

        The GMT C API takes certain defined constants, like ``'GMT_IS_GRID'``,
        that need to be validated and converted to integer values using
        :meth:`pygmt.clib.Session.__getitem__`.

        The constants can also take a modifier by appending another constant
        name, e.g. ``'GMT_IS_GRID|GMT_VIA_MATRIX'``. The two parts must be
        converted separately and their values are added.

        If valid modifiers are not given, then will assume that modifiers are
        not allowed. In this case, will raise a
        :class:`pygmt.exceptions.GMTInvalidInput` exception if given a
        modifier.

        Parameters
        ----------
        constant : str
            The name of a valid GMT API constant, with an optional modifier.
        valid : list of str
            A list of valid values for the constant. Will raise a
            :class:`pygmt.exceptions.GMTInvalidInput` exception if the given
            value is not on the list.
        """
        parts = constant.split("|")
        name = parts[0]
        nmodifiers = len(parts) - 1
        if nmodifiers > 1:
            raise GMTInvalidInput(
                f"Only one modifier is allowed in constants, {nmodifiers} given: '{constant}'"
            )
        if nmodifiers > 0 and valid_modifiers is None:
            raise GMTInvalidInput(
                "Constant modifiers are not allowed since valid values were not given: '{constant}'"
            )
        if name not in valid:
            raise GMTInvalidInput(
                f"Invalid constant argument '{name}'. Must be one of {valid}."
            )
        if (
            nmodifiers > 0
            and valid_modifiers is not None
            and parts[1] not in valid_modifiers
        ):
            raise GMTInvalidInput(
                f"Invalid constant modifier '{parts[1]}'. Must be one of {valid_modifiers}."
            )
        integer_value = sum(self[part] for part in parts)
        return integer_value

    def _check_dtype_and_dim(self, array, ndim):
        """
        Check that a numpy array has the given number of dimensions and is a valid data
        type.

        Parameters
        ----------
        array : numpy.ndarray
            The array to be tested.
        ndim : int
            The desired number of array dimensions.

        Returns
        -------
        gmt_type : int
            The GMT constant value representing this data type.

        Raises
        ------
        GMTInvalidInput
            If the array has the wrong number of dimensions or
            is an unsupported data type.

        Examples
        --------

        >>> import numpy as np
        >>> data = np.array([1, 2, 3], dtype="float64")
        >>> with Session() as ses:
        ...     gmttype = ses._check_dtype_and_dim(data, ndim=1)
        ...     gmttype == ses["GMT_DOUBLE"]
        True
        >>> data = np.ones((5, 2), dtype="float32")
        >>> with Session() as ses:
        ...     gmttype = ses._check_dtype_and_dim(data, ndim=2)
        ...     gmttype == ses["GMT_FLOAT"]
        True
        """
        # Check that the array has the given number of dimensions
        if array.ndim != ndim:
            raise GMTInvalidInput(
                f"Expected a numpy {ndim}-D array, got {array.ndim}-D."
            )

        # Check that the array has a valid/known data type
        if array.dtype.type not in DTYPES:
            try:
                if array.dtype.type is np.object_:
                    # Try to convert unknown object type to np.datetime64
                    array = array_to_datetime(array)
                else:
                    raise ValueError
            except ValueError as e:
                raise GMTInvalidInput(
                    f"Unsupported numpy data type '{array.dtype.type}'."
                ) from e
        return self[DTYPES[array.dtype.type]]

    def put_vector(self, dataset, column, vector):
        r"""
        Attach a numpy 1-D array as a column on a GMT dataset.

        Use this function to attach numpy array data to a GMT dataset and pass
        it to GMT modules. Wraps ``GMT_Put_Vector``.

        The dataset must be created by :meth:`pygmt.clib.Session.create_data`
        first. Use ``family='GMT_IS_DATASET|GMT_VIA_VECTOR'``.

        Not all numpy dtypes are supported, only: int8, int16, int32, int64,
        uint8, uint16, uint32, uint64, float32, float64, str\_, and datetime64.

        .. warning::
            The numpy array must be C contiguous in memory. If it comes from a
            column slice of a 2-D array, for example, you will have to make a
            copy. Use :func:`numpy.ascontiguousarray` to make sure your vector
            is contiguous (it won't copy if it already is).

        Parameters
        ----------
        dataset : :class:`ctypes.c_void_p`
            The ctypes void pointer to a ``GMT_Dataset``. Create it with
            :meth:`pygmt.clib.Session.create_data`.
        column : int
            The column number of this vector in the dataset (starting from 0).
        vector : numpy 1-D array
            The array that will be attached to the dataset. Must be a 1-D C
            contiguous array.

        Raises
        ------
        GMTCLibError
            If given invalid input or ``GMT_Put_Vector`` exits with
            status != 0.
        """
        c_put_vector = self.get_libgmt_func(
            "GMT_Put_Vector",
            argtypes=[ctp.c_void_p, ctp.c_void_p, ctp.c_uint, ctp.c_uint, ctp.c_void_p],
            restype=ctp.c_int,
        )

        gmt_type = self._check_dtype_and_dim(vector, ndim=1)
        if gmt_type in {self["GMT_TEXT"], self["GMT_DATETIME"]}:
            if gmt_type == self["GMT_DATETIME"]:
                vector = np.datetime_as_string(array_to_datetime(vector))
            vector_pointer = strings_to_ctypes_array(vector)
        else:
            vector_pointer = vector.ctypes.data_as(ctp.c_void_p)
        status = c_put_vector(
            self.session_pointer, dataset, column, gmt_type, vector_pointer
        )
        if status != 0:
            raise GMTCLibError(
                f"Failed to put vector of type {vector.dtype} "
                f"in column {column} of dataset."
            )

    def put_strings(self, dataset, family, strings):
        """
        Attach a numpy 1-D array of dtype str as a column on a GMT dataset.

        Use this function to attach string type numpy array data to a GMT
        dataset and pass it to GMT modules. Wraps ``GMT_Put_Strings``.

        The dataset must be created by :meth:`pygmt.clib.Session.create_data`
        first.

        .. warning::
            The numpy array must be C contiguous in memory. If it comes from a
            column slice of a 2-D array, for example, you will have to make a
            copy. Use :func:`numpy.ascontiguousarray` to make sure your vector
            is contiguous (it won't copy if it already is).

        Parameters
        ----------
        dataset : :class:`ctypes.c_void_p`
            The ctypes void pointer to a ``GMT_Dataset``. Create it with
            :meth:`pygmt.clib.Session.create_data`.
        family : str
            The family type of the dataset. Can be either ``GMT_IS_VECTOR`` or
            ``GMT_IS_MATRIX``.
        strings : numpy 1-D array
            The array that will be attached to the dataset. Must be a 1-D C
            contiguous array.

        Raises
        ------
        GMTCLibError
            If given invalid input or ``GMT_Put_Strings`` exits with
            status != 0.
        """
        c_put_strings = self.get_libgmt_func(
            "GMT_Put_Strings",
            argtypes=[
                ctp.c_void_p,
                ctp.c_uint,
                ctp.c_void_p,
                ctp.POINTER(ctp.c_char_p),
            ],
            restype=ctp.c_int,
        )

        family_int = self._parse_constant(
            family, valid=FAMILIES, valid_modifiers=METHODS
        )

        strings_pointer = strings_to_ctypes_array(strings)

        status = c_put_strings(
            self.session_pointer, family_int, dataset, strings_pointer
        )
        if status != 0:
            raise GMTCLibError(
                f"Failed to put strings of type {strings.dtype} into dataset"
            )

    def put_matrix(self, dataset, matrix, pad=0):
        """
        Attach a numpy 2-D array to a GMT dataset.

        Use this function to attach numpy array data to a GMT dataset and pass
        it to GMT modules. Wraps ``GMT_Put_Matrix``.

        The dataset must be created by :meth:`pygmt.clib.Session.create_data`
        first. Use ``|GMT_VIA_MATRIX'`` in the family.

        Not all numpy dtypes are supported, only: int8, int16, int32, int64,
        uint8, uint16, uint32, uint64, float32, and float64.

        .. warning::
            The numpy array must be C contiguous in memory. Use
            :func:`numpy.ascontiguousarray` to make sure your vector is
            contiguous (it won't copy if it already is).

        Parameters
        ----------
        dataset : :class:`ctypes.c_void_p`
            The ctypes void pointer to a ``GMT_Dataset``. Create it with
            :meth:`pygmt.clib.Session.create_data`.
        matrix : numpy 2-D array
            The array that will be attached to the dataset. Must be a 2-D C
            contiguous array.
        pad : int
            The amount of padding that should be added to the matrix. Use when
            creating grids for modules that require padding.

        Raises
        ------
        GMTCLibError
            If given invalid input or ``GMT_Put_Matrix`` exits with
            status != 0.
        """
        c_put_matrix = self.get_libgmt_func(
            "GMT_Put_Matrix",
            argtypes=[ctp.c_void_p, ctp.c_void_p, ctp.c_uint, ctp.c_int, ctp.c_void_p],
            restype=ctp.c_int,
        )

        gmt_type = self._check_dtype_and_dim(matrix, ndim=2)
        matrix_pointer = matrix.ctypes.data_as(ctp.c_void_p)
        status = c_put_matrix(
            self.session_pointer, dataset, gmt_type, pad, matrix_pointer
        )
        if status != 0:
            raise GMTCLibError(f"Failed to put matrix of type {matrix.dtype}.")

    def read_data(
        self,
        infile: str,
        kind: Literal["dataset", "grid", "image"],
        family: str | None = None,
        geometry: str | None = None,
        mode: str = "GMT_READ_NORMAL",
        region: Sequence[float] | None = None,
        data=None,
    ):
        """
        Read a data file into a GMT data container.

        Wraps ``GMT_Read_Data`` but only allows reading from a file. The function
        definition is different from the original C API function.

        Parameters
        ----------
        infile
            The input file name.
        kind
            The data kind of the input file. Valid values are ``"dataset"``, ``"grid"``
            and ``"image"``.
        family
            A valid GMT data family name (e.g., ``"GMT_IS_DATASET"``). See the
            ``FAMILIES`` attribute for valid names. If ``None``, will determine the data
            family from the ``kind`` parameter.
        geometry
            A valid GMT data geometry name (e.g., ``"GMT_IS_POINT"``). See the
            ``GEOMETRIES`` attribute for valid names. If ``None``, will determine the
            data geometry from the ``kind`` parameter.
        mode
            How the data is to be read from the file. This option varies depending on
            the given family. See the
            :gmt-docs:`GMT API documentation <devdocs/api.html#import-from-a-file-stream-or-handle>`
            for details. Default is ``GMT_READ_NORMAL`` which corresponds to the default
            read mode value of 0 in the ``GMT_enum_read`` enum.
        region
            Subregion of the data, in the form of [xmin, xmax, ymin, ymax, zmin, zmax].
            If ``None``, the whole data is read.
        data
            ``None`` or the pointer returned by this function after a first call. It's
            useful when reading grids/images/cubes in two steps (get a grid/image/cube
            structure with a header, then read the data).

        Returns
        -------
        Pointer to the data container, or ``None`` if there were errors.

        Raises
        ------
        GMTCLibError
            If the GMT API function fails to read the data.
        """  # noqa: W505
        c_read_data = self.get_libgmt_func(
            "GMT_Read_Data",
            argtypes=[
                ctp.c_void_p,  # V_API
                ctp.c_uint,  # family
                ctp.c_uint,  # method
                ctp.c_uint,  # geometry
                ctp.c_uint,  # mode
                ctp.POINTER(ctp.c_double),  # wesn
                ctp.c_char_p,  # infile
                ctp.c_void_p,  # data
            ],
            restype=ctp.c_void_p,  # data_ptr
        )

        # Determine the family, geometry and data container from kind
        _family, _geometry, dtype = {
            "dataset": ("GMT_IS_DATASET", "GMT_IS_PLP", _GMT_DATASET),
            "grid": ("GMT_IS_GRID", "GMT_IS_SURFACE", _GMT_GRID),
            "image": ("GMT_IS_IMAGE", "GMT_IS_SURFACE", _GMT_IMAGE),
        }[kind]
        if family is None:
            family = _family
        if geometry is None:
            geometry = _geometry

        data_ptr = c_read_data(
            self.session_pointer,
            self[family],
            self["GMT_IS_FILE"],  # Reading from a file
            self[geometry],
            self[mode],
            sequence_to_ctypes_array(region, ctp.c_double, 6),
            infile.encode(),
            data,
        )
        if data_ptr is None:
            raise GMTCLibError(f"Failed to read dataset from '{infile}'.")
        return ctp.cast(data_ptr, ctp.POINTER(dtype))

    def write_data(self, family, geometry, mode, wesn, output, data):
        """
        Write a GMT data container to a file.

        The data container should be created by
        :meth:`pygmt.clib.Session.create_data`.

        Wraps ``GMT_Write_Data`` but only allows writing to a file. So the
        ``method`` argument is omitted.

        Parameters
        ----------
        family : str
            A valid GMT data family name (e.g., ``'GMT_IS_DATASET'``). See the
            ``FAMILIES`` attribute for valid names. Don't use the
            ``GMT_VIA_VECTOR`` or ``GMT_VIA_MATRIX`` constructs for this. Use
            ``GMT_IS_VECTOR`` and ``GMT_IS_MATRIX`` instead.
        geometry : str
            A valid GMT data geometry name (e.g., ``'GMT_IS_POINT'``). See the
            ``GEOMETRIES`` attribute for valid names.
        mode : str
            How the data is to be written to the file. This option varies
            depending on the given family. See the GMT API documentation for
            details.
        wesn : list or numpy array
            [xmin, xmax, ymin, ymax, zmin, zmax] of the data. Must have 6
            elements.
        output : str
            The output file name.
        data : :class:`ctypes.c_void_p`
            Pointer to the data container created by
            :meth:`pygmt.clib.Session.create_data`.

        Raises
        ------
        GMTCLibError
            For invalid input arguments or if the GMT API functions returns a
            non-zero status code.
        """
        c_write_data = self.get_libgmt_func(
            "GMT_Write_Data",
            argtypes=[
                ctp.c_void_p,
                ctp.c_uint,
                ctp.c_uint,
                ctp.c_uint,
                ctp.c_uint,
                ctp.POINTER(ctp.c_double),
                ctp.c_char_p,
                ctp.c_void_p,
            ],
            restype=ctp.c_int,
        )

        family_int = self._parse_constant(family, valid=FAMILIES, valid_modifiers=VIAS)
        geometry_int = self._parse_constant(geometry, valid=GEOMETRIES)
        status = c_write_data(
            self.session_pointer,
            family_int,
            self["GMT_IS_FILE"],
            geometry_int,
            self[mode],
            sequence_to_ctypes_array(wesn, ctp.c_double, 6),
            output.encode(),
            data,
        )
        if status != 0:
            raise GMTCLibError(f"Failed to write dataset to '{output}'")

    @contextlib.contextmanager
    def open_virtualfile(self, family, geometry, direction, data):
        """
        Open a GMT virtual file to pass data to and from a module.

        GMT uses a virtual file scheme to pass in data or get data from API
        modules. Use it to pass in your GMT data structure (created using
        :meth:`pygmt.clib.Session.create_data`) to a module that expects an
        input file, or get the output from a module that writes to a file.

        Use in a ``with`` block. Will automatically close the virtual file when
        leaving the ``with`` block. Because of this, no wrapper for
        ``GMT_Close_VirtualFile`` is provided.

        Parameters
        ----------
        family : str
            A valid GMT data family name (e.g., ``"GMT_IS_DATASET"``). Should
            be the same as the one you used to create your data structure.
        geometry : str
            A valid GMT data geometry name (e.g., ``"GMT_IS_POINT"``). Should
            be the same as the one you used to create your data structure.
        direction : str
            Either ``"GMT_IN"`` or ``"GMT_OUT"`` to indicate if passing data to
            GMT or getting it out of GMT, respectively.
            By default, GMT can modify the data you pass in. Add modifier
            ``"GMT_IS_REFERENCE"`` to tell GMT the data are read-only, or
            ``"GMT_IS_DUPLICATE"`` to tell GMT to duplicate the data.
        data : int or None
            The ctypes void pointer to your GMT data structure. For output
            (i.e., ``direction="GMT_OUT"``), it can be ``None`` to have GMT
            automatically allocate the output GMT data structure.

        Yields
        ------
        vfname : str
            The name of the virtual file that you can pass to a GMT module.

        Examples
        --------

        >>> from pygmt.helpers import GMTTempFile
        >>> import numpy as np
        >>> x = np.array([0, 1, 2, 3, 4])
        >>> y = np.array([5, 6, 7, 8, 9])
        >>> with Session() as lib:
        ...     family = "GMT_IS_DATASET|GMT_VIA_VECTOR"
        ...     geometry = "GMT_IS_POINT"
        ...     dataset = lib.create_data(
        ...         family=family,
        ...         geometry=geometry,
        ...         mode="GMT_CONTAINER_ONLY",
        ...         dim=[2, 5, 1, 0],  # columns, lines, segments, type
        ...     )
        ...     lib.put_vector(dataset, column=0, vector=x)
        ...     lib.put_vector(dataset, column=1, vector=y)
        ...     # Add the dataset to a virtual file
        ...     vfargs = (family, geometry, "GMT_IN|GMT_IS_REFERENCE", dataset)
        ...     with lib.open_virtualfile(*vfargs) as vfile:
        ...         # Send the output to a temp file so that we can read it
        ...         with GMTTempFile() as ofile:
        ...             lib.call_module("info", [vfile, f"->{ofile.name}"])
        ...             print(ofile.read().strip())
        <vector memory>: N = 5 <0/4> <5/9>
        """
        c_open_virtualfile = self.get_libgmt_func(
            "GMT_Open_VirtualFile",
            argtypes=[
                ctp.c_void_p,
                ctp.c_uint,
                ctp.c_uint,
                ctp.c_uint,
                ctp.c_void_p,
                ctp.c_char_p,
            ],
            restype=ctp.c_int,
        )

        c_close_virtualfile = self.get_libgmt_func(
            "GMT_Close_VirtualFile",
            argtypes=[ctp.c_void_p, ctp.c_char_p],
            restype=ctp.c_int,
        )

        family_int = self._parse_constant(family, valid=FAMILIES, valid_modifiers=VIAS)
        geometry_int = self._parse_constant(geometry, valid=GEOMETRIES)
        direction_int = self._parse_constant(
            direction, valid=DIRECTIONS, valid_modifiers=METHODS
        )

        buff = ctp.create_string_buffer(self["GMT_VF_LEN"])
        status = c_open_virtualfile(
            self.session_pointer, family_int, geometry_int, direction_int, data, buff
        )
        if status != 0:
            raise GMTCLibError("Failed to create a virtual file.")

        vfname = buff.value.decode()
        try:
            yield vfname
        finally:
            status = c_close_virtualfile(self.session_pointer, vfname.encode())
            if status != 0:
                raise GMTCLibError(f"Failed to close virtual file '{vfname}'.")

    def open_virtual_file(self, family, geometry, direction, data):
        """
        Open a GMT virtual file to pass data to and from a module.

        .. deprecated: 0.11.0

           Will be removed in v0.15.0. Use :meth:`pygmt.clib.Session.open_virtualfile`
           instead.
        """
        msg = (
            "API function `Session.open_virtual_file()' has been deprecated "
            "since v0.11.0 and will be removed in v0.15.0. "
            "Use `Session.open_virtualfile()' instead."
        )
        warnings.warn(msg, category=FutureWarning, stacklevel=2)
        return self.open_virtualfile(family, geometry, direction, data)

    @contextlib.contextmanager
    def virtualfile_from_vectors(self, *vectors):
        """
        Store 1-D arrays as columns of a table inside a virtual file.

        Use the virtual file name to pass in the data in your vectors to a GMT
        module.

        Context manager (use in a ``with`` block). Yields the virtual file name
        that you can pass as an argument to a GMT module call. Closes the
        virtual file upon exit of the ``with`` block.

        Use this instead of creating the data container and virtual file by
        hand with :meth:`pygmt.clib.Session.create_data`,
        :meth:`pygmt.clib.Session.put_vector`, and
        :meth:`pygmt.clib.Session.open_virtualfile`.

        If the arrays are C contiguous blocks of memory, they will be passed
        without copying to GMT. If they are not (e.g., they are columns of a
        2-D array), they will need to be copied to a contiguous block.

        Parameters
        ----------
        vectors : 1-D arrays
            The vectors that will be included in the array. All must be of the
            same size.

        Yields
        ------
        fname : str
            The name of virtual file. Pass this as a file name argument to a
            GMT module.

        Examples
        --------

        >>> from pygmt.helpers import GMTTempFile
        >>> import numpy as np
        >>> import pandas as pd
        >>> x = [1, 2, 3]
        >>> y = np.array([4, 5, 6])
        >>> z = pd.Series([7, 8, 9])
        >>> with Session() as ses:
        ...     with ses.virtualfile_from_vectors(x, y, z) as fin:
        ...         # Send the output to a file so that we can read it
        ...         with GMTTempFile() as fout:
        ...             ses.call_module("info", [fin, f"->{fout.name}"])
        ...             print(fout.read().strip())
        <vector memory>: N = 3 <1/3> <4/6> <7/9>
        """
        # Conversion to a C-contiguous array needs to be done here and not in
        # put_vector or put_strings because we need to maintain a reference to
        # the copy while it is being used by the C API. Otherwise, the array
        # would be garbage collected and the memory freed. Creating it in this
        # context manager guarantees that the copy will be around until the
        # virtual file is closed. The conversion is implicit in
        # vectors_to_arrays.
        arrays = vectors_to_arrays(vectors)

        columns = len(arrays)
        # Find arrays that are of string dtype from column 3 onwards
        # Assumes that first 2 columns contains coordinates like longitude
        # latitude, or datetime string types.
        for col, array in enumerate(arrays[2:]):
            if pd.api.types.is_string_dtype(array.dtype):
                columns = col + 2
                break

        rows = len(arrays[0])
        if not all(len(i) == rows for i in arrays):
            raise GMTInvalidInput("All arrays must have same size.")

        family = "GMT_IS_DATASET|GMT_VIA_VECTOR"
        geometry = "GMT_IS_POINT"

        dataset = self.create_data(
            family, geometry, mode="GMT_CONTAINER_ONLY", dim=[columns, rows, 1, 0]
        )

        # Use put_vector for columns with numerical type data
        for col, array in enumerate(arrays[:columns]):
            self.put_vector(dataset, column=col, vector=array)

        # Use put_strings for last column(s) with string type data
        # Have to use modifier "GMT_IS_DUPLICATE" to duplicate the strings
        string_arrays = arrays[columns:]
        if string_arrays:
            if len(string_arrays) == 1:
                strings = string_arrays[0]
            elif len(string_arrays) > 1:
                strings = np.array(
                    [" ".join(vals) for vals in zip(*string_arrays, strict=True)]
                )
            strings = np.asanyarray(a=strings, dtype=str)
            self.put_strings(
                dataset, family="GMT_IS_VECTOR|GMT_IS_DUPLICATE", strings=strings
            )

        with self.open_virtualfile(
            family, geometry, "GMT_IN|GMT_IS_REFERENCE", dataset
        ) as vfile:
            yield vfile

    @contextlib.contextmanager
    def virtualfile_from_matrix(self, matrix):
        """
        Store a 2-D array as a table inside a virtual file.

        Use the virtual file name to pass in the data in your matrix to a GMT
        module.

        Context manager (use in a ``with`` block). Yields the virtual file name
        that you can pass as an argument to a GMT module call. Closes the
        virtual file upon exit of the ``with`` block.

        The virtual file will contain the array as a ``GMT_MATRIX`` pretending
        to be a ``GMT_DATASET``.

        **Not meant for creating ``GMT_GRID``**. The grid requires more
        metadata than just the data matrix. Use
        :meth:`pygmt.clib.Session.virtualfile_from_grid` instead.

        Use this instead of creating the data container and virtual file by
        hand with :meth:`pygmt.clib.Session.create_data`,
        :meth:`pygmt.clib.Session.put_matrix`, and
        :meth:`pygmt.clib.Session.open_virtualfile`

        The matrix must be C contiguous in memory. If it is not (e.g., it is a
        slice of a larger array), the array will be copied to make sure it is.

        Parameters
        ----------
        matrix : 2-D array
            The matrix that will be included in the GMT data container.

        Yields
        ------
        fname : str
            The name of virtual file. Pass this as a file name argument to a
            GMT module.

        Examples
        --------

        >>> from pygmt.helpers import GMTTempFile
        >>> import numpy as np
        >>> data = np.arange(12).reshape((4, 3))
        >>> print(data)
        [[ 0  1  2]
         [ 3  4  5]
         [ 6  7  8]
         [ 9 10 11]]
        >>> with Session() as ses:
        ...     with ses.virtualfile_from_matrix(data) as fin:
        ...         # Send the output to a file so that we can read it
        ...         with GMTTempFile() as fout:
        ...             ses.call_module("info", [fin, f"->{fout.name}"])
        ...             print(fout.read().strip())
        <matrix memory>: N = 4 <0/9> <1/10> <2/11>
        """
        # Conversion to a C-contiguous array needs to be done here and not in
        # put_matrix because we need to maintain a reference to the copy while
        # it is being used by the C API. Otherwise, the array would be garbage
        # collected and the memory freed. Creating it in this context manager
        # guarantees that the copy will be around until the virtual file is
        # closed.
        matrix = np.ascontiguousarray(matrix)
        rows, columns = matrix.shape

        family = "GMT_IS_DATASET|GMT_VIA_MATRIX"
        geometry = "GMT_IS_POINT"

        dataset = self.create_data(
            family, geometry, mode="GMT_CONTAINER_ONLY", dim=[columns, rows, 1, 0]
        )

        self.put_matrix(dataset, matrix)

        with self.open_virtualfile(
            family, geometry, "GMT_IN|GMT_IS_REFERENCE", dataset
        ) as vfile:
            yield vfile

    @contextlib.contextmanager
    def virtualfile_from_grid(self, grid):
        """
        Store a grid in a virtual file.

        Use the virtual file name to pass in the data in your grid to a GMT
        module. Grids must be :class:`xarray.DataArray` instances.

        Context manager (use in a ``with`` block). Yields the virtual file name
        that you can pass as an argument to a GMT module call. Closes the
        virtual file upon exit of the ``with`` block.

        The virtual file will contain the grid as a ``GMT_MATRIX`` with extra
        metadata.

        Use this instead of creating a data container and virtual file by hand
        with :meth:`pygmt.clib.Session.create_data`,
        :meth:`pygmt.clib.Session.put_matrix`, and
        :meth:`pygmt.clib.Session.open_virtualfile`.

        The grid data matrix must be C contiguous in memory. If it is not
        (e.g., it is a slice of a larger array), the array will be copied to
        make sure it is.

        Parameters
        ----------
        grid : :class:`xarray.DataArray`
            The grid that will be included in the virtual file.

        Yields
        ------
        fname : str
            The name of virtual file. Pass this as a file name argument to a
            GMT module.

        Examples
        --------

        >>> from pygmt.helpers.testing import load_static_earth_relief
        >>> from pygmt.helpers import GMTTempFile
        >>> data = load_static_earth_relief()
        >>> print(data.shape)
        (14, 8)
        >>> print(data.lon.values.min(), data.lon.values.max())
        -54.5 -47.5
        >>> print(data.lat.values.min(), data.lat.values.max())
        -23.5 -10.5
        >>> print(data.values.min(), data.values.max())
        190.0 981.0
        >>> with Session() as ses:
        ...     with ses.virtualfile_from_grid(data) as fin:
        ...         # Send the output to a file so that we can read it
        ...         with GMTTempFile() as fout:
        ...             ses.call_module(
        ...                 "grdinfo", [fin, "-L0", "-Cn", f"->{fout.name}"]
        ...             )
        ...             print(fout.read().strip())
        -55 -47 -24 -10 190 981 1 1 8 14 1 1
        >>> # The output is: w e s n z0 z1 dx dy n_columns n_rows reg gtype
        """
        _gtype = {0: "GMT_GRID_IS_CARTESIAN", 1: "GMT_GRID_IS_GEO"}[grid.gmt.gtype]
        _reg = {0: "GMT_GRID_NODE_REG", 1: "GMT_GRID_PIXEL_REG"}[grid.gmt.registration]

        # Conversion to a C-contiguous array needs to be done here and not in
        # put_matrix because we need to maintain a reference to the copy while
        # it is being used by the C API. Otherwise, the array would be garbage
        # collected and the memory freed. Creating it in this context manager
        # guarantees that the copy will be around until the virtual file is
        # closed. The conversion is implicit in dataarray_to_matrix.
        matrix, region, inc = dataarray_to_matrix(grid)

        family = "GMT_IS_GRID|GMT_VIA_MATRIX"
        geometry = "GMT_IS_SURFACE"
        gmt_grid = self.create_data(
            family,
            geometry,
            mode=f"GMT_CONTAINER_ONLY|{_gtype}",
            ranges=region,
            inc=inc,
            registration=_reg,
        )
        self.put_matrix(gmt_grid, matrix)
        args = (family, geometry, "GMT_IN|GMT_IS_REFERENCE", gmt_grid)
        with self.open_virtualfile(*args) as vfile:
            yield vfile

    @contextlib.contextmanager
    def virtualfile_from_stringio(self, stringio: io.StringIO):
        r"""
        Store a :class:`io.StringIO` object in a virtual file.

        Store the contents of a :class:`io.StringIO` object in a GMT_DATASET container
        and create a virtual file to pass to a GMT module.

        For simplicity, currently we make following assumptions in the StringIO object

        - ``"#"`` indicates a comment line.
        - ``">"`` indicates a segment header.

        Parameters
        ----------
        stringio
            The :class:`io.StringIO` object containing the data to be stored in the
            virtual file.

        Yields
        ------
        fname
            The name of the virtual file.

        Examples
        --------
        >>> import io
        >>> from pygmt.clib import Session
        >>> # A StringIO object containing legend specifications
        >>> stringio = io.StringIO(
        ...     "# Comment\n"
        ...     "H 24p Legend\n"
        ...     "N 2\n"
        ...     "S 0.1i c 0.15i p300/12 0.25p 0.3i My circle\n"
        ... )
        >>> with Session() as lib:
        ...     with lib.virtualfile_from_stringio(stringio) as fin:
        ...         lib.virtualfile_to_dataset(vfname=fin, output_type="pandas")
                                                     0
        0                                 H 24p Legend
        1                                          N 2
        2  S 0.1i c 0.15i p300/12 0.25p 0.3i My circle
        """
        # Parse the io.StringIO object.
        segments = []
        current_segment = {"header": "", "data": []}
        for line in stringio.getvalue().splitlines():
            if line.startswith("#"):  # Skip comments
                continue
            if line.startswith(">"):  # Segment header
                if current_segment["data"]:  # If we have data, start a new segment
                    segments.append(current_segment)
                    current_segment = {"header": "", "data": []}
                current_segment["header"] = line.strip(">").lstrip()
            else:
                current_segment["data"].append(line)  # type: ignore[attr-defined]
        if current_segment["data"]:  # Add the last segment if it has data
            segments.append(current_segment)

        # One table with one or more segments.
        # n_rows is the maximum number of rows/records for all segments.
        # n_columns is the number of numeric data columns, so it's 0 here.
        n_tables = 1
        n_segments = len(segments)
        n_rows = max(len(segment["data"]) for segment in segments)
        n_columns = 0

        # Create the GMT_DATASET container
        family, geometry = "GMT_IS_DATASET", "GMT_IS_TEXT"
        dataset = self.create_data(
            family,
            geometry,
            mode="GMT_CONTAINER_ONLY|GMT_WITH_STRINGS",
            dim=[n_tables, n_segments, n_rows, n_columns],
        )
        dataset = ctp.cast(dataset, ctp.POINTER(_GMT_DATASET))
        table = dataset.contents.table[0].contents
        for i, segment in enumerate(segments):
            seg = table.segment[i].contents
            if segment["header"]:
                seg.header = segment["header"].encode()  # type: ignore[attr-defined]
            seg.text = strings_to_ctypes_array(segment["data"])

        with self.open_virtualfile(family, geometry, "GMT_IN", dataset) as vfile:
            try:
                yield vfile
            finally:
                # Must set the pointers to None to avoid double freeing the memory.
                # Maybe upstream bug.
                for i in range(n_segments):
                    seg = table.segment[i].contents
                    seg.header = None
                    seg.text = None

    def virtualfile_in(  # noqa: PLR0912
        self,
        check_kind=None,
        data=None,
        x=None,
        y=None,
        z=None,
        extra_arrays=None,
        required_z=False,
        required_data=True,
    ):
        """
        Store any data inside a virtual file.

        This convenience function automatically detects the kind of data passed
        into it, and produces a virtualfile that can be passed into GMT later
        on.

        Parameters
        ----------
        check_kind : str or None
            Used to validate the type of data that can be passed in. Choose
            from 'raster', 'vector', or None. Default is None (no validation).
        data : str or pathlib.Path or xarray.DataArray or {table-like} or None
            Any raster or vector data format. This could be a file name or
            path, a raster grid, a vector matrix/arrays, or other supported
            data input.
        x/y/z : 1-D arrays or None
            x, y, and z columns as numpy arrays.
        extra_arrays : list of 1-D arrays
            Optional. A list of numpy arrays in addition to x, y, and z.
            All of these arrays must be of the same size as the x/y/z arrays.
        required_z : bool
            State whether the 'z' column is required.
        required_data : bool
            Set to True when 'data' is required, or False when dealing with
            optional virtual files. [Default is True].

        Returns
        -------
        file_context : contextlib._GeneratorContextManager
            The virtual file stored inside a context manager. Access the file
            name of this virtualfile using ``with file_context as fname: ...``.

        Examples
        --------
        >>> from pygmt.helpers import GMTTempFile
        >>> import xarray as xr
        >>> data = xr.Dataset(
        ...     coords=dict(index=[0, 1, 2]),
        ...     data_vars=dict(
        ...         x=("index", [9, 8, 7]),
        ...         y=("index", [6, 5, 4]),
        ...         z=("index", [3, 2, 1]),
        ...     ),
        ... )
        >>> with Session() as ses:
        ...     with ses.virtualfile_in(check_kind="vector", data=data) as fin:
        ...         # Send the output to a file so that we can read it
        ...         with GMTTempFile() as fout:
        ...             ses.call_module("info", [fin, f"->{fout.name}"])
        ...             print(fout.read().strip())
        <vector memory>: N = 3 <7/9> <4/6> <1/3>
        """
        kind = data_kind(data, required=required_data)
        _validate_data_input(
            data=data,
            x=x,
            y=y,
            z=z,
            required_z=required_z,
            required_data=required_data,
            kind=kind,
        )

        if check_kind:
            valid_kinds = ("file", "arg") if required_data is False else ("file",)
            if check_kind == "raster":
                valid_kinds += ("grid", "image")
            elif check_kind == "vector":
                valid_kinds += ("none", "matrix", "vectors", "geojson")
            if kind not in valid_kinds:
                raise GMTInvalidInput(
                    f"Unrecognized data type for {check_kind}: {type(data)}"
                )

        # Decide which virtualfile_from_ function to use
        _virtualfile_from = {
            "file": contextlib.nullcontext,
            "arg": contextlib.nullcontext,
            "geojson": tempfile_from_geojson,
            "grid": self.virtualfile_from_grid,
            "image": tempfile_from_image,
            "stringio": self.virtualfile_from_stringio,
            "matrix": self.virtualfile_from_matrix,
            "none": self.virtualfile_from_vectors,
            "vectors": self.virtualfile_from_vectors,
        }[kind]

        # Ensure the data is an iterable (Python list or tuple)
        if kind in {"geojson", "grid", "image", "file", "arg", "stringio"}:
            if kind == "image" and data.dtype != "uint8":
                msg = (
                    f"Input image has dtype: {data.dtype} which is unsupported, "
                    "and may result in an incorrect output. Please recast image "
                    "to a uint8 dtype and/or scale to 0-255 range, e.g. "
                    "using a histogram equalization function like "
                    "skimage.exposure.equalize_hist."
                )
                warnings.warn(message=msg, category=RuntimeWarning, stacklevel=2)
            _data = (data,) if not isinstance(data, pathlib.PurePath) else (str(data),)
        elif kind == "none":
            # data is None, so data must be given via x/y/z.
            _data = [np.atleast_1d(x), np.atleast_1d(y)]
            if z is not None:
                _data.append(np.atleast_1d(z))
            if extra_arrays:
                _data.extend(extra_arrays)
        elif kind == "vectors":
<<<<<<< HEAD
            if hasattr(data, "items") and not hasattr(data, "to_frame"):
=======
            if data is None:
                # data is None, so data must be given via x/y/z.
                _data = [x, y]
                if z is not None:
                    _data.append(z)
                if extra_arrays:
                    _data.extend(extra_arrays)
            elif hasattr(data, "items") and not hasattr(data, "to_frame"):
>>>>>>> 7fcf57f5
                # pandas.DataFrame or xarray.Dataset types.
                # pandas.Series will be handled below like a 1-D numpy.ndarray.
                _data = [array for _, array in data.items()]
            else:
                # Python list, tuple, numpy.ndarray, and pandas.Series types
                _data = np.atleast_2d(np.asanyarray(data).T)
        elif kind == "matrix":
            # GMT can only accept a 2-D matrix which are signed integer (i), unsigned
            # integer (u) or floating point (f) types. For other data types, we need to
            # use virtualfile_from_vectors instead, which turns the matrix into list of
            # vectors and allows for better handling of string type inputs (e.g. for
            # datetime data types).
            _data = (data,)
            if data.dtype.kind not in "iuf":
                _virtualfile_from = self.virtualfile_from_vectors

        # Finally create the virtualfile from the data, to be passed into GMT
        file_context = _virtualfile_from(*_data)
        return file_context

    def virtualfile_from_data(
        self,
        check_kind=None,
        data=None,
        x=None,
        y=None,
        z=None,
        extra_arrays=None,
        required_z=False,
        required_data=True,
    ):
        """
        Store any data inside a virtual file.

        .. deprecated: 0.13.0

           Will be removed in v0.15.0. Use :meth:`pygmt.clib.Session.virtualfile_in`
           instead.
        """
        msg = (
            "API function 'Session.virtualfile_from_datae()' has been deprecated since "
            "v0.13.0 and will be removed in v0.15.0. Use 'Session.virtualfile_in()' "
            "instead."
        )
        warnings.warn(msg, category=FutureWarning, stacklevel=2)
        return self.virtualfile_in(
            check_kind=check_kind,
            data=data,
            x=x,
            y=y,
            z=z,
            extra_arrays=extra_arrays,
            required_z=required_z,
            required_data=required_data,
        )

    @contextlib.contextmanager
    def virtualfile_out(
        self,
        kind: Literal["dataset", "grid", "image"] = "dataset",
        fname: str | None = None,
    ) -> Generator[str, None, None]:
        r"""
        Create a virtual file or an actual file for storing output data.

        If ``fname`` is not given, a virtual file will be created to store the output
        data into a GMT data container and the function yields the name of the virtual
        file. Otherwise, the output data will be written into the specified file and the
        function simply yields the actual file name.

        Parameters
        ----------
        kind
            The data kind of the virtual file to create. Valid values are ``"dataset"``,
            ``"grid"``, and ``"image"``. Ignored if ``fname`` is specified.
        fname
            The name of the actual file to write the output data. No virtual file will
            be created.

        Yields
        ------
        vfile
            Name of the virtual file or the actual file.

        Examples
        --------
        >>> from pathlib import Path
        >>> from pygmt.clib import Session
        >>> from pygmt.datatypes import _GMT_DATASET
        >>> from pygmt.helpers import GMTTempFile
        >>>
        >>> with GMTTempFile(suffix=".txt") as tmpfile:
        ...     with Path(tmpfile.name).open(mode="w") as fp:
        ...         print("1.0 2.0 3.0 TEXT", file=fp)
        ...
        ...     # Create a virtual file for storing the output table.
        ...     with Session() as lib:
        ...         with lib.virtualfile_out(kind="dataset") as vouttbl:
        ...             lib.call_module("read", [tmpfile.name, vouttbl, "-Td"])
        ...             ds = lib.read_virtualfile(vouttbl, kind="dataset")
        ...             assert isinstance(ds.contents, _GMT_DATASET)
        ...
        ...     # Write data to an actual file without creating a virtual file.
        ...     with Session() as lib:
        ...         with lib.virtualfile_out(fname=tmpfile.name) as vouttbl:
        ...             assert vouttbl == tmpfile.name
        ...             lib.call_module("read", [tmpfile.name, vouttbl, "-Td"])
        ...         line = Path(vouttbl).read_text()
        ...         assert line == "1\t2\t3\tTEXT\n"
        """
        if fname is not None:  # Yield the actual file name.
            yield fname
        else:  # Create a virtual file for storing the output data.
            # Determine the family and geometry from kind
            family, geometry = {
                "dataset": ("GMT_IS_DATASET", "GMT_IS_PLP"),
                "grid": ("GMT_IS_GRID", "GMT_IS_SURFACE"),
                "image": ("GMT_IS_IMAGE", "GMT_IS_SURFACE"),
            }[kind]
            direction = "GMT_OUT|GMT_IS_REFERENCE" if kind == "image" else "GMT_OUT"
            with self.open_virtualfile(family, geometry, direction, None) as vfile:
                yield vfile

    def inquire_virtualfile(self, vfname: str) -> int:
        """
        Get the family of a virtual file.

        Parameters
        ----------
        vfname
            Name of the virtual file to inquire.

        Returns
        -------
        family
            The integer value for the family of the virtual file.

        Examples
        --------
        >>> from pygmt.clib import Session
        >>> with Session() as lib:
        ...     with lib.virtualfile_out(kind="dataset") as vfile:
        ...         family = lib.inquire_virtualfile(vfile)
        ...         assert family == lib["GMT_IS_DATASET"]
        """
        c_inquire_virtualfile = self.get_libgmt_func(
            "GMT_Inquire_VirtualFile",
            argtypes=[ctp.c_void_p, ctp.c_char_p],
            restype=ctp.c_int,
        )
        return c_inquire_virtualfile(self.session_pointer, vfname.encode())

    def read_virtualfile(
        self,
        vfname: str,
        kind: Literal["dataset", "grid", "image", "cube", None] = None,
    ):
        """
        Read data from a virtual file and optionally cast into a GMT data container.

        Parameters
        ----------
        vfname
            Name of the virtual file to read.
        kind
            Cast the data into a GMT data container. Valid values are ``"dataset"``,
            ``"grid"``, ``"image"`` and ``None``. If ``None``, will return a ctypes void
            pointer.

        Returns
        -------
        pointer
            Pointer to the GMT data container. If ``kind`` is ``None``, returns a ctypes
            void pointer instead.

        Examples
        --------
        >>> from pathlib import Path
        >>> from pygmt.clib import Session
        >>> from pygmt.helpers import GMTTempFile
        >>>
        >>> # Read dataset from a virtual file
        >>> with Session() as lib:
        ...     with GMTTempFile(suffix=".txt") as tmpfile:
        ...         with Path(tmpfile.name).open(mode="w") as fp:
        ...             print("1.0 2.0 3.0 TEXT", file=fp)
        ...         with lib.virtualfile_out(kind="dataset") as vouttbl:
        ...             lib.call_module("read", [tmpfile.name, vouttbl, "-Td"])
        ...             # Read the virtual file as a void pointer
        ...             void_pointer = lib.read_virtualfile(vouttbl)
        ...             assert isinstance(void_pointer, int)  # void pointer is an int
        ...             # Read the virtual file as a dataset
        ...             data_pointer = lib.read_virtualfile(vouttbl, kind="dataset")
        ...             assert isinstance(data_pointer, ctp.POINTER(_GMT_DATASET))
        >>>
        >>> # Read grid from a virtual file
        >>> with Session() as lib:
        ...     with lib.virtualfile_out(kind="grid") as voutgrd:
        ...         lib.call_module("read", ["@earth_relief_01d_g", voutgrd, "-Tg"])
        ...         # Read the virtual file as a void pointer
        ...         void_pointer = lib.read_virtualfile(voutgrd)
        ...         assert isinstance(void_pointer, int)  # void pointer is an int
        ...         data_pointer = lib.read_virtualfile(voutgrd, kind="grid")
        ...         assert isinstance(data_pointer, ctp.POINTER(_GMT_GRID))

        """
        c_read_virtualfile = self.get_libgmt_func(
            "GMT_Read_VirtualFile",
            argtypes=[ctp.c_void_p, ctp.c_char_p],
            restype=ctp.c_void_p,
        )
        pointer = c_read_virtualfile(self.session_pointer, vfname.encode())
        # The GMT C API function GMT_Read_VirtualFile returns a void pointer. It usually
        # needs to be cast into a pointer to a GMT data container (e.g., _GMT_GRID or
        # _GMT_DATASET).
        if kind is None:  # Return the ctypes void pointer
            return pointer
        if kind == "cube":
            raise NotImplementedError(f"kind={kind} is not supported yet.")
        dtype = {"dataset": _GMT_DATASET, "grid": _GMT_GRID, "image": _GMT_IMAGE}[kind]
        return ctp.cast(pointer, ctp.POINTER(dtype))

    def virtualfile_to_dataset(
        self,
        vfname: str,
        output_type: Literal["pandas", "numpy", "file", "strings"] = "pandas",
        header: int | None = None,
        column_names: list[str] | None = None,
        dtype: type | dict[str, type] | None = None,
        index_col: str | int | None = None,
    ) -> pd.DataFrame | np.ndarray | None:
        """
        Output a tabular dataset stored in a virtual file to a different format.

        The format of the dataset is determined by the ``output_type`` parameter.

        Parameters
        ----------
        vfname
            The virtual file name that stores the result data.
        output_type
            Desired output type of the result data.

            - ``"pandas"`` will return a :class:`pandas.DataFrame` object.
            - ``"numpy"`` will return a :class:`numpy.ndarray` object.
            - ``"file"`` means the result was saved to a file and will return ``None``.
            - ``"strings"`` will return the trailing text only as an array of strings.
        header
            Row number containing column names for the :class:`pandas.DataFrame` output.
            ``header=None`` means not to parse the column names from table header.
            Ignored if the row number is larger than the number of headers in the table.
        column_names
            The column names for the :class:`pandas.DataFrame` output.
        dtype
            Data type for the columns of the :class:`pandas.DataFrame` output. Can be a
            single type for all columns or a dictionary mapping column names to types.
        index_col
            Column to set as the index of the :class:`pandas.DataFrame` output.

        Returns
        -------
        result
            The result dataset. If ``output_type="file"`` returns ``None``.

        Examples
        --------
        >>> from pathlib import Path
        >>> import numpy as np
        >>> import pandas as pd
        >>>
        >>> from pygmt.helpers import GMTTempFile
        >>> from pygmt.clib import Session
        >>>
        >>> with GMTTempFile(suffix=".txt") as tmpfile:
        ...     # prepare the sample data file
        ...     with Path(tmpfile.name).open(mode="w") as fp:
        ...         print(">", file=fp)
        ...         print("1.0 2.0 3.0 TEXT1 TEXT23", file=fp)
        ...         print("4.0 5.0 6.0 TEXT4 TEXT567", file=fp)
        ...         print(">", file=fp)
        ...         print("7.0 8.0 9.0 TEXT8 TEXT90", file=fp)
        ...         print("10.0 11.0 12.0 TEXT123 TEXT456789", file=fp)
        ...
        ...     # file output
        ...     with Session() as lib:
        ...         with GMTTempFile(suffix=".txt") as outtmp:
        ...             with lib.virtualfile_out(
        ...                 kind="dataset", fname=outtmp.name
        ...             ) as vouttbl:
        ...                 lib.call_module("read", [tmpfile.name, vouttbl, "-Td"])
        ...                 result = lib.virtualfile_to_dataset(
        ...                     vfname=vouttbl, output_type="file"
        ...                 )
        ...                 assert result is None
        ...                 assert Path(outtmp.name).stat().st_size > 0
        ...
        ...     # strings, numpy and pandas outputs
        ...     with Session() as lib:
        ...         with lib.virtualfile_out(kind="dataset") as vouttbl:
        ...             lib.call_module("read", [tmpfile.name, vouttbl, "-Td"])
        ...
        ...             # strings output
        ...             outstr = lib.virtualfile_to_dataset(
        ...                 vfname=vouttbl, output_type="strings"
        ...             )
        ...             assert isinstance(outstr, np.ndarray)
        ...             assert outstr.dtype.kind in ("S", "U")
        ...
        ...             # numpy output
        ...             outnp = lib.virtualfile_to_dataset(
        ...                 vfname=vouttbl, output_type="numpy"
        ...             )
        ...             assert isinstance(outnp, np.ndarray)
        ...
        ...             # pandas output
        ...             outpd = lib.virtualfile_to_dataset(
        ...                 vfname=vouttbl, output_type="pandas"
        ...             )
        ...             assert isinstance(outpd, pd.DataFrame)
        ...
        ...             # pandas output with specified column names
        ...             outpd2 = lib.virtualfile_to_dataset(
        ...                 vfname=vouttbl,
        ...                 output_type="pandas",
        ...                 column_names=["col1", "col2", "col3", "coltext"],
        ...             )
        ...             assert isinstance(outpd2, pd.DataFrame)
        >>> outstr
        array(['TEXT1 TEXT23', 'TEXT4 TEXT567', 'TEXT8 TEXT90',
           'TEXT123 TEXT456789'], dtype='<U18')
        >>> outnp
        array([[1.0, 2.0, 3.0, 'TEXT1 TEXT23'],
               [4.0, 5.0, 6.0, 'TEXT4 TEXT567'],
               [7.0, 8.0, 9.0, 'TEXT8 TEXT90'],
               [10.0, 11.0, 12.0, 'TEXT123 TEXT456789']], dtype=object)
        >>> outpd
              0     1     2                   3
        0   1.0   2.0   3.0        TEXT1 TEXT23
        1   4.0   5.0   6.0       TEXT4 TEXT567
        2   7.0   8.0   9.0        TEXT8 TEXT90
        3  10.0  11.0  12.0  TEXT123 TEXT456789
        >>> outpd2
           col1  col2  col3             coltext
        0   1.0   2.0   3.0        TEXT1 TEXT23
        1   4.0   5.0   6.0       TEXT4 TEXT567
        2   7.0   8.0   9.0        TEXT8 TEXT90
        3  10.0  11.0  12.0  TEXT123 TEXT456789
        """
        if output_type == "file":  # Already written to file, so return None
            return None

        # Read the virtual file as a _GMT_DATASET object
        result = self.read_virtualfile(vfname, kind="dataset").contents

        if output_type == "strings":  # strings output
            return result.to_strings()

        result = result.to_dataframe(
            header=header, column_names=column_names, dtype=dtype, index_col=index_col
        )
        if output_type == "numpy":  # numpy.ndarray output
            return result.to_numpy()
        return result  # pandas.DataFrame output

    def virtualfile_to_raster(
        self,
        vfname: str,
        kind: Literal["grid", "image", "cube", None] = "grid",
        outgrid: str | None = None,
    ) -> xr.DataArray | None:
        """
        Output raster data stored in a virtual file to an :class:`xarray.DataArray`
        object.

        The raster data can be a grid, an image or a cube.

        Parameters
        ----------
        vfname
            The virtual file name that stores the result grid/image/cube.
        kind
            Type of the raster data. Valid values are ``"grid"``, ``"image"``,
            ``"cube"`` or ``None``. If ``None``, will inquire the data type from the
            virtual file name.
        outgrid
            Name of the output grid/image/cube. If specified, it means the raster data
            was already saved into an actual file and will return ``None``.

        Returns
        -------
        result
            The result grid/image/cube. If ``outgrid`` is specified, return ``None``.

        Examples
        --------
        >>> from pathlib import Path
        >>> from pygmt.clib import Session
        >>> from pygmt.helpers import GMTTempFile
        >>> with Session() as lib:
        ...     # file output
        ...     with GMTTempFile(suffix=".nc") as tmpfile:
        ...         outgrid = tmpfile.name
        ...         with lib.virtualfile_out(kind="grid", fname=outgrid) as voutgrd:
        ...             lib.call_module("read", ["@earth_relief_01d_g", voutgrd, "-Tg"])
        ...             result = lib.virtualfile_to_raster(
        ...                 vfname=voutgrd, outgrid=outgrid
        ...             )
        ...             assert result == None
        ...             assert Path(outgrid).stat().st_size > 0
        ...
        ...     # xarray.DataArray output
        ...     outgrid = None
        ...     with lib.virtualfile_out(kind="grid", fname=outgrid) as voutgrd:
        ...         lib.call_module("read", ["@earth_relief_01d_g", voutgrd, "-Tg"])
        ...         result = lib.virtualfile_to_raster(vfname=voutgrd, outgrid=outgrid)
        ...         assert isinstance(result, xr.DataArray)
        """
        if outgrid is not None:  # Already written to file, so return None
            return None
        if kind is None:  # Inquire the data family from the virtualfile
            family = self.inquire_virtualfile(vfname)
            kind = {  # type: ignore[assignment]
                self["GMT_IS_GRID"]: "grid",
                self["GMT_IS_IMAGE"]: "image",
                self["GMT_IS_CUBE"]: "cube",
            }[family]
        return self.read_virtualfile(vfname, kind=kind).contents.to_dataarray()

    def extract_region(self) -> np.ndarray:
        """
        Extract the region of the currently active figure.

        Retrieves the information from the PostScript file, so it works for country
        codes as well.

        Returns
        -------
        region
            A numpy 1-D array with the west, east, south, and north dimensions of the
            current figure.

        Examples
        --------
        >>> import pygmt
        >>> fig = pygmt.Figure()
        >>> fig.coast(
        ...     region=[0, 10, -20, -10], projection="M12c", frame=True, land="black"
        ... )
        >>> with Session() as lib:
        ...     region = lib.extract_region()
        >>> print(", ".join([f"{x:.2f}" for x in region]))
        0.00, 10.00, -20.00, -10.00

        Using ISO country codes for the regions (for example ``"US.HI"`` for Hawaiʻi):

        >>> fig = pygmt.Figure()
        >>> fig.coast(region="US.HI", projection="M12c", frame=True, land="black")
        >>> with Session() as lib:
        ...     region = lib.extract_region()
        >>> print(", ".join([f"{x:.2f}" for x in region]))
        -164.71, -154.81, 18.91, 23.58

        The country codes can have an extra argument that rounds the region to multiples
        of the argument (for example, ``"US.HI+r5"`` will round the region to multiples
        of 5):

        >>> fig = pygmt.Figure()
        >>> fig.coast(region="US.HI+r5", projection="M12c", frame=True, land="black")
        >>> with Session() as lib:
        ...     region = lib.extract_region()
        >>> print(", ".join([f"{x:.2f}" for x in region]))
        -165.00, -150.00, 15.00, 25.00
        """  # noqa: RUF002
        c_extract_region = self.get_libgmt_func(
            "GMT_Extract_Region",
            argtypes=[ctp.c_void_p, ctp.c_char_p, ctp.POINTER(ctp.c_double)],
            restype=ctp.c_int,
        )

        region = np.empty(4, dtype=np.float64)
        status = c_extract_region(
            self.session_pointer,
            None,  # File pointer to a PostScript file. Must be None in modern mode.
            region.ctypes.data_as(ctp.POINTER(ctp.c_double)),
        )
        if status != 0:
            raise GMTCLibError("Failed to extract region from current figure.")
        return region<|MERGE_RESOLUTION|>--- conflicted
+++ resolved
@@ -1808,24 +1808,13 @@
             _data = (data,) if not isinstance(data, pathlib.PurePath) else (str(data),)
         elif kind == "none":
             # data is None, so data must be given via x/y/z.
-            _data = [np.atleast_1d(x), np.atleast_1d(y)]
+            _data = [x, y]
             if z is not None:
-                _data.append(np.atleast_1d(z))
+                _data.append(z)
             if extra_arrays:
                 _data.extend(extra_arrays)
         elif kind == "vectors":
-<<<<<<< HEAD
             if hasattr(data, "items") and not hasattr(data, "to_frame"):
-=======
-            if data is None:
-                # data is None, so data must be given via x/y/z.
-                _data = [x, y]
-                if z is not None:
-                    _data.append(z)
-                if extra_arrays:
-                    _data.extend(extra_arrays)
-            elif hasattr(data, "items") and not hasattr(data, "to_frame"):
->>>>>>> 7fcf57f5
                 # pandas.DataFrame or xarray.Dataset types.
                 # pandas.Series will be handled below like a 1-D numpy.ndarray.
                 _data = [array for _, array in data.items()]
