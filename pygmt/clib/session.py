"""
Defines the Session class to create and destroy a GMT API session and provides access to
the API functions.

Uses ctypes to wrap most of the core functions from the C API.
"""

import contextlib
import ctypes as ctp
import io
import sys
import warnings
from collections.abc import Callable, Generator, Sequence
from typing import Literal

import numpy as np
import pandas as pd
import xarray as xr
from pygmt.clib.conversion import (
    array_to_datetime,
    dataarray_to_matrix,
    sequence_to_ctypes_array,
    strings_to_ctypes_array,
    vectors_to_arrays,
)
from pygmt.clib.loading import get_gmt_version, load_libgmt
from pygmt.datatypes import _GMT_DATASET, _GMT_GRID, _GMT_IMAGE
from pygmt.datatypes.header import gmt_grdfloat
from pygmt.exceptions import GMTCLibError, GMTCLibNoSessionError, GMTInvalidInput
from pygmt.helpers import (
    _validate_data_input,
    data_kind,
    tempfile_from_geojson,
    tempfile_from_image,
)

FAMILIES = [
    "GMT_IS_DATASET",  # Entity is a data table
    "GMT_IS_GRID",  # Entity is a grid
    "GMT_IS_IMAGE",  # Entity is a 1- or 3-band unsigned char image
    "GMT_IS_PALETTE",  # Entity is a color palette table
    "GMT_IS_POSTSCRIPT",  # Entity is a PostScript content struct
    "GMT_IS_MATRIX",  # Entity is a user matrix
    "GMT_IS_VECTOR",  # Entity is a set of user vectors
    "GMT_IS_CUBE",  # Entity is a 3-D data cube
]

VIAS = [
    "GMT_VIA_MATRIX",  # dataset is passed as a matrix
    "GMT_VIA_VECTOR",  # dataset is passed as a set of vectors
]

GEOMETRIES = [
    "GMT_IS_NONE",  # items without geometry (e.g., CPT)
    "GMT_IS_POINT",  # items are points
    "GMT_IS_LINE",  # items are lines
    "GMT_IS_POLY",  # items are polygons
    "GMT_IS_LP",  # items could be any one of LINE or POLY
    "GMT_IS_PLP",  # items could be any one of POINT, LINE, or POLY
    "GMT_IS_SURFACE",  # items are 2-D grid
    "GMT_IS_VOLUME",  # items are 3-D grid
    "GMT_IS_TEXT",  # Text strings which triggers ASCII text reading
]

METHODS = [
    "GMT_IS_DUPLICATE",  # tell GMT the data are read-only
    "GMT_IS_REFERENCE",  # tell GMT to duplicate the data
]

DIRECTIONS = ["GMT_IN", "GMT_OUT"]

MODES = [
    "GMT_CONTAINER_AND_DATA",  # Create/Read/Write both container and the data array
    "GMT_CONTAINER_ONLY",  # Cread/Read/Write the container but no data array
    "GMT_DATA_ONLY",  # Create/Read/Write the container's data array only
    "GMT_IS_OUTPUT",  # For creating a resource as a container for output
]
MODE_MODIFIERS = [
    "GMT_GRID_IS_CARTESIAN",  # Grid is not geographic but Cartesian
    "GMT_GRID_IS_GEO",  # Grid is geographic, not Cartesian
    "GMT_WITH_STRINGS",  # Allocate string array for GMT_DATASET/GMT_VECTOR/GMT_MATRIX
]

REGISTRATIONS = ["GMT_GRID_NODE_REG", "GMT_GRID_PIXEL_REG"]

# Dictionary for mapping numpy dtypes to GMT data types.
DTYPES_NUMERIC = {
    np.int8: "GMT_CHAR",
    np.int16: "GMT_SHORT",
    np.int32: "GMT_INT",
    np.int64: "GMT_LONG",
    np.longlong: "GMT_LONG",
    np.uint8: "GMT_UCHAR",
    np.uint16: "GMT_USHORT",
    np.uint32: "GMT_UINT",
    np.uint64: "GMT_ULONG",
    np.ulonglong: "GMT_ULONG",
    np.float32: "GMT_FLOAT",
    np.float64: "GMT_DOUBLE",
    np.timedelta64: "GMT_LONG",
}
DTYPES_TEXT = {
    np.str_: "GMT_TEXT",
    np.datetime64: "GMT_DATETIME",
}
DTYPES = DTYPES_NUMERIC | DTYPES_TEXT

# Dictionary for storing the values of GMT constants.
GMT_CONSTANTS = {}

# Load the GMT library outside the Session class to avoid repeated loading.
_libgmt = load_libgmt()
__gmt_version__ = get_gmt_version(_libgmt)


class Session:
    """
    A GMT API session where most operations involving the C API happen.

    Works as a context manager (for use in a ``with`` block) to create a GMT C API
    session and destroy it in the end to clean up memory.

    Functions of the shared library are exposed as methods of this class. Most methods
    MUST be used with an open session (inside a ``with`` block). If creating GMT data
    structures to communicate data, put that code inside the same ``with`` block as the
    API calls that will use the data.

    By default, will let :mod:`ctypes` try to find the GMT shared library (``libgmt``).
    If the environment variable :term:`GMT_LIBRARY_PATH` is set, will look for the
    shared library in the directory specified by it.

    The ``session_pointer`` attribute holds a ctypes pointer to the currently open
    session.

    Raises
    ------
    GMTCLibNotFoundError
        If there was any problem loading the library (couldn't find it or couldn't
        access the functions).
    GMTCLibNoSessionError
        If you try to call a method outside of a ``with`` block.

    Examples
    --------

    >>> from pygmt.helpers.testing import load_static_earth_relief
    >>> from pygmt.helpers import GMTTempFile
    >>> grid = load_static_earth_relief()
    >>> type(grid)
    <class 'xarray.core.dataarray.DataArray'>
    >>> # Create a session and destroy it automatically when exiting the "with" block.
    >>> with Session() as lib:
    ...     # Create a virtual file and link to the memory block of the grid.
    ...     with lib.virtualfile_from_grid(grid) as fin:
    ...         # Create a temp file to use as output.
    ...         with GMTTempFile() as fout:
    ...             # Call the grdinfo module with the virtual file as input and the
    ...             # temp file as output.
    ...             lib.call_module("grdinfo", [fin, "-C", f"->{fout.name}"])
    ...             # Read the contents of the temp file before it's deleted.
    ...             print(fout.read().strip())
    -55 -47 -24 -10 190 981 1 1 8 14 1 1
    """

    @property
    def session_pointer(self) -> ctp.c_void_p:
        """
        The :class:`ctypes.c_void_p` pointer to the current open GMT session.

        Raises
        ------
        GMTCLibNoSessionError
            If trying to access without a currently open GMT session (i.e., outside of
            the context manager).
        """
        if getattr(self, "_session_pointer", None) is None:
            msg = "No currently open GMT API session."
            raise GMTCLibNoSessionError(msg)
        return self._session_pointer

    @session_pointer.setter
    def session_pointer(self, session: ctp.c_void_p):
        """
        Set the session void pointer.
        """
        self._session_pointer = session

    @property
    def info(self) -> dict[str, str]:
        """
        Dictionary with the GMT version and default paths and parameters.
        """
        if not hasattr(self, "_info"):
            self._info = {
                "version": self.get_default("API_VERSION"),
                "padding": self.get_default("API_PAD"),
                # API_BINDIR points to the directory of the Python interpreter
                # "binary dir": self.get_default("API_BINDIR"),
                "share dir": self.get_default("API_SHAREDIR"),
                # This segfaults for some reason
                # 'data dir': self.get_default("API_DATADIR"),
                "plugin dir": self.get_default("API_PLUGINDIR"),
                "library path": self.get_default("API_LIBRARY"),
                "cores": self.get_default("API_CORES"),
                "grid layout": self.get_default("API_GRID_LAYOUT"),
                "image layout": self.get_default("API_IMAGE_LAYOUT"),
                "binary version": self.get_default("API_BIN_VERSION"),
            }
        return self._info

    def __enter__(self):
        """
        Create a GMT API session.

        Calls :meth:`pygmt.clib.Session.create`.
        """
        self.create("pygmt-session")
        return self

    def __exit__(self, exc_type, exc_value, traceback):
        """
        Destroy the currently open GMT API session.

        Calls :meth:`pygmt.clib.Session.destroy`.
        """
        self.destroy()

    def __getitem__(self, name: str) -> int:
        """
        Get the value of a GMT constant.

        Parameters
        ----------
        name
            The name of the constant (e.g., ``"GMT_SESSION_EXTERNAL"``).

        Returns
        -------
        value
            Integer value of the constant. Do not rely on this value because it might
            change.
        """
        if name not in GMT_CONSTANTS:
            GMT_CONSTANTS[name] = self.get_enum(name)
        return GMT_CONSTANTS[name]

    def get_enum(self, name: str) -> int:
        """
        Get the value of a GMT constant (C enum) from ``gmt_resources.h``.

        Used to set configuration values for other API calls. Wraps ``GMT_Get_Enum``.

        Parameters
        ----------
        name
            The name of the constant (e.g., ``"GMT_SESSION_EXTERNAL"``).

        Returns
        -------
        value
            Integer value of the constant. Do not rely on this value because it might
            change.

        Raises
        ------
        GMTCLibError
            If the constant doesn't exist.
        """
        c_get_enum = self.get_libgmt_func(
            "GMT_Get_Enum", argtypes=[ctp.c_void_p, ctp.c_char_p], restype=ctp.c_int
        )

        # The C library introduced the void API pointer to GMT_Get_Enum so that it's
        # consistent with other functions. It doesn't use the pointer so we can pass
        # in None (NULL pointer). We can't give it the actual pointer because we need
        # to call GMT_Get_Enum when creating a new API session pointer (chicken-and-egg
        # type of thing).
        session = None
        value = c_get_enum(session, name.encode())
        if value is None or value == -99999:
            msg = f"Constant '{name}' doesn't exist in libgmt."
            raise GMTCLibError(msg)
        return value

    def get_libgmt_func(
        self, name: str, argtypes: list | None = None, restype=None
    ) -> Callable:
        """
        Get a ctypes function from the libgmt shared library.

        Assigns the argument and return type conversions for the function.

        Use this method to access a C function from libgmt.

        Parameters
        ----------
        name
            The name of the GMT API function.
        argtypes
            List of ctypes types used to convert the Python input arguments for the API
            function.
        restype : ctypes type
            The ctypes type used to convert the input returned by the function into a
            Python type.

        Returns
        -------
        function
            The GMT API function.

        Examples
        --------

        >>> from ctypes import c_void_p, c_int
        >>> with Session() as lib:
        ...     func = lib.get_libgmt_func(
        ...         "GMT_Destroy_Session", argtypes=[c_void_p], restype=c_int
        ...     )
        >>> type(func)
        <class 'ctypes.CDLL.__init__.<locals>._FuncPtr'>
        """
        if not hasattr(self, "_libgmt"):
            self._libgmt = _libgmt
        function = getattr(self._libgmt, name)
        if argtypes is not None:
            function.argtypes = argtypes
        if restype is not None:
            function.restype = restype
        return function

<<<<<<< HEAD
    def set_allocmode(self, family, obj):
        """
        Set allocation mode of object to external.
        """
        c_set_allocmode = self.get_libgmt_func(
            "GMT_Set_AllocMode",
            argtypes=[ctp.c_void_p, ctp.c_uint, ctp.c_void_p],
            restype=ctp.c_void_p,
        )
        family_int = self._parse_constant(family, valid=FAMILIES, valid_modifiers=VIAS)
        status = c_set_allocmode(self.session_pointer, family_int, obj)
        if status:
            raise GMTCLibError(
                f"Failed to set allocation mode of object to external:\n{self._error_message}"
            )

    def create(self, name):
=======
    def create(self, name: str):
>>>>>>> a92d9d0a
        """
        Create a new GMT C API session.

        This is required before most other methods of :class:`pygmt.clib.Session` can be
        called.

        .. warning::

            Usage of :class:`pygmt.clib.Session` as a context manager in a ``with``
            block is preferred over calling :meth:`pygmt.clib.Session.create` and
            :meth:`pygmt.clib.Session.destroy` manually.

        Calls ``GMT_Create_Session`` and generates a new ``GMTAPI_CTRL`` struct, which
        is a :class:`ctypes.c_void_p` pointer. Sets the ``session_pointer`` attribute to
        this pointer.

        Remember to terminate the current session using
        :meth:`pygmt.clib.Session.destroy` before creating a new one.

        Parameters
        ----------
        name
            A name for this session. Doesn't really affect the outcome.
        """
        # Check if there is a currently open session by accessing the "session_pointer"
        # attribute. If not, it will raise the GMTCLibNoSessionError exception and we're
        # free to create a new one. Otherwise, we will raise a GMTCLibError exception.
        try:
            _ = self.session_pointer
            msg = (
                "Failed to create a GMT API session: "
                "There is currently an open session. Must destroy it first."
            )
            raise GMTCLibError(msg)
        except GMTCLibNoSessionError:
            pass

        c_create_session = self.get_libgmt_func(
            "GMT_Create_Session",
            argtypes=[ctp.c_char_p, ctp.c_uint, ctp.c_uint, ctp.c_void_p],
            restype=ctp.c_void_p,
        )

        # Capture the output printed by GMT into this list. Will use it later to
        # generate error messages for the exceptions raised by API calls.
        self._error_log: list[str] = []

        @ctp.CFUNCTYPE(ctp.c_int, ctp.c_void_p, ctp.c_char_p)
        def print_func(file_pointer, message):  # noqa: ARG001
            """
            Callback function that the GMT C API will use to print log and error
            messages.

            We'll capture the messages and print them to stderr so that they will show
            up on the Jupyter notebook.
            """
            # Have to use try..except due to upstream GMT bug in GMT <= 6.5.0.
            # See https://github.com/GenericMappingTools/pygmt/issues/3205.
            try:
                message = message.decode().strip()
            except UnicodeDecodeError:
                return 0
            self._error_log.append(message)
            # Flush to make sure the messages are printed even if we have a crash.
            print(message, file=sys.stderr, flush=True)  # noqa: T201
            return 0

        # Need to store a copy of the function because ctypes doesn't and it will be
        # garbage collected otherwise
        self._print_callback = print_func

        padding = self["GMT_PAD_DEFAULT"]
        # GMT_SESSION_EXTERNAL: GMT is called by an external wrapper.
        # GMT_SESSION_NOGDALCLOSE: Do not call GDALDestroyDriverManager when using GDAL.
        session_type = self["GMT_SESSION_EXTERNAL"] + self["GMT_SESSION_NOGDALCLOSE"]
        session = c_create_session(name.encode(), padding, session_type, print_func)

        if session is None:
            msg = f"Failed to create a GMT API session:\n{self._error_message}"
            raise GMTCLibError(msg)

        self.session_pointer = session

    @property
    def _error_message(self) -> str:
        """
        A string with all error messages emitted by the C API.

        Only includes messages with the string ``"[ERROR]"`` in them.
        """
        msg = ""
        if hasattr(self, "_error_log"):
            msg = "\n".join(line for line in self._error_log if "[ERROR]" in line)
        return msg

    def destroy(self):
        """
        Destroy the currently open GMT API session.

        .. warning::

            Usage of :class:`pygmt.clib.Session` as a context manager in a ``with``
            block is preferred over calling :meth:`pygmt.clib.Session.create` and
            :meth:`pygmt.clib.Session.destroy` manually.

        Calls ``GMT_Destroy_Session`` to terminate and free the memory of a registered
        ``GMTAPI_CTRL`` session (the pointer for this struct is stored in the
        ``session_pointer`` attribute).

        Always use this method after you are done using a C API session. The session
        needs to be destroyed before creating a new one. Otherwise, some of the
        configuration files might be left behind and can influence subsequent API calls.

        Sets the ``session_pointer`` attribute to ``None``.
        """
        c_destroy_session = self.get_libgmt_func(
            "GMT_Destroy_Session", argtypes=[ctp.c_void_p], restype=ctp.c_int
        )

        status = c_destroy_session(self.session_pointer)
        if status:
            msg = f"Failed to destroy GMT API session:\n{self._error_message}"
            raise GMTCLibError(msg)

        self.session_pointer = None

    def get_default(self, name: str) -> str:
        """
        Get the value of a GMT configuration parameter or a GMT API parameter.

        In addition to the long list of GMT configuration parameters, the following API
        parameter names are also supported:

        * ``"API_VERSION"``: The GMT API version
        * ``"API_PAD"``: The grid padding setting
        * ``"API_BINDIR"``: The binary file directory
        * ``"API_SHAREDIR"``: The share directory
        * ``"API_DATADIR"``: The data directory
        * ``"API_PLUGINDIR"``: The plugin directory
        * ``"API_LIBRARY"``: The core library path
        * ``"API_CORES"``: The number of cores
        * ``"API_IMAGE_LAYOUT"``: The image/band layout
        * ``"API_GRID_LAYOUT"``: The grid layout
        * ``"API_BIN_VERSION"``: The GMT binary version (with git information)

        Parameters
        ----------
        name
            The name of the GMT configuration parameter (e.g., ``"PROJ_LENGTH_UNIT"``)
            or a GMT API parameter (e.g., ``"API_VERSION"``).

        Returns
        -------
        value
            The current value for the parameter.

        Raises
        ------
        GMTCLibError
            If the parameter doesn't exist.
        """
        c_get_default = self.get_libgmt_func(
            "GMT_Get_Default",
            argtypes=[ctp.c_void_p, ctp.c_char_p, ctp.c_char_p],
            restype=ctp.c_int,
        )

        # Make a string buffer to get a return value
        value = ctp.create_string_buffer(4096)
        status = c_get_default(self.session_pointer, name.encode(), value)
        if status != 0:
            msg = f"Error getting value for '{name}' (error code {status})."
            raise GMTCLibError(msg)
        return value.value.decode()

    def get_common(self, option: str) -> bool | int | float | np.ndarray:
        """
        Inquire if a GMT common option has been set and return its current value if
        possible.

        Parameters
        ----------
        option
            The GMT common option to check. Valid options are ``"B"``, ``"I"``, ``"J"``,
            ``"R"``, ``"U"``, ``"V"``, ``"X"``, ``"Y"``, ``"a"``, ``"b"``, ``"f"``,
            ``"g"``, ``"h"``, ``"i"``, ``"n"``, ``"o"``, ``"p"``, ``"r"``, ``"s"``,
            ``"t"``, and ``":"``.

        Returns
        -------
        value
            Whether the option was set or its value. If the option was not set, return
            ``False``. Otherwise, the return value depends on the choice of the option.

            - options ``"B"``, ``"J"``, ``"U"``, ``"g"``, ``"n"``, ``"p"``, and ``"s"``:
              return ``True`` if set, else ``False`` (bool)
            - ``"I"``: 2-element array for the increments (float)
            - ``"R"``: 4-element array for the region (float)
            - ``"V"``: the verbose level (int)
            - ``"X"``: the xshift (float)
            - ``"Y"``: the yshift (float)
            - ``"a"``: geometry of the dataset (int)
            - ``"b"``: return 0 if ``-bi`` was set and 1 if ``-bo`` was set (int)
            - ``"f"``: return 0 if ``-fi`` was set and 1 if ``-fo`` was set (int)
            - ``"h"``: whether to delete existing header records (int)
            - ``"i"``: number of input columns (int)
            - ``"o"``: number of output columns (int)
            - ``"r"``: registration type (int)
            - ``"t"``: 2-element array for the transparency (float)
            - ``":"``: return 0 if ``-:i`` was set and 1 if ``-:o`` was set (int)

        Examples
        --------
        >>> with Session() as lib:
        ...     lib.call_module(
        ...         "basemap", ["-R0/10/10/15", "-JX5i/2.5i", "-Baf", "-Ve"]
        ...     )
        ...     region = lib.get_common("R")
        ...     projection = lib.get_common("J")
        ...     timestamp = lib.get_common("U")
        ...     verbose = lib.get_common("V")
        ...     lib.call_module("plot", ["-T", "-Xw+1i", "-Yh-1i"])
        ...     xshift = lib.get_common("X")  # xshift/yshift are in inches
        ...     yshift = lib.get_common("Y")
        >>> print(region, projection, timestamp, verbose, xshift, yshift)
        [ 0. 10. 10. 15.] True False 3 6.0 1.5
        >>> with Session() as lib:
        ...     lib.call_module("basemap", ["-R0/10/10/15", "-JX5i/2.5i", "-Baf"])
        ...     lib.get_common("A")
        Traceback (most recent call last):
        ...
        pygmt.exceptions.GMTInvalidInput: Unknown GMT common option flag 'A'.
        """
        if option not in "BIJRUVXYabfghinoprst:":
            msg = f"Unknown GMT common option flag '{option}'."
            raise GMTInvalidInput(msg)

        c_get_common = self.get_libgmt_func(
            "GMT_Get_Common",
            argtypes=[ctp.c_void_p, ctp.c_uint, ctp.POINTER(ctp.c_double)],
            restype=ctp.c_int,
        )
        value = np.empty(6, np.float64)  # numpy array to store the value of the option
        status = c_get_common(
            self.session_pointer,
            ord(option),
            value.ctypes.data_as(ctp.POINTER(ctp.c_double)),
        )

        if status == self["GMT_NOTSET"]:  # GMT_NOTSET (-1) means the option is not set
            return False
        if status == 0:  # Option is set and no other value is returned.
            return True

        # Otherwise, option is set and values are returned.
        match option:
            case "I" | "R" | "t":
                # Option values (in double type) are returned via the 'value' array.
                # 'status' is number of valid values in the array.
                return value[:status]
            case "X" | "Y":  # Only one valid element in the array.
                return value[0]
            case _:  # 'status' is the option value (in integer type).
                return status

    def call_module(self, module: str, args: str | list[str]):
        """
        Call a GMT module with the given arguments.

        Wraps ``GMT_Call_Module``.

        The ``GMT_Call_Module`` API function supports passing module arguments in three
        different ways:

        1. Pass a single string that contains whitespace-separated module arguments.
        2. Pass a list of strings and each string contains a module argument.
        3. Pass a list of ``GMT_OPTION`` data structure.

        Both options 1 and 2 are implemented in this function, but option 2 is preferred
        because it can correctly handle special characters like whitespaces and
        quotation marks in module arguments.

        Parameters
        ----------
        module
            The GMT module name to be called (``"coast"``, ``"basemap"``, etc).
        args
            Module arguments that will be passed to the GMT module. It can be either
            a single string (e.g., ``"-R0/5/0/10 -JX10c -BWSen+t'My Title'"``) or a list
            of strings (e.g., ``["-R0/5/0/10", "-JX10c", "-BWSEN+tMy Title"]``).

        Raises
        ------
        GMTInvalidInput
            If the ``args`` argument is not a string or a list of strings.
        GMTCLibError
            If the returned status code of the function is non-zero.
        """
        c_call_module = self.get_libgmt_func(
            "GMT_Call_Module",
            argtypes=[ctp.c_void_p, ctp.c_char_p, ctp.c_int, ctp.c_void_p],
            restype=ctp.c_int,
        )

        # 'args' can be (1) a single string or (2) a list of strings.
        argv: bytes | ctp.Array[ctp.c_char_p] | None
        if isinstance(args, list):
            # 'args' is a list of strings and each string contains a module argument.
            # In this way, GMT can correctly handle option arguments with whitespaces or
            # quotation marks. This is the preferred way to pass arguments to the GMT
            # API and is used for PyGMT >= v0.12.0.
            mode = len(args)  # 'mode' is the number of arguments.
            # Pass a null pointer if no arguments are specified.
            argv = strings_to_ctypes_array(args) if mode != 0 else None
        elif isinstance(args, str):
            # 'args' is a single string that contains whitespace-separated arguments.
            # In this way, we need to correctly handle option arguments that contain
            # whitespaces or quotation marks. It's used in PyGMT <= v0.11.0 but is no
            # longer recommended.
            mode = self["GMT_MODULE_CMD"]
            argv = args.encode()
        else:
            msg = "'args' must either be a list of strings (recommended) or a string."
            raise GMTInvalidInput(msg)

        status = c_call_module(self.session_pointer, module.encode(), mode, argv)
        if status != 0:
            msg = f"Module '{module}' failed with status code {status}:\n{self._error_message}"
            raise GMTCLibError(msg)

    def create_data(
        self,
        family: str,
        geometry: str,
        mode: str,
        dim: Sequence[int] | None = None,
        ranges: Sequence[float] | None = None,
        inc: Sequence[float] | None = None,
        registration: Literal[
            "GMT_GRID_NODE_REG", "GMT_GRID_PIXEL_REG"
        ] = "GMT_GRID_NODE_REG",
        pad: int | None = None,
    ) -> ctp.c_void_p:
        """
        Create an empty GMT data container and allocate space to hold data.

        Valid data families and geometries are in ``FAMILIES`` and ``GEOMETRIES``.

        There are two ways to define the dimensions needed to actually allocate memory:

        1. Via ``ranges``, ``inc`` and ``registration``.
        2. Via ``dim`` and ``registration``.

           ``dim`` contains up to 4 values and they have different meanings for
           different GMT data families:

           For ``GMT_DATASET``:

           - 0: number of tables
           - 1: number of segments per table
           - 2: number of rows per segment
           - 3: number of columns per row

           For ``GMT_VECTOR``:

           - 0: number of columns
           - 1: number of rows [optional, can be 0 if unknown]
           - 2: data type (e.g., ``GMT_DOUBLE``) [Will be overwritten by ``put_vector``]

           For ``GMT_GRID``/``GMT_IMAGE``/``GMT_CUBE``/``GMT_MATRIX``:

           - 0: number of columns
           - 1: number of rows
           - 2: number of bands or layers [Ignored for ``GMT_GRID``]
           - 3: data type (e.g., ``GMT_DOUBLE``) [For ``GMT_MATRIX`` only, but will be
             overwritten by ``put_matrix``]

           In other words, ``inc`` is assumed to be 1.0, and ``ranges`` is
           [0, dim[0], 0, dim[1]] for pixel registration or
           [0, dim[0]-1.0, 0, dim[1]-1.0] for grid registration.


        When creating a grid/image/cube, you can do it in one or two steps:

        1. Call this function with ``mode="GMT_CONTAINER_AND_DATA"``. This creates
           a header and allocates a grid or an image
        2. Call this function twice:

           1. First with ``mode="GMT_CONTAINER_ONLY"``, to create a header only and
              compute the dimensions based on other parameters
           2. Second with ``mode="GMT_DATA_ONLY"``, to allocate the grid/image/cube
              array based on the dimensions already set. This time, you pass NULL for
              ``dim``/``ranges``/``inc``/``registration``/``pad`` and let ``data`` be
              the void pointer returned in the first step.

           **Note**: This is not implemented yet, since this function doesn't have the
           ``data`` parameter.

        Parameters
        ----------
        family
            A valid GMT data family name (e.g., ``"GMT_IS_DATASET"``). See ``FAMILIES``
            for valid names.
        geometry
            A valid GMT data geometry name (e.g., ``"GMT_IS_POINT"``). See
            ``GEOMETRIES`` for valid names.
        mode
            A valid GMT data mode. See ``MODES`` for valid names. For
            ``GMT_IS_DATASET``/``GMT_IS_MATRIX``/``GMT_IS_VECTOR``, adding
            ``GMT_WITH_STRINGS`` to the ``mode`` will allocate the corresponding arrays
            of string pointers.
        dim
            The dimensions of the dataset, as explained above. If ``None``, will pass in
            the NULL pointer.
        ranges
            The data extent.
        inc
            The increments between points of the dataset.
        registration
            The node registration. Can be ``"GMT_GRID_PIXEL_REG"`` or
            ``"GMT_GRID_NODE_REG"``.
        pad
            The padding for ``GMT_IS_GRID``/``GMT_IS_IMAGE``/``GMT_IS_CUBE``. If
            ``None``, defaults to ``"GMT_PAD_DEFAULT"``.

            For ``GMT_IS_MATRIX``, it can be:

            - 0: default row/col orientation [Default]
            - 1: row-major format (C)
            - 2: column-major format (FORTRAN)

        Returns
        -------
        data_ptr
            A ctypes pointer (an integer) to the allocated GMT data container.
        """
        c_create_data = self.get_libgmt_func(
            "GMT_Create_Data",
            argtypes=[
                ctp.c_void_p,  # API
                ctp.c_uint,  # family
                ctp.c_uint,  # geometry
                ctp.c_uint,  # mode
                ctp.POINTER(ctp.c_uint64),  # dim
                ctp.POINTER(ctp.c_double),  # range
                ctp.POINTER(ctp.c_double),  # inc
                ctp.c_uint,  # registration
                ctp.c_int,  # pad
                ctp.c_void_p,  # data
            ],
            restype=ctp.c_void_p,
        )

        family_int = self._parse_constant(family, valid=FAMILIES, valid_modifiers=VIAS)
        mode_int = self._parse_constant(
            mode,
            valid=MODES,
            valid_modifiers=MODE_MODIFIERS,
        )
        geometry_int = self._parse_constant(geometry, valid=GEOMETRIES)
        registration_int = self._parse_constant(registration, valid=REGISTRATIONS)

        # Convert dim, ranges, and inc to ctypes arrays if given (will be None if not
        # given to represent NULL pointers)
        dim_ctp = sequence_to_ctypes_array(dim, ctp.c_uint64, 4)
        ranges_ctp = sequence_to_ctypes_array(ranges, ctp.c_double, 4)
        inc_ctp = sequence_to_ctypes_array(inc, ctp.c_double, 2)

        # Use a NULL pointer (None) for existing data to indicate that the container
        # should be created empty. Fill it in later using put_vector and put_matrix.
        data_ptr = c_create_data(
            self.session_pointer,
            family_int,
            geometry_int,
            mode_int,
            dim_ctp,
            ranges_ctp,
            inc_ctp,
            registration_int,
            self._parse_pad(family, pad),
            None,
        )

        if data_ptr is None:
            msg = "Failed to create an empty GMT data pointer."
            raise GMTCLibError(msg)
        return data_ptr

    def _parse_pad(self, family: str, pad: int | None) -> int:
        """
        Parse and return an appropriate value for pad if ``None`` is given.

        Pad is a bit tricky because, for matrix types, pad control the matrix ordering
        (row or column major). Using the default pad will set it to column major and
        mess things up with the numpy arrays.
        """
        if pad is None:
            pad = 0 if "MATRIX" in family else self["GMT_PAD_DEFAULT"]
        return pad

    def _parse_constant(
        self,
        constant: str,
        valid: Sequence[str],
        valid_modifiers: Sequence[str] | None = None,
    ) -> int:
        """
        Parse a constant, convert it to an integer, and validate it.

        The GMT C API takes certain defined constants, like ``"GMT_IS_GRID"``, that need
        to be validated and converted to integer values using
        :meth:`pygmt.clib.Session.__getitem__`.

        The constants can also take a modifier by appending another constant name, e.g.,
        ``"GMT_IS_GRID|GMT_VIA_MATRIX"``. The two parts must be converted separately and
        their values are added.

        If no valid modifiers are given, then will assume that modifiers are not
        allowed. In this case, will raise a :class:`pygmt.exceptions.GMTInvalidInput`
        exception if given a modifier.

        Parameters
        ----------
        constant
            The name of a valid GMT API constant, with an optional modifier.
        valid
            A list of valid values for the constant. Will raise a GMTInvalidInput
            exception if the given value is not in the list.
        valid_modifiers
            A list of valid modifiers that can be added to the constant. If ``None``,
            no modifiers are allowed.
        """
        parts = constant.split("|")
        name = parts[0]
        nmodifiers = len(parts) - 1

        if name not in valid:
            msg = f"Invalid constant name '{name}'. Must be one of {valid}."
            raise GMTInvalidInput(msg)

        match nmodifiers:
            case 1 if valid_modifiers is None:
                msg = (
                    f"Constant modifiers are not allowed since valid values "
                    f"were not given: '{constant}'."
                )
                raise GMTInvalidInput(msg)
            case 1 if valid_modifiers is not None and parts[1] not in valid_modifiers:
                msg = (
                    f"Invalid constant modifier '{parts[1]}'. "
                    f"Must be one of {valid_modifiers}."
                )
                raise GMTInvalidInput(msg)
            case n if n > 1:
                msg = (
                    f"Only one modifier is allowed in constants, "
                    f"{nmodifiers} given: '{constant}'."
                )
                raise GMTInvalidInput(msg)

        integer_value = sum(self[part] for part in parts)
        return integer_value

    def _check_dtype_and_dim(self, array: np.ndarray, ndim: int) -> int:
        """
        Check that a numpy array has the given number of dimensions and is a valid data
        type.

        Parameters
        ----------
        array
            The array to be tested.
        ndim
            The desired number of array dimensions.

        Returns
        -------
        gmt_type
            The GMT constant value representing this data type.

        Raises
        ------
        GMTInvalidInput
            If the array has the wrong number of dimensions or is an unsupported data
            type.

        Examples
        --------
        >>> import numpy as np
        >>> data = np.array([1, 2, 3], dtype=np.float64)
        >>> with Session() as lib:
        ...     gmttype = lib._check_dtype_and_dim(data, ndim=1)
        ...     gmttype == lib["GMT_DOUBLE"]
        True
        >>> data = np.ones((5, 2), dtype=np.float32)
        >>> with Session() as lib:
        ...     gmttype = lib._check_dtype_and_dim(data, ndim=2)
        ...     gmttype == lib["GMT_FLOAT"]
        True
        """
        # Check that the array has the given number of dimensions.
        if array.ndim != ndim:
            msg = f"Expected a numpy {ndim}-D array, got {array.ndim}-D."
            raise GMTInvalidInput(msg)

        # For 1-D arrays, try to convert unknown object type to np.datetime64.
        if ndim == 1 and array.dtype.type is np.object_:
            with contextlib.suppress(ValueError):
                array = array_to_datetime(array)

        # 1-D arrays can be numeric or text, 2-D arrays can only be numeric.
        valid_dtypes = DTYPES if ndim == 1 else DTYPES_NUMERIC
        if (dtype := array.dtype.type) not in valid_dtypes:
            msg = f"Unsupported numpy data type '{dtype}'."
            raise GMTInvalidInput(msg)
        return self[DTYPES[dtype]]

    def put_vector(self, dataset: ctp.c_void_p, column: int, vector: np.ndarray):
        r"""
        Attach a 1-D numpy array as a column on a GMT dataset.

        Use this function to attach numpy array data to a GMT dataset and pass it to GMT
        modules. Wraps ``GMT_Put_Vector``.

        The dataset must be created by :meth:`pygmt.clib.Session.create_data` first with
        ``family="GMT_IS_DATASET|GMT_VIA_VECTOR"``.

        Not all numpy dtypes are supported, only: int8, int16, int32, int64, longlong,
        uint8, uint16, uint32, uint64, ulonglong, float32, float64, str\_, datetime64,
        and timedelta64.

        .. warning::
            The numpy array must be C contiguous in memory. Use
            :func:`numpy.ascontiguousarray` to make sure your vector is contiguous (it
            won't copy if it already is).

        Parameters
        ----------
        dataset
            The ctypes void pointer to a ``GMT_VECTOR`` data container. Create it with
            :meth:`pygmt.clib.Session.create_data`.
        column
            The column number of this vector in the dataset (starting from 0).
        vector
            The array that will be attached to the dataset. Must be a 1-D C contiguous
            array.

        Raises
        ------
        GMTCLibError
            If given invalid input or ``GMT_Put_Vector`` exits with a non-zero status.
        """
        c_put_vector = self.get_libgmt_func(
            "GMT_Put_Vector",
            argtypes=[ctp.c_void_p, ctp.c_void_p, ctp.c_uint, ctp.c_uint, ctp.c_void_p],
            restype=ctp.c_int,
        )

        vector_pointer: ctp.Array | ctp.c_void_p
        gmt_type = self._check_dtype_and_dim(vector, ndim=1)
        if gmt_type in {self["GMT_TEXT"], self["GMT_DATETIME"]}:
            if gmt_type == self["GMT_DATETIME"]:
                vector = np.datetime_as_string(array_to_datetime(vector))
            vector_pointer = strings_to_ctypes_array(vector)
        else:
            vector_pointer = vector.ctypes.data_as(ctp.c_void_p)
        status = c_put_vector(
            self.session_pointer, dataset, column, gmt_type, vector_pointer
        )
        if status != 0:
            msg = (
                f"Failed to put vector of type {vector.dtype} in column {column} of "
                "dataset."
            )
            raise GMTCLibError(msg)

    def put_strings(self, dataset: ctp.c_void_p, family: str, strings: np.ndarray):
        """
        Attach a 1-D numpy array of dtype str as a column on a GMT dataset.

        Use this function to attach string type numpy array data to a GMT dataset and
        pass it to GMT modules. Wraps ``GMT_Put_Strings``.

        The dataset must be created by :meth:`pygmt.clib.Session.create_data` first.

        .. warning::
            The numpy array must be C contiguous in memory. If it comes from a column
            slice of a 2-D array, for example, you will have to make a copy. Use
            :func:`numpy.ascontiguousarray` to make sure your vector is contiguous (it
            won't copy if it already is).

        Parameters
        ----------
        dataset
            The ctypes void pointer to a ``GMT_VECTOR``/``GMT_MATRIX`` data container.
            Create it with :meth:`pygmt.clib.Session.create_data`.
        family
            The family type of the dataset. Can be either ``GMT_IS_VECTOR`` or
            ``GMT_IS_MATRIX``.
        strings
            The array that will be attached to the dataset. Must be a 1-D C contiguous
            array.

        Raises
        ------
        GMTCLibError
            If given invalid input or ``GMT_Put_Strings`` exits with a non-zero status.
        """
        c_put_strings = self.get_libgmt_func(
            "GMT_Put_Strings",
            argtypes=[
                ctp.c_void_p,  # V_API
                ctp.c_uint,  # family
                ctp.c_void_p,  # object
                ctp.POINTER(ctp.c_char_p),  # array
            ],
            restype=ctp.c_int,
        )

        family_int = self._parse_constant(
            family, valid=FAMILIES, valid_modifiers=METHODS
        )
        strings_pointer = strings_to_ctypes_array(strings)
        status = c_put_strings(
            self.session_pointer, family_int, dataset, strings_pointer
        )
        if status != 0:
            msg = f"Failed to put strings of type {strings.dtype} into dataset."
            raise GMTCLibError(msg)

    def put_matrix(self, dataset: ctp.c_void_p, matrix: np.ndarray, pad: int = 0):
        """
        Attach a 2-D numpy array to a GMT dataset.

        Use this function to attach numpy array data to a GMT dataset and pass it to GMT
        modules. Wraps ``GMT_Put_Matrix``.

        The dataset must be created by :meth:`pygmt.clib.Session.create_data` first with
        ``family="GMT_IS_DATASET|GMT_VIA_MATRIX"``.

        Not all numpy dtypes are supported, only: int8, int16, int32, int64, longlong,
        uint8, uint16, uint32, uint64, ulonglong, float32, and float64.

        .. warning::
            The numpy array must be C contiguous in memory. Use
            :func:`numpy.ascontiguousarray` to make sure your matrix is contiguous (it
            won't copy if it already is).

        Parameters
        ----------
        dataset
            The ctypes void pointer to a ``GMT_MATRIX`` data container. Create it with
            :meth:`pygmt.clib.Session.create_data`.
        matrix
            The array that will be attached to the dataset. Must be a 2-D C contiguous
            array.
        pad
            The amount of padding that should be added to the matrix. Use when creating
            grids for modules that require padding.

        Raises
        ------
        GMTCLibError
            If given invalid input or ``GMT_Put_Matrix`` exits with a non-zero status.
        """
        c_put_matrix = self.get_libgmt_func(
            "GMT_Put_Matrix",
            argtypes=[ctp.c_void_p, ctp.c_void_p, ctp.c_uint, ctp.c_int, ctp.c_void_p],
            restype=ctp.c_int,
        )

        gmt_type = self._check_dtype_and_dim(matrix, ndim=2)
        matrix_pointer = matrix.ctypes.data_as(ctp.c_void_p)
        status = c_put_matrix(
            self.session_pointer, dataset, gmt_type, pad, matrix_pointer
        )
        if status != 0:
            msg = f"Failed to put matrix of type {matrix.dtype}."
            raise GMTCLibError(msg)

    def read_data(
        self,
        infile: str,
        kind: Literal["dataset", "grid", "image"],
        family: str | None = None,
        geometry: str | None = None,
        mode: str = "GMT_READ_NORMAL",
        region: Sequence[float] | None = None,
        data=None,
    ):
        """
        Read a data file into a GMT data container.

        Wraps ``GMT_Read_Data`` but only allows reading from a file. The function
        definition is different from the original C API function.

        Parameters
        ----------
        infile
            The input file name.
        kind
            The data kind of the input file. Valid values are ``"dataset"``, ``"grid"``
            and ``"image"``.
        family
            A valid GMT data family name (e.g., ``"GMT_IS_DATASET"``). See the
            ``FAMILIES`` attribute for valid names. If ``None``, will determine the data
            family from the ``kind`` parameter.
        geometry
            A valid GMT data geometry name (e.g., ``"GMT_IS_POINT"``). See the
            ``GEOMETRIES`` attribute for valid names. If ``None``, will determine the
            data geometry from the ``kind`` parameter.
        mode
            How the data is to be read from the file. This option varies depending on
            the given family. See the
            :gmt-docs:`GMT API documentation <devdocs/api.html#import-from-a-file-stream-or-handle>`
            for details. Default is ``GMT_READ_NORMAL`` which corresponds to the default
            read mode value of 0 in the ``GMT_enum_read`` enum.
        region
            Subregion of the data, in the form of [xmin, xmax, ymin, ymax, zmin, zmax].
            If ``None``, the whole data is read.
        data
            ``None`` or the pointer returned by this function after a first call. It's
            useful when reading grids/images/cubes in two steps (get a grid/image/cube
            structure with a header, then read the data).

        Returns
        -------
        Pointer to the data container, or ``None`` if there were errors.

        Raises
        ------
        GMTCLibError
            If the GMT API function fails to read the data.
        """  # noqa: W505
        c_read_data = self.get_libgmt_func(
            "GMT_Read_Data",
            argtypes=[
                ctp.c_void_p,  # V_API
                ctp.c_uint,  # family
                ctp.c_uint,  # method
                ctp.c_uint,  # geometry
                ctp.c_uint,  # mode
                ctp.POINTER(ctp.c_double),  # wesn
                ctp.c_char_p,  # infile
                ctp.c_void_p,  # data
            ],
            restype=ctp.c_void_p,  # data_ptr
        )

        # Determine the family, geometry and data container from kind
        _family, _geometry, dtype = {
            "dataset": ("GMT_IS_DATASET", "GMT_IS_PLP", _GMT_DATASET),
            "grid": ("GMT_IS_GRID", "GMT_IS_SURFACE", _GMT_GRID),
            "image": ("GMT_IS_IMAGE", "GMT_IS_SURFACE", _GMT_IMAGE),
        }[kind]
        if family is None:
            family = _family
        if geometry is None:
            geometry = _geometry

        data_ptr = c_read_data(
            self.session_pointer,
            self[family],
            self["GMT_IS_FILE"],  # Reading from a file
            self[geometry],
            self[mode],
            sequence_to_ctypes_array(region, ctp.c_double, 6),
            infile.encode(),
            data,
        )
        if data_ptr is None:
            msg = f"Failed to read dataset from '{infile}'."
            raise GMTCLibError(msg)
        return ctp.cast(data_ptr, ctp.POINTER(dtype))

    def write_data(self, family, geometry, mode, wesn, output, data):
        """
        Write a GMT data container to a file.

        The data container should be created by
        :meth:`pygmt.clib.Session.create_data`.

        Wraps ``GMT_Write_Data`` but only allows writing to a file. So the
        ``method`` argument is omitted.

        Parameters
        ----------
        family : str
            A valid GMT data family name (e.g., ``'GMT_IS_DATASET'``). See the
            ``FAMILIES`` attribute for valid names. Don't use the
            ``GMT_VIA_VECTOR`` or ``GMT_VIA_MATRIX`` constructs for this. Use
            ``GMT_IS_VECTOR`` and ``GMT_IS_MATRIX`` instead.
        geometry : str
            A valid GMT data geometry name (e.g., ``'GMT_IS_POINT'``). See the
            ``GEOMETRIES`` attribute for valid names.
        mode : str
            How the data is to be written to the file. This option varies
            depending on the given family. See the GMT API documentation for
            details.
        wesn : list or numpy array
            [xmin, xmax, ymin, ymax, zmin, zmax] of the data. Must have 6
            elements.
        output : str
            The output file name.
        data : :class:`ctypes.c_void_p`
            Pointer to the data container created by
            :meth:`pygmt.clib.Session.create_data`.

        Raises
        ------
        GMTCLibError
            For invalid input arguments or if the GMT API functions returns a
            non-zero status code.
        """
        c_write_data = self.get_libgmt_func(
            "GMT_Write_Data",
            argtypes=[
                ctp.c_void_p,
                ctp.c_uint,
                ctp.c_uint,
                ctp.c_uint,
                ctp.c_uint,
                ctp.POINTER(ctp.c_double),
                ctp.c_char_p,
                ctp.c_void_p,
            ],
            restype=ctp.c_int,
        )

        family_int = self._parse_constant(family, valid=FAMILIES, valid_modifiers=VIAS)
        geometry_int = self._parse_constant(geometry, valid=GEOMETRIES)
        status = c_write_data(
            self.session_pointer,
            family_int,
            self["GMT_IS_FILE"],
            geometry_int,
            self[mode],
            sequence_to_ctypes_array(wesn, ctp.c_double, 6),
            output.encode(),
            data,
        )
        if status != 0:
            msg = f"Failed to write dataset to '{output}'."
            raise GMTCLibError(msg)

    @contextlib.contextmanager
    def open_virtualfile(
        self,
        family: str,
        geometry: str,
        direction: str,
        data: ctp.c_void_p | None,
    ) -> Generator[str, None, None]:
        """
        Open a GMT virtual file associated with a data object for reading or writing.

        GMT uses a virtual file scheme to pass in data or get data from API modules. Use
        it to pass in your GMT data structure (created using
        :meth:`pygmt.clib.Session.create_data`) to a module that expects an input file,
        or get the output from a module that writes to a file.

        Use in a ``with`` block. Will automatically close the virtual file when leaving
        the ``with`` block. Because of this, no wrapper for ``GMT_Close_VirtualFile``
        is provided.

        Parameters
        ----------
        family
            A valid GMT data family name (e.g., ``"GMT_IS_DATASET"``). Should be the
            same as the one you used to create your data structure.
        geometry
            A valid GMT data geometry name (e.g., ``"GMT_IS_POINT"``). Should be the
            same as the one you used to create your data structure.
        direction
            Either ``"GMT_IN"`` or ``"GMT_OUT"`` to indicate if passing data to GMT or
            getting it out of GMT, respectively. By default, GMT can modify the data you
            pass in. Add modifier ``"GMT_IS_REFERENCE"`` to tell GMT the data are
            read-only, or ``"GMT_IS_DUPLICATE"`` to tell GMT to duplicate the data.
        data
            The ctypes void pointer to the GMT data structure. For output (i.e.,
            ``direction="GMT_OUT"``), it can be ``None`` to have GMT automatically
            allocate the output GMT data structure.

        Yields
        ------
        vfname
            The name of the virtual file that you can pass to a GMT module.

        Examples
        --------

        >>> from pygmt.helpers import GMTTempFile
        >>> import numpy as np
        >>> x = np.array([0, 1, 2, 3, 4])
        >>> y = np.array([5, 6, 7, 8, 9])
        >>> with Session() as lib:
        ...     family = "GMT_IS_DATASET|GMT_VIA_VECTOR"
        ...     geometry = "GMT_IS_POINT"
        ...     dataset = lib.create_data(
        ...         family=family,
        ...         geometry=geometry,
        ...         mode="GMT_CONTAINER_ONLY",
        ...         dim=[2, 5, lib["GMT_INT"], 0],  # ncolumns, nrows, dtype, unused
        ...     )
        ...     lib.put_vector(dataset, column=0, vector=x)
        ...     lib.put_vector(dataset, column=1, vector=y)
        ...     # Add the dataset to a virtual file
        ...     vfargs = (family, geometry, "GMT_IN|GMT_IS_REFERENCE", dataset)
        ...     with lib.open_virtualfile(*vfargs) as vfile:
        ...         # Send the output to a temp file so that we can read it
        ...         with GMTTempFile() as ofile:
        ...             lib.call_module("info", [vfile, f"->{ofile.name}"])
        ...             print(ofile.read().strip())
        <vector memory>: N = 5 <0/4> <5/9>
        """
        c_open_virtualfile = self.get_libgmt_func(
            "GMT_Open_VirtualFile",
            argtypes=[
                ctp.c_void_p,  # V_API
                ctp.c_uint,  # family
                ctp.c_uint,  # geometry
                ctp.c_uint,  # direction
                ctp.c_void_p,  # data
                ctp.c_char_p,  # name
            ],
            restype=ctp.c_int,
        )

        c_close_virtualfile = self.get_libgmt_func(
            "GMT_Close_VirtualFile",
            argtypes=[ctp.c_void_p, ctp.c_char_p],  # V_API, name
            restype=ctp.c_int,
        )

        family_int = self._parse_constant(family, valid=FAMILIES, valid_modifiers=VIAS)
        geometry_int = self._parse_constant(geometry, valid=GEOMETRIES)
        direction_int = self._parse_constant(
            direction, valid=DIRECTIONS, valid_modifiers=METHODS
        )

        buff = ctp.create_string_buffer(self["GMT_VF_LEN"])
        status = c_open_virtualfile(
            self.session_pointer, family_int, geometry_int, direction_int, data, buff
        )
        if status != 0:
            msg = (
                f"Failed to create a virtual file with {family=}, {geometry=}, "
                f"{direction=}."
            )
            raise GMTCLibError(msg)

        vfname = buff.value.decode()
        try:
            yield vfname
        finally:
            status = c_close_virtualfile(self.session_pointer, vfname.encode())
            if status != 0:
                msg = f"Failed to close virtual file '{vfname}'."
                raise GMTCLibError(msg)

    def open_virtual_file(self, family, geometry, direction, data):
        """
        Open a GMT virtual file associated with a data object for reading or writing.

        .. deprecated: 0.11.0

           Will be removed in v0.15.0. Use :meth:`pygmt.clib.Session.open_virtualfile`
           instead.
        """
        msg = (
            "API function `Session.open_virtual_file()' has been deprecated "
            "since v0.11.0 and will be removed in v0.15.0. "
            "Use `Session.open_virtualfile()' instead."
        )
        warnings.warn(msg, category=FutureWarning, stacklevel=2)
        return self.open_virtualfile(family, geometry, direction, data)

    @contextlib.contextmanager
    def virtualfile_from_vectors(
        self, vectors: Sequence, *args
    ) -> Generator[str, None, None]:
        """
        Store a sequence of 1-D vectors as columns of a dataset inside a virtual file.

        Use the virtual file name to pass the dataset with your vectors to a GMT module.

        Context manager (use in a ``with`` block). Yields the virtual file name that you
        can pass as an argument to a GMT module call. Closes the virtual file upon exit
        of the ``with`` block.

        Use this instead of creating the data container and virtual file by hand with
        :meth:`pygmt.clib.Session.create_data`, :meth:`pygmt.clib.Session.put_vector`,
        and :meth:`pygmt.clib.Session.open_virtualfile`.

        If the arrays are C contiguous blocks of memory, they will be passed without
        copying to GMT. If they are not (e.g., they are columns of a 2-D array), they
        will need to be copied to a contiguous block.

        Parameters
        ----------
        vectors
            A sequence of vectors that will be stored in the dataset. All must be of the
            same size.

        Yields
        ------
        fname
            The name of virtual file. Pass this as a file name argument to a GMT module.

        Examples
        --------

        >>> from pygmt.helpers import GMTTempFile
        >>> import numpy as np
        >>> import pandas as pd
        >>> x = [1, 2, 3]
        >>> y = np.array([4, 5, 6])
        >>> z = pd.Series([7, 8, 9])
        >>> with Session() as ses:
        ...     with ses.virtualfile_from_vectors((x, y, z)) as fin:
        ...         # Send the output to a file so that we can read it
        ...         with GMTTempFile() as fout:
        ...             ses.call_module("info", [fin, f"->{fout.name}"])
        ...             print(fout.read().strip())
        <vector memory>: N = 3 <1/3> <4/6> <7/9>
        """
        # "*args" is added in v0.14.0 for backward-compatibility with the deprecated
        # syntax of passing multiple vectors as positional arguments.
        # Remove it in v0.16.0.
        if len(args) > 0:
            msg = (
                "Passing multiple arguments to Session.virtualfile_from_vectors is "
                "deprecated since v0.14.0 and will be unsupported in v0.16.0. "
                "Put all vectors in a sequence (a tuple or a list) instead and pass "
                "the sequence as the single argument to this function. "
                "E.g., use `with lib.virtualfile_from_vectors((x, y, z)) as vfile` "
                "instead of `with lib.virtualfile_from_vectors(x, y, z) as vfile`."
            )
            warnings.warn(message=msg, category=FutureWarning, stacklevel=3)
            vectors = (vectors, *args)

        # Conversion to a C-contiguous array needs to be done here and not in put_vector
        # or put_strings because we need to maintain a reference to the copy while it is
        # being used by the C API. Otherwise, the array would be garbage collected and
        # the memory freed. Creating it in this context manager guarantees that the copy
        # will be around until the virtual file is closed. The conversion is implicit in
        # vectors_to_arrays.
        arrays = vectors_to_arrays(vectors)

        columns = len(arrays)
        # Find arrays that are of string dtype from column 3 onwards. Assumes that first
        # 2 columns contains coordinates like longitude, latitude, or datetime string
        # types.
        for col, array in enumerate(arrays[2:]):
            if np.issubdtype(array.dtype, np.str_):
                columns = col + 2
                break

        rows = len(arrays[0])
        if not all(len(i) == rows for i in arrays):
            msg = "All arrays must have same size."
            raise GMTInvalidInput(msg)

        family = "GMT_IS_DATASET|GMT_VIA_VECTOR"
        geometry = "GMT_IS_POINT"

        dataset = self.create_data(
            family,
            geometry,
            mode="GMT_CONTAINER_ONLY",
            dim=[columns, rows, self["GMT_DOUBLE"], 0],
        )

        # Use put_vector for columns with numerical type data
        for col, array in enumerate(arrays[:columns]):
            self.put_vector(dataset, column=col, vector=array)

        # Use put_strings for last column(s) with string type data.
        # Have to use modifier "GMT_IS_DUPLICATE" to duplicate the strings.
        string_arrays = arrays[columns:]
        if string_arrays:
            if len(string_arrays) == 1:
                strings = string_arrays[0]
            elif len(string_arrays) > 1:
                strings = np.array(
                    [" ".join(vals) for vals in zip(*string_arrays, strict=True)],
                    dtype=np.str_,
                )
            self.put_strings(
                dataset, family="GMT_IS_VECTOR|GMT_IS_DUPLICATE", strings=strings
            )

        with self.open_virtualfile(
            family, geometry, "GMT_IN|GMT_IS_REFERENCE", dataset
        ) as vfile:
            yield vfile

    @contextlib.contextmanager
    def virtualfile_from_matrix(self, matrix: np.ndarray) -> Generator[str, None, None]:
        """
        Store a 2-D numpy array as a matrix inside a virtual file.

        Use the virtual file name to pass in the data in your matrix to a GMT module.

        Context manager (use in a ``with`` block). Yields the virtual file name that you
        can pass as an argument to a GMT module call. Closes the virtual file upon exit
        of the ``with`` block.

        The virtual file will contain the array as a ``GMT_MATRIX`` data container
        pretending to be a ``GMT_DATASET`` data container.

        **Not meant for creating ``GMT_GRID``**. The grid requires more metadata than
        just the data matrix. Use :meth:`pygmt.clib.Session.virtualfile_from_grid`
        instead.

        Use this instead of creating the data container and virtual file by hand with
        :meth:`pygmt.clib.Session.create_data`, :meth:`pygmt.clib.Session.put_matrix`,
        and :meth:`pygmt.clib.Session.open_virtualfile`.

        The matrix must be C contiguous in memory. If it is not (e.g., it is a slice of
        a larger array), the array will be copied to make sure it is.

        Parameters
        ----------
        matrix
            The matrix that will be included in the GMT data container.

        Yields
        ------
        fname
            The name of virtual file. Pass this as a file name argument to a GMT module.

        Examples
        --------

        >>> from pygmt.helpers import GMTTempFile
        >>> import numpy as np
        >>> data = np.arange(12).reshape((4, 3))
        >>> print(data)
        [[ 0  1  2]
         [ 3  4  5]
         [ 6  7  8]
         [ 9 10 11]]
        >>> with Session() as ses:
        ...     with ses.virtualfile_from_matrix(data) as fin:
        ...         # Send the output to a file so that we can read it
        ...         with GMTTempFile() as fout:
        ...             ses.call_module("info", [fin, f"->{fout.name}"])
        ...             print(fout.read().strip())
        <matrix memory>: N = 4 <0/9> <1/10> <2/11>
        """
        # Conversion to a C-contiguous array needs to be done here and not in put_matrix
        # because we need to maintain a reference to the copy while it is being used by
        # the C API. Otherwise, the array would be garbage collected and the memory
        # freed. Creating it in this context manager guarantees that the copy will be
        # around until the virtual file is closed.
        matrix = np.ascontiguousarray(matrix)
        rows, columns = matrix.shape
        layers = 1

        family = "GMT_IS_DATASET|GMT_VIA_MATRIX"
        geometry = "GMT_IS_POINT"

        dataset = self.create_data(
            family, geometry, mode="GMT_CONTAINER_ONLY", dim=[columns, rows, layers, 0]
        )

        self.put_matrix(dataset, matrix)

        with self.open_virtualfile(
            family, geometry, "GMT_IN|GMT_IS_REFERENCE", dataset
        ) as vfile:
            yield vfile

    @contextlib.contextmanager
    def virtualfile_from_grid(self, grid: xr.DataArray) -> Generator[str, None, None]:
        """
        Store a grid in a virtual file.

        Use the virtual file name to pass in the data in your grid to a GMT module.
        Grids must be :class:`xarray.DataArray` instances.

        Context manager (use in a ``with`` block). Yields the virtual file name that you
        can pass as an argument to a GMT module call. Closes the virtual file upon exit
        of the ``with`` block.

        The virtual file will contain the grid as a ``GMT_MATRIX`` data container with
        extra metadata.

        Use this instead of creating a data container and virtual file by hand with
        :meth:`pygmt.clib.Session.create_data`, :meth:`pygmt.clib.Session.put_matrix`,
        and :meth:`pygmt.clib.Session.open_virtualfile`.

        The grid data matrix must be C contiguous in memory. If it is not (e.g., it is a
        slice of a larger array), the array will be copied to make sure it is.

        Parameters
        ----------
        grid
            The grid that will be included in the virtual file.

        Yields
        ------
        fname
            The name of virtual file. Pass this as a file name argument to a GMT module.

        Examples
        --------

        >>> from pygmt.helpers.testing import load_static_earth_relief
        >>> from pygmt.helpers import GMTTempFile
        >>> data = load_static_earth_relief()
        >>> print(data.shape)
        (14, 8)
        >>> print(data.lon.values.min(), data.lon.values.max())
        -54.5 -47.5
        >>> print(data.lat.values.min(), data.lat.values.max())
        -23.5 -10.5
        >>> print(data.values.min(), data.values.max())
        190.0 981.0
        >>> with Session() as ses:
        ...     with ses.virtualfile_from_grid(data) as fin:
        ...         # Send the output to a file so that we can read it
        ...         with GMTTempFile() as fout:
        ...             ses.call_module(
        ...                 "grdinfo", [fin, "-L0", "-Cn", f"->{fout.name}"]
        ...             )
        ...             print(fout.read().strip())
        -55 -47 -24 -10 190 981 1 1 8 14 1 1
        >>> # The output is: w e s n z0 z1 dx dy n_columns n_rows reg gtype
        """
        _gtype = {0: "GMT_GRID_IS_CARTESIAN", 1: "GMT_GRID_IS_GEO"}[grid.gmt.gtype]
        _reg = {0: "GMT_GRID_NODE_REG", 1: "GMT_GRID_PIXEL_REG"}[grid.gmt.registration]

        # Conversion to a C-contiguous array needs to be done here and not in put_matrix
        # because we need to maintain a reference to the copy while it is being used by
        # the C API. Otherwise, the array would be garbage collected and the memory
        # freed. Creating it in this context manager guarantees that the copy will be
        # around until the virtual file is closed. The conversion is implicit in
        # dataarray_to_matrix.
        matrix, region, inc = dataarray_to_matrix(grid)

        family = "GMT_IS_GRID|GMT_VIA_MATRIX"
        geometry = "GMT_IS_SURFACE"
        gmt_grid = self.create_data(
            family,
            geometry,
            mode=f"GMT_CONTAINER_ONLY|{_gtype}",
            ranges=region,
            inc=inc,
            registration=_reg,  # type: ignore[arg-type]
        )
        self.put_matrix(gmt_grid, matrix)
        with self.open_virtualfile(
            family, geometry, "GMT_IN|GMT_IS_REFERENCE", gmt_grid
        ) as vfile:
            yield vfile

    @contextlib.contextmanager
    def virtualfile_from_stringio(
        self, stringio: io.StringIO
    ) -> Generator[str, None, None]:
        r"""
        Store a :class:`io.StringIO` object in a virtual file.

        Store the contents of a :class:`io.StringIO` object in a GMT_DATASET container
        and create a virtual file to pass to a GMT module.

        For simplicity, currently we make following assumptions in the StringIO object

        - ``"#"`` indicates a comment line.
        - ``">"`` indicates a segment header.

        Parameters
        ----------
        stringio
            The :class:`io.StringIO` object containing the data to be stored in the
            virtual file.

        Yields
        ------
        fname
            The name of the virtual file.

        Examples
        --------
        >>> import io
        >>> from pygmt.clib import Session
        >>> # A StringIO object containing legend specifications
        >>> stringio = io.StringIO(
        ...     "# Comment\n"
        ...     "H 24p Legend\n"
        ...     "N 2\n"
        ...     "S 0.1i c 0.15i p300/12 0.25p 0.3i My circle\n"
        ... )
        >>> with Session() as lib:
        ...     with lib.virtualfile_from_stringio(stringio) as fin:
        ...         lib.virtualfile_to_dataset(vfname=fin, output_type="pandas")
                                                     0
        0                                 H 24p Legend
        1                                          N 2
        2  S 0.1i c 0.15i p300/12 0.25p 0.3i My circle
        """
        # Parse the io.StringIO object.
        segments = []
        current_segment = {"header": "", "data": []}
        for line in stringio.getvalue().splitlines():
            if line.startswith("#"):  # Skip comments
                continue
            if line.startswith(">"):  # Segment header
                if current_segment["data"]:  # If we have data, start a new segment
                    segments.append(current_segment)
                    current_segment = {"header": "", "data": []}
                current_segment["header"] = line.strip(">").lstrip()
            else:
                current_segment["data"].append(line)  # type: ignore[attr-defined]
        if current_segment["data"]:  # Add the last segment if it has data
            segments.append(current_segment)

        # One table with one or more segments.
        # n_rows is the maximum number of rows/records for all segments.
        # n_columns is the number of numeric data columns, so it's 0 here.
        n_tables = 1
        n_segments = len(segments)
        n_rows = max(len(segment["data"]) for segment in segments)
        n_columns = 0

        # Create the GMT_DATASET container
        family, geometry = "GMT_IS_DATASET", "GMT_IS_TEXT"
        dataset = self.create_data(
            family,
            geometry,
            mode="GMT_CONTAINER_ONLY|GMT_WITH_STRINGS",
            dim=[n_tables, n_segments, n_rows, n_columns],
        )
        table = ctp.cast(dataset, ctp.POINTER(_GMT_DATASET)).contents.table[0].contents
        for i, segment in enumerate(segments):
            seg = table.segment[i].contents
            if segment["header"]:
                seg.header = segment["header"].encode()  # type: ignore[attr-defined]
            seg.text = strings_to_ctypes_array(segment["data"])

        with self.open_virtualfile(family, geometry, "GMT_IN", dataset) as vfile:
            try:
                yield vfile
            finally:
                # Must set the pointers to None to avoid double freeing the memory.
                # Maybe upstream bug.
                for i in range(n_segments):
                    seg = table.segment[i].contents
                    seg.header = None
                    seg.text = None

    def virtualfile_in(
        self,
        check_kind=None,
        data=None,
        x=None,
        y=None,
        z=None,
        extra_arrays=None,
        required_z=False,
        required_data=True,
        _grid_mode="GMT_IN",  # An internal parameter to workaround GMT API bugs.
    ):
        """
        Store any data inside a virtual file.

        This convenience function automatically detects the kind of data passed
        into it, and produces a virtualfile that can be passed into GMT later
        on.

        Parameters
        ----------
        check_kind : str or None
            Used to validate the type of data that can be passed in. Choose
            from 'raster', 'vector', or None. Default is None (no validation).
        data : str or pathlib.Path or xarray.DataArray or {table-like} or None
            Any raster or vector data format. This could be a file name or
            path, a raster grid, a vector matrix/arrays, or other supported
            data input.
        x/y/z : 1-D arrays or None
            x, y, and z columns as numpy arrays.
        extra_arrays : list of 1-D arrays
            Optional. A list of numpy arrays in addition to x, y, and z.
            All of these arrays must be of the same size as the x/y/z arrays.
        required_z : bool
            State whether the 'z' column is required.
        required_data : bool
            Set to True when 'data' is required, or False when dealing with
            optional virtual files. [Default is True].

        Returns
        -------
        file_context : contextlib._GeneratorContextManager
            The virtual file stored inside a context manager. Access the file
            name of this virtualfile using ``with file_context as fname: ...``.

        Examples
        --------
        >>> from pygmt.helpers import GMTTempFile
        >>> import xarray as xr
        >>> data = xr.Dataset(
        ...     coords=dict(index=[0, 1, 2]),
        ...     data_vars=dict(
        ...         x=("index", [9, 8, 7]),
        ...         y=("index", [6, 5, 4]),
        ...         z=("index", [3, 2, 1]),
        ...     ),
        ... )
        >>> with Session() as ses:
        ...     with ses.virtualfile_in(check_kind="vector", data=data) as fin:
        ...         # Send the output to a file so that we can read it
        ...         with GMTTempFile() as fout:
        ...             ses.call_module("info", [fin, f"->{fout.name}"])
        ...             print(fout.read().strip())
        <vector memory>: N = 3 <7/9> <4/6> <1/3>
        """
        kind = data_kind(data, required=required_data)
        _validate_data_input(
            data=data,
            x=x,
            y=y,
            z=z,
            required_z=required_z,
            required_data=required_data,
            kind=kind,
        )

        if check_kind:
            valid_kinds = ("file", "arg") if required_data is False else ("file",)
            if check_kind == "raster":
                valid_kinds += ("grid", "image")
            elif check_kind == "vector":
                valid_kinds += ("empty", "matrix", "vectors", "geojson")
            if kind not in valid_kinds:
                msg = f"Unrecognized data type for {check_kind}: {type(data)}."
                raise GMTInvalidInput(msg)

        # Decide which virtualfile_from_ function to use
        _virtualfile_from = {
            "arg": contextlib.nullcontext,
            "empty": self.virtualfile_from_vectors,
            "file": contextlib.nullcontext,
            "geojson": tempfile_from_geojson,
            "grid": self.virtualfile_from_xrgrid,
            "image": tempfile_from_image,
            "stringio": self.virtualfile_from_stringio,
            "matrix": self.virtualfile_from_matrix,
            "vectors": self.virtualfile_from_vectors,
        }[kind]

<<<<<<< HEAD
        # Ensure the data is an iterable (Python list or tuple)
        if kind in {"geojson", "image", "file", "arg", "stringio"}:
            if kind == "image" and data.dtype != "uint8":
=======
        # "_data" is the data that will be passed to the _virtualfile_from function.
        # "_data" defaults to "data" but should be adjusted for some cases.
        _data = data
        match kind:
            case "image" if data.dtype != "uint8":
>>>>>>> a92d9d0a
                msg = (
                    f"Input image has dtype: {data.dtype} which is unsupported, and "
                    "may result in an incorrect output. Please recast image to a uint8 "
                    "dtype and/or scale to 0-255 range, e.g. using a histogram "
                    "equalization function like skimage.exposure.equalize_hist."
                )
                warnings.warn(message=msg, category=RuntimeWarning, stacklevel=2)
<<<<<<< HEAD
            _data = (data,) if not isinstance(data, pathlib.PurePath) else (str(data),)
        elif kind == "grid":
            _data = (data, _grid_mode)
        elif kind == "vectors":
            _data = [np.atleast_1d(x), np.atleast_1d(y)]
            if z is not None:
                _data.append(np.atleast_1d(z))
            if extra_arrays:
                _data.extend(extra_arrays)
        elif kind == "matrix":  # turn 2-D arrays into list of vectors
            if hasattr(data, "items") and not hasattr(data, "to_frame"):
                # pandas.DataFrame or xarray.Dataset types.
                # pandas.Series will be handled below like a 1-D numpy.ndarray.
                _data = [array for _, array in data.items()]
            elif hasattr(data, "ndim") and data.ndim == 2 and data.dtype.kind in "iuf":
                # Just use virtualfile_from_matrix for 2-D numpy.ndarray
                # which are signed integer (i), unsigned integer (u) or
                # floating point (f) types
                _virtualfile_from = self.virtualfile_from_matrix
                _data = (data,)
            else:
                # Python list, tuple, numpy.ndarray, and pandas.Series types
                _data = np.atleast_2d(np.asanyarray(data).T)
=======
            case "empty":  # data is None, so data must be given via x/y/z.
                _data = [x, y]
                if z is not None:
                    _data.append(z)
                if extra_arrays:
                    _data.extend(extra_arrays)
            case "vectors":
                if hasattr(data, "items") and not hasattr(data, "to_frame"):
                    # pandas.DataFrame or xarray.Dataset types.
                    # pandas.Series will be handled below like a 1-D numpy.ndarray.
                    _data = [array for _, array in data.items()]
                else:
                    # Python list, tuple, numpy.ndarray, and pandas.Series types
                    _data = np.atleast_2d(np.asanyarray(data).T)
            case "matrix" if data.dtype.kind not in "iuf":
                # GMT can only accept a 2-D matrix which are signed integer (i),
                # unsigned integer (u) or floating point (f) types. For other data
                # types, we need to use virtualfile_from_vectors instead, which turns
                # the matrix into a list of vectors and allows for better handling of
                # non-integer/float type inputs (e.g. for string or datetime data types)
                _virtualfile_from = self.virtualfile_from_vectors
                _data = data.T
>>>>>>> a92d9d0a

        # Finally create the virtualfile from the data, to be passed into GMT
        file_context = _virtualfile_from(_data)
        return file_context

    def virtualfile_from_data(
        self,
        check_kind=None,
        data=None,
        x=None,
        y=None,
        z=None,
        extra_arrays=None,
        required_z=False,
        required_data=True,
    ):
        """
        Store any data inside a virtual file.

        .. deprecated: 0.13.0

           Will be removed in v0.15.0. Use :meth:`pygmt.clib.Session.virtualfile_in`
           instead.
        """
        msg = (
            "API function 'Session.virtualfile_from_data()' has been deprecated since "
            "v0.13.0 and will be removed in v0.15.0. Use 'Session.virtualfile_in()' "
            "instead."
        )
        warnings.warn(msg, category=FutureWarning, stacklevel=2)
        return self.virtualfile_in(
            check_kind=check_kind,
            data=data,
            x=x,
            y=y,
            z=z,
            extra_arrays=extra_arrays,
            required_z=required_z,
            required_data=required_data,
        )

    @contextlib.contextmanager
    def virtualfile_out(
        self,
        kind: Literal["dataset", "grid", "image"] = "dataset",
        fname: str | None = None,
    ) -> Generator[str, None, None]:
        r"""
        Create a virtual file or an actual file for storing output data.

        If ``fname`` is not given, a virtual file will be created to store the output
        data into a GMT data container and the function yields the name of the virtual
        file. Otherwise, the output data will be written into the specified file and the
        function simply yields the actual file name.

        Parameters
        ----------
        kind
            The data kind of the virtual file to create. Valid values are ``"dataset"``,
            ``"grid"``, and ``"image"``. Ignored if ``fname`` is specified.
        fname
            The name of the actual file to write the output data. No virtual file will
            be created.

        Yields
        ------
        vfile
            Name of the virtual file or the actual file.

        Examples
        --------
        >>> from pathlib import Path
        >>> from pygmt.clib import Session
        >>> from pygmt.datatypes import _GMT_DATASET
        >>> from pygmt.helpers import GMTTempFile
        >>>
        >>> with GMTTempFile(suffix=".txt") as tmpfile:
        ...     with Path(tmpfile.name).open(mode="w") as fp:
        ...         print("1.0 2.0 3.0 TEXT", file=fp)
        ...
        ...     # Create a virtual file for storing the output table.
        ...     with Session() as lib:
        ...         with lib.virtualfile_out(kind="dataset") as vouttbl:
        ...             lib.call_module("read", [tmpfile.name, vouttbl, "-Td"])
        ...             ds = lib.read_virtualfile(vouttbl, kind="dataset")
        ...             assert isinstance(ds.contents, _GMT_DATASET)
        ...
        ...     # Write data to an actual file without creating a virtual file.
        ...     with Session() as lib:
        ...         with lib.virtualfile_out(fname=tmpfile.name) as vouttbl:
        ...             assert vouttbl == tmpfile.name
        ...             lib.call_module("read", [tmpfile.name, vouttbl, "-Td"])
        ...         line = Path(vouttbl).read_text()
        ...         assert line == "1\t2\t3\tTEXT\n"
        """
        if fname is not None:  # Yield the actual file name.
            yield fname
        else:  # Create a virtual file for storing the output data.
            # Determine the family and geometry from kind
            family, geometry = {
                "dataset": ("GMT_IS_DATASET", "GMT_IS_PLP"),
                "grid": ("GMT_IS_GRID", "GMT_IS_SURFACE"),
                "image": ("GMT_IS_IMAGE", "GMT_IS_SURFACE"),
            }[kind]
            direction = "GMT_OUT|GMT_IS_REFERENCE" if kind == "image" else "GMT_OUT"
            with self.open_virtualfile(family, geometry, direction, None) as vfile:
                yield vfile

    def inquire_virtualfile(self, vfname: str) -> int:
        """
        Get the family of a virtual file.

        Parameters
        ----------
        vfname
            Name of the virtual file to inquire.

        Returns
        -------
        family
            The integer value for the family of the virtual file.

        Examples
        --------
        >>> from pygmt.clib import Session
        >>> with Session() as lib:
        ...     with lib.virtualfile_out(kind="dataset") as vfile:
        ...         family = lib.inquire_virtualfile(vfile)
        ...         assert family == lib["GMT_IS_DATASET"]
        """
        c_inquire_virtualfile = self.get_libgmt_func(
            "GMT_Inquire_VirtualFile",
            argtypes=[ctp.c_void_p, ctp.c_char_p],
            restype=ctp.c_int,
        )
        return c_inquire_virtualfile(self.session_pointer, vfname.encode())

    def read_virtualfile(
        self,
        vfname: str,
        kind: Literal["dataset", "grid", "image", "cube", None] = None,
    ):
        """
        Read data from a virtual file and optionally cast into a GMT data container.

        Parameters
        ----------
        vfname
            Name of the virtual file to read.
        kind
            Cast the data into a GMT data container. Valid values are ``"dataset"``,
            ``"grid"``, ``"image"`` and ``None``. If ``None``, will return a ctypes void
            pointer.

        Returns
        -------
        pointer
            Pointer to the GMT data container. If ``kind`` is ``None``, returns a ctypes
            void pointer instead.

        Examples
        --------
        >>> from pathlib import Path
        >>> from pygmt.clib import Session
        >>> from pygmt.helpers import GMTTempFile
        >>>
        >>> # Read dataset from a virtual file
        >>> with Session() as lib:
        ...     with GMTTempFile(suffix=".txt") as tmpfile:
        ...         with Path(tmpfile.name).open(mode="w") as fp:
        ...             print("1.0 2.0 3.0 TEXT", file=fp)
        ...         with lib.virtualfile_out(kind="dataset") as vouttbl:
        ...             lib.call_module("read", [tmpfile.name, vouttbl, "-Td"])
        ...             # Read the virtual file as a void pointer
        ...             void_pointer = lib.read_virtualfile(vouttbl)
        ...             assert isinstance(void_pointer, int)  # void pointer is an int
        ...             # Read the virtual file as a dataset
        ...             data_pointer = lib.read_virtualfile(vouttbl, kind="dataset")
        ...             assert isinstance(data_pointer, ctp.POINTER(_GMT_DATASET))
        >>>
        >>> # Read grid from a virtual file
        >>> with Session() as lib:
        ...     with lib.virtualfile_out(kind="grid") as voutgrd:
        ...         lib.call_module("read", ["@earth_relief_01d_g", voutgrd, "-Tg"])
        ...         # Read the virtual file as a void pointer
        ...         void_pointer = lib.read_virtualfile(voutgrd)
        ...         assert isinstance(void_pointer, int)  # void pointer is an int
        ...         data_pointer = lib.read_virtualfile(voutgrd, kind="grid")
        ...         assert isinstance(data_pointer, ctp.POINTER(_GMT_GRID))

        """
        c_read_virtualfile = self.get_libgmt_func(
            "GMT_Read_VirtualFile",
            argtypes=[ctp.c_void_p, ctp.c_char_p],
            restype=ctp.c_void_p,
        )
        pointer = c_read_virtualfile(self.session_pointer, vfname.encode())
        # The GMT C API function GMT_Read_VirtualFile returns a void pointer. It usually
        # needs to be cast into a pointer to a GMT data container (e.g., _GMT_GRID or
        # _GMT_DATASET).
        if kind is None:  # Return the ctypes void pointer
            return pointer
        if kind == "cube":
            msg = f"kind={kind} is not supported yet."
            raise NotImplementedError(msg)
        dtype = {"dataset": _GMT_DATASET, "grid": _GMT_GRID, "image": _GMT_IMAGE}[kind]
        return ctp.cast(pointer, ctp.POINTER(dtype))

    @contextlib.contextmanager
    def virtualfile_from_xrgrid(self, xrgrid, _grid_mode="GMT_IN"):
        """
        Create a virtual file from an xarray.DataArray object.
        """
        family = "GMT_IS_GRID"
        geometry = "GMT_IS_SURFACE"
        matrix, region, inc = dataarray_to_matrix(xrgrid)

        _gtype = {0: "GMT_GRID_IS_CARTESIAN", 1: "GMT_GRID_IS_GEO"}[xrgrid.gmt.gtype]
        _reg = {0: "GMT_GRID_NODE_REG", 1: "GMT_GRID_PIXEL_REG"}[
            xrgrid.gmt.registration
        ]

        data = self.create_data(
            family,
            geometry,
            mode=f"GMT_CONTAINER_ONLY|{_gtype}",
            ranges=region,
            inc=inc,
            registration=_reg,
            pad=self["GMT_PAD_DEFAULT"],
        )
        if Version(__gmt_version__) < Version("6.5.0"):
            # Upstream bug fixed in GMT>=6.5.0
            self.set_allocmode(family, data)

        gmtgrid = ctp.cast(data, ctp.POINTER(_GMT_GRID))
        header = gmtgrid.contents.header.contents
        header.z_min, header.z_max = matrix.min(), matrix.max()

        matrix = np.pad(matrix, self["GMT_PAD_DEFAULT"]).astype(np.float32)
        gmtgrid.contents.data = matrix.ctypes.data_as(ctp.POINTER(gmt_grdfloat))

        with self.open_virtualfile(family, geometry, _grid_mode, gmtgrid) as vfile:
            yield vfile

    def virtualfile_to_dataset(
        self,
        vfname: str,
        output_type: Literal["pandas", "numpy", "file", "strings"] = "pandas",
        header: int | None = None,
        column_names: list[str] | None = None,
        dtype: type | dict[str, type] | None = None,
        index_col: str | int | None = None,
    ) -> pd.DataFrame | np.ndarray | None:
        """
        Output a tabular dataset stored in a virtual file to a different format.

        The format of the dataset is determined by the ``output_type`` parameter.

        Parameters
        ----------
        vfname
            The virtual file name that stores the result data.
        output_type
            Desired output type of the result data.

            - ``"pandas"`` will return a :class:`pandas.DataFrame` object.
            - ``"numpy"`` will return a :class:`numpy.ndarray` object.
            - ``"file"`` means the result was saved to a file and will return ``None``.
            - ``"strings"`` will return the trailing text only as an array of strings.
        header
            Row number containing column names for the :class:`pandas.DataFrame` output.
            ``header=None`` means not to parse the column names from table header.
            Ignored if the row number is larger than the number of headers in the table.
        column_names
            The column names for the :class:`pandas.DataFrame` output.
        dtype
            Data type for the columns of the :class:`pandas.DataFrame` output. Can be a
            single type for all columns or a dictionary mapping column names to types.
        index_col
            Column to set as the index of the :class:`pandas.DataFrame` output.

        Returns
        -------
        result
            The result dataset. If ``output_type="file"`` returns ``None``.

        Examples
        --------
        >>> from pathlib import Path
        >>> import numpy as np
        >>> import pandas as pd
        >>>
        >>> from pygmt.helpers import GMTTempFile
        >>> from pygmt.clib import Session
        >>>
        >>> with GMTTempFile(suffix=".txt") as tmpfile:
        ...     # prepare the sample data file
        ...     with Path(tmpfile.name).open(mode="w") as fp:
        ...         print(">", file=fp)
        ...         print("1.0 2.0 3.0 TEXT1 TEXT23", file=fp)
        ...         print("4.0 5.0 6.0 TEXT4 TEXT567", file=fp)
        ...         print(">", file=fp)
        ...         print("7.0 8.0 9.0 TEXT8 TEXT90", file=fp)
        ...         print("10.0 11.0 12.0 TEXT123 TEXT456789", file=fp)
        ...
        ...     # file output
        ...     with Session() as lib:
        ...         with GMTTempFile(suffix=".txt") as outtmp:
        ...             with lib.virtualfile_out(
        ...                 kind="dataset", fname=outtmp.name
        ...             ) as vouttbl:
        ...                 lib.call_module("read", [tmpfile.name, vouttbl, "-Td"])
        ...                 result = lib.virtualfile_to_dataset(
        ...                     vfname=vouttbl, output_type="file"
        ...                 )
        ...                 assert result is None
        ...                 assert Path(outtmp.name).stat().st_size > 0
        ...
        ...     # strings, numpy and pandas outputs
        ...     with Session() as lib:
        ...         with lib.virtualfile_out(kind="dataset") as vouttbl:
        ...             lib.call_module("read", [tmpfile.name, vouttbl, "-Td"])
        ...
        ...             # strings output
        ...             outstr = lib.virtualfile_to_dataset(
        ...                 vfname=vouttbl, output_type="strings"
        ...             )
        ...             assert isinstance(outstr, np.ndarray)
        ...             assert outstr.dtype.kind in ("S", "U")
        ...
        ...             # numpy output
        ...             outnp = lib.virtualfile_to_dataset(
        ...                 vfname=vouttbl, output_type="numpy"
        ...             )
        ...             assert isinstance(outnp, np.ndarray)
        ...
        ...             # pandas output
        ...             outpd = lib.virtualfile_to_dataset(
        ...                 vfname=vouttbl, output_type="pandas"
        ...             )
        ...             assert isinstance(outpd, pd.DataFrame)
        ...
        ...             # pandas output with specified column names
        ...             outpd2 = lib.virtualfile_to_dataset(
        ...                 vfname=vouttbl,
        ...                 output_type="pandas",
        ...                 column_names=["col1", "col2", "col3", "coltext"],
        ...             )
        ...             assert isinstance(outpd2, pd.DataFrame)
        >>> outstr
        array(['TEXT1 TEXT23', 'TEXT4 TEXT567', 'TEXT8 TEXT90',
           'TEXT123 TEXT456789'], dtype='<U18')
        >>> outnp
        array([[1.0, 2.0, 3.0, 'TEXT1 TEXT23'],
               [4.0, 5.0, 6.0, 'TEXT4 TEXT567'],
               [7.0, 8.0, 9.0, 'TEXT8 TEXT90'],
               [10.0, 11.0, 12.0, 'TEXT123 TEXT456789']], dtype=object)
        >>> outpd
              0     1     2                   3
        0   1.0   2.0   3.0        TEXT1 TEXT23
        1   4.0   5.0   6.0       TEXT4 TEXT567
        2   7.0   8.0   9.0        TEXT8 TEXT90
        3  10.0  11.0  12.0  TEXT123 TEXT456789
        >>> outpd2
           col1  col2  col3             coltext
        0   1.0   2.0   3.0        TEXT1 TEXT23
        1   4.0   5.0   6.0       TEXT4 TEXT567
        2   7.0   8.0   9.0        TEXT8 TEXT90
        3  10.0  11.0  12.0  TEXT123 TEXT456789
        """
        if output_type == "file":  # Already written to file, so return None
            return None

        # Read the virtual file as a _GMT_DATASET object
        result = self.read_virtualfile(vfname, kind="dataset").contents

        if output_type == "strings":  # strings output
            return result.to_strings()

        result = result.to_dataframe(
            header=header, column_names=column_names, dtype=dtype, index_col=index_col
        )
        if output_type == "numpy":  # numpy.ndarray output
            return result.to_numpy()
        return result  # pandas.DataFrame output

    def virtualfile_to_raster(
        self,
        vfname: str,
        kind: Literal["grid", "image", "cube", None] = "grid",
        outgrid: str | None = None,
    ) -> xr.DataArray | None:
        """
        Output raster data stored in a virtual file to an :class:`xarray.DataArray`
        object.

        The raster data can be a grid, an image or a cube.

        Parameters
        ----------
        vfname
            The virtual file name that stores the result grid/image/cube.
        kind
            Type of the raster data. Valid values are ``"grid"``, ``"image"``,
            ``"cube"`` or ``None``. If ``None``, will inquire the data type from the
            virtual file name.
        outgrid
            Name of the output grid/image/cube. If specified, it means the raster data
            was already saved into an actual file and will return ``None``.

        Returns
        -------
        result
            The result grid/image/cube. If ``outgrid`` is specified, return ``None``.

        Examples
        --------
        >>> from pathlib import Path
        >>> from pygmt.clib import Session
        >>> from pygmt.helpers import GMTTempFile
        >>> with Session() as lib:
        ...     # file output
        ...     with GMTTempFile(suffix=".nc") as tmpfile:
        ...         outgrid = tmpfile.name
        ...         with lib.virtualfile_out(kind="grid", fname=outgrid) as voutgrd:
        ...             lib.call_module("read", ["@earth_relief_01d_g", voutgrd, "-Tg"])
        ...             result = lib.virtualfile_to_raster(
        ...                 vfname=voutgrd, outgrid=outgrid
        ...             )
        ...             assert result == None
        ...             assert Path(outgrid).stat().st_size > 0
        ...
        ...     # xarray.DataArray output
        ...     outgrid = None
        ...     with lib.virtualfile_out(kind="grid", fname=outgrid) as voutgrd:
        ...         lib.call_module("read", ["@earth_relief_01d_g", voutgrd, "-Tg"])
        ...         result = lib.virtualfile_to_raster(vfname=voutgrd, outgrid=outgrid)
        ...         assert isinstance(result, xr.DataArray)
        """
        if outgrid is not None:  # Already written to file, so return None
            return None
        if kind is None:  # Inquire the data family from the virtualfile
            family = self.inquire_virtualfile(vfname)
            kind = {  # type: ignore[assignment]
                self["GMT_IS_GRID"]: "grid",
                self["GMT_IS_IMAGE"]: "image",
                self["GMT_IS_CUBE"]: "cube",
            }[family]
        return self.read_virtualfile(vfname, kind=kind).contents.to_dataarray()

    def extract_region(self) -> np.ndarray:
        """
        Extract the region of the currently active figure.

        Retrieves the information from the PostScript file, so it works for country
        codes as well.

        Returns
        -------
        region
            A numpy 1-D array with the west, east, south, and north dimensions of the
            current figure.

        Examples
        --------
        >>> import pygmt
        >>> fig = pygmt.Figure()
        >>> fig.coast(
        ...     region=[0, 10, -20, -10], projection="M12c", frame=True, land="black"
        ... )
        >>> with Session() as lib:
        ...     region = lib.extract_region()
        >>> print(", ".join([f"{x:.2f}" for x in region]))
        0.00, 10.00, -20.00, -10.00

        Using ISO country codes for the regions (for example ``"US.HI"`` for Hawaiʻi):

        >>> fig = pygmt.Figure()
        >>> fig.coast(region="US.HI", projection="M12c", frame=True, land="black")
        >>> with Session() as lib:
        ...     region = lib.extract_region()
        >>> print(", ".join([f"{x:.2f}" for x in region]))
        -164.71, -154.81, 18.91, 23.58

        The country codes can have an extra argument that rounds the region to multiples
        of the argument (for example, ``"US.HI+r5"`` will round the region to multiples
        of 5):

        >>> fig = pygmt.Figure()
        >>> fig.coast(region="US.HI+r5", projection="M12c", frame=True, land="black")
        >>> with Session() as lib:
        ...     region = lib.extract_region()
        >>> print(", ".join([f"{x:.2f}" for x in region]))
        -165.00, -150.00, 15.00, 25.00
        """  # noqa: RUF002
        c_extract_region = self.get_libgmt_func(
            "GMT_Extract_Region",
            argtypes=[ctp.c_void_p, ctp.c_char_p, ctp.POINTER(ctp.c_double)],
            restype=ctp.c_int,
        )

        region = np.empty(4, dtype=np.float64)
        status = c_extract_region(
            self.session_pointer,
            None,  # File pointer to a PostScript file. Must be None in modern mode.
            region.ctypes.data_as(ctp.POINTER(ctp.c_double)),
        )
        if status != 0:
            msg = "Failed to extract region from current figure."
            raise GMTCLibError(msg)
        return region<|MERGE_RESOLUTION|>--- conflicted
+++ resolved
@@ -16,6 +16,7 @@
 import numpy as np
 import pandas as pd
 import xarray as xr
+from packaging.version import Version
 from pygmt.clib.conversion import (
     array_to_datetime,
     dataarray_to_matrix,
@@ -328,7 +329,6 @@
             function.restype = restype
         return function
 
-<<<<<<< HEAD
     def set_allocmode(self, family, obj):
         """
         Set allocation mode of object to external.
@@ -341,14 +341,10 @@
         family_int = self._parse_constant(family, valid=FAMILIES, valid_modifiers=VIAS)
         status = c_set_allocmode(self.session_pointer, family_int, obj)
         if status:
-            raise GMTCLibError(
-                f"Failed to set allocation mode of object to external:\n{self._error_message}"
-            )
-
-    def create(self, name):
-=======
+            msg = f"Failed to set allocation mode of object to external:\n{self._error_message}"
+            raise GMTCLibError(msg)
+
     def create(self, name: str):
->>>>>>> a92d9d0a
         """
         Create a new GMT C API session.
 
@@ -1901,17 +1897,11 @@
             "vectors": self.virtualfile_from_vectors,
         }[kind]
 
-<<<<<<< HEAD
-        # Ensure the data is an iterable (Python list or tuple)
-        if kind in {"geojson", "image", "file", "arg", "stringio"}:
-            if kind == "image" and data.dtype != "uint8":
-=======
         # "_data" is the data that will be passed to the _virtualfile_from function.
         # "_data" defaults to "data" but should be adjusted for some cases.
         _data = data
         match kind:
             case "image" if data.dtype != "uint8":
->>>>>>> a92d9d0a
                 msg = (
                     f"Input image has dtype: {data.dtype} which is unsupported, and "
                     "may result in an incorrect output. Please recast image to a uint8 "
@@ -1919,31 +1909,6 @@
                     "equalization function like skimage.exposure.equalize_hist."
                 )
                 warnings.warn(message=msg, category=RuntimeWarning, stacklevel=2)
-<<<<<<< HEAD
-            _data = (data,) if not isinstance(data, pathlib.PurePath) else (str(data),)
-        elif kind == "grid":
-            _data = (data, _grid_mode)
-        elif kind == "vectors":
-            _data = [np.atleast_1d(x), np.atleast_1d(y)]
-            if z is not None:
-                _data.append(np.atleast_1d(z))
-            if extra_arrays:
-                _data.extend(extra_arrays)
-        elif kind == "matrix":  # turn 2-D arrays into list of vectors
-            if hasattr(data, "items") and not hasattr(data, "to_frame"):
-                # pandas.DataFrame or xarray.Dataset types.
-                # pandas.Series will be handled below like a 1-D numpy.ndarray.
-                _data = [array for _, array in data.items()]
-            elif hasattr(data, "ndim") and data.ndim == 2 and data.dtype.kind in "iuf":
-                # Just use virtualfile_from_matrix for 2-D numpy.ndarray
-                # which are signed integer (i), unsigned integer (u) or
-                # floating point (f) types
-                _virtualfile_from = self.virtualfile_from_matrix
-                _data = (data,)
-            else:
-                # Python list, tuple, numpy.ndarray, and pandas.Series types
-                _data = np.atleast_2d(np.asanyarray(data).T)
-=======
             case "empty":  # data is None, so data must be given via x/y/z.
                 _data = [x, y]
                 if z is not None:
@@ -1966,7 +1931,6 @@
                 # non-integer/float type inputs (e.g. for string or datetime data types)
                 _virtualfile_from = self.virtualfile_from_vectors
                 _data = data.T
->>>>>>> a92d9d0a
 
         # Finally create the virtualfile from the data, to be passed into GMT
         file_context = _virtualfile_from(_data)
