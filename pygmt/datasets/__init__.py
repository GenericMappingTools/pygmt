--- conflicted
+++ resolved
@@ -12,12 +12,6 @@
 )
 from pygmt.datasets.samples import (
     list_sample_data,
-<<<<<<< HEAD
-    load_fractures_compilation,
-    load_japan_quakes,
-=======
-    load_hotspots,
->>>>>>> a7d96b40
     load_mars_shape,
     load_ocean_ridge_points,
     load_sample_bathymetry,
