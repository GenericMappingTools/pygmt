"""
Functions to load GMT remote data and sample data.

Data are downloaded from the GMT data server.
"""

from pygmt.datasets.earth_age import load_earth_age
from pygmt.datasets.earth_free_air_anomaly import load_earth_free_air_anomaly
from pygmt.datasets.earth_geoid import load_earth_geoid
from pygmt.datasets.earth_magnetic_anomaly import load_earth_magnetic_anomaly
from pygmt.datasets.earth_mask import load_earth_mask
from pygmt.datasets.earth_relief import load_earth_relief
from pygmt.datasets.earth_vertical_gravity_gradient import (
    load_earth_vertical_gravity_gradient,
)
<<<<<<< HEAD
from pygmt.datasets.map_tiles import load_map_tiles
from pygmt.datasets.samples import (
    list_sample_data,
    load_fractures_compilation,
    load_hotspots,
    load_mars_shape,
    load_ocean_ridge_points,
    load_sample_bathymetry,
    load_sample_data,
    load_usgs_quakes,
)
=======
from pygmt.datasets.samples import list_sample_data, load_mars_shape, load_sample_data
>>>>>>> 28c5c3f6
<|MERGE_RESOLUTION|>--- conflicted
+++ resolved
@@ -13,18 +13,5 @@
 from pygmt.datasets.earth_vertical_gravity_gradient import (
     load_earth_vertical_gravity_gradient,
 )
-<<<<<<< HEAD
 from pygmt.datasets.map_tiles import load_map_tiles
-from pygmt.datasets.samples import (
-    list_sample_data,
-    load_fractures_compilation,
-    load_hotspots,
-    load_mars_shape,
-    load_ocean_ridge_points,
-    load_sample_bathymetry,
-    load_sample_data,
-    load_usgs_quakes,
-)
-=======
-from pygmt.datasets.samples import list_sample_data, load_mars_shape, load_sample_data
->>>>>>> 28c5c3f6
+from pygmt.datasets.samples import list_sample_data, load_mars_shape, load_sample_data