# pylint: disable=missing-docstring
#
# Load sample data included with GMT (downloaded from the GMT cache server).

from pygmt.datasets.earth_age import load_earth_age
from pygmt.datasets.earth_free_air_anomaly import load_earth_free_air_anomaly
from pygmt.datasets.earth_geoid import load_earth_geoid
from pygmt.datasets.earth_magnetic_anomaly import load_earth_magnetic_anomaly
from pygmt.datasets.earth_relief import load_earth_relief
from pygmt.datasets.earth_vertical_gravity_gradient import (
    load_earth_vertical_gravity_gradient,
)
from pygmt.datasets.samples import (
    list_sample_data,
<<<<<<< HEAD
    load_fractures_compilation,
    load_hotspots,
    load_japan_quakes,
    load_ocean_ridge_points,
    load_sample_bathymetry,
=======
    load_mars_shape,
>>>>>>> 45f2c4cd
    load_sample_data,
    load_usgs_quakes,
)<|MERGE_RESOLUTION|>--- conflicted
+++ resolved
@@ -12,15 +12,6 @@
 )
 from pygmt.datasets.samples import (
     list_sample_data,
-<<<<<<< HEAD
-    load_fractures_compilation,
-    load_hotspots,
-    load_japan_quakes,
-    load_ocean_ridge_points,
-    load_sample_bathymetry,
-=======
-    load_mars_shape,
->>>>>>> 45f2c4cd
     load_sample_data,
     load_usgs_quakes,
 )