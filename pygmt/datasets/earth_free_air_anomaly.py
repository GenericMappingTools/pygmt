"""
Function to download the IGPP Earth free-air anomaly and uncertainty datasets from
the GMT data server, and load as :class:`xarray.DataArray`.

The grids are available in various resolutions.
"""

from collections.abc import Sequence
from typing import Literal

import xarray as xr
from pygmt.datasets.load_remote_dataset import _load_remote_dataset

__doctest_skip__ = ["load_earth_free_air_anomaly"]


def load_earth_free_air_anomaly(
    resolution: Literal[
        "01d", "30m", "20m", "15m", "10m", "06m", "05m", "04m", "03m", "02m", "01m"
    ] = "01d",
    region: Sequence[float] | str | None = None,
    registration: Literal["gridline", "pixel", None] = None,
    uncertainty: bool = False,
) -> xr.DataArray:
    r"""
    Load the IGPP Earth free-air anomaly and uncertainty datasets in various
    resolutions.

    .. list-table::
       :widths: 50 50
       :header-rows: 1

       * - IGPP Earth free-Air anomaly
         - IGPP Earth free-Air anomaly uncertainty
       * - .. figure:: https://www.generic-mapping-tools.org/remote-datasets/_images/GMT_earth_faa.jpg
         - .. figure:: https://www.generic-mapping-tools.org/remote-datasets/_images/GMT_earth_faaerror.jpg

    The grids are downloaded to a user data directory (usually
    ``~/.gmt/server/earth/earth_faa/`` or ``~/.gmt/server/earth/earth_faaerror/``) the
    first time you invoke this function. Afterwards, it will load the grid from data
    directory. So you'll need an internet connection the first time around.

    These grids can also be accessed by passing in the file name
    **@earth_faa_type**\_\ *res*\[_\ *reg*] to any grid processing function or
    plotting method. *earth_faa_type* is the GMT name for the dataset. The available
    options are **earth_faa** and **earth_faaerror**. *res* is the grid resolution (see
    below), and *reg* is the grid registration type (**p** for pixel registration or
    **g** for gridline registration).

    The default color palette tables (CPTs) for these datasets are *@earth_faa.cpt* and
    *@earth_faaerror.cpt*. The dataset-specific CPT is implicitly used when passing in
    the file name of the dataset to any grid plotting method if no CPT is explicitly
    specified. When the dataset is loaded and plotted as an :class:`xarray.DataArray`
    object, the default CPT is ignored, and GMT's default CPT (*turbo*) is used. To use
    the dataset-specific CPT, you need to explicitly set ``cmap="@earth_faa.cpt"`` or
    ``cmap="@earth_faaerror.cpt"``.

    Refer to :gmt-datasets:`earth-faa.html` and :gmt-datasets:`earth-faaerror.html` for
    more details about available datasets, including version information and references.

    Parameters
    ----------
    resolution
        The grid resolution. The suffix ``d`` and ``m`` stand for arc-degrees and
        arc-minutes.
    region
        The subregion of the grid to load, in the form of a sequence [*xmin*, *xmax*,
        *ymin*, *ymax*] or an ISO country code. Required for grids with resolutions
        higher than 5 arc-minutes (i.e., ``"05m"``).
    registration
        Grid registration type. Either ``"pixel"`` for pixel registration or
<<<<<<< HEAD
        ``"gridline"`` for gridline registration. Default is ``None``, which means
        ``"gridline"`` for all resolutions except ``"01m"`` which is ``"pixel"``
        only.
=======
        ``"gridline"`` for gridline registration. Default is ``None`` which means
        ``"gridline"`` for all resolutions except ``"01m"`` which is ``"pixel"`` only.
    uncertainty
        By default, the Earth free-air anomaly values are returned. Set to ``True`` to
        return the related uncertainties instead.
>>>>>>> 7edff1d5

    Returns
    -------
    grid
        The Earth free-air anomaly (uncertainty) grid. Coordinates are latitude and
        longitude in degrees. Values and uncertainties are in mGal.

    Note
    ----
    The registration and coordinate system type of the returned
    :class:`xarray.DataArray` grid can be accessed via the GMT accessors (i.e.,
    ``grid.gmt.registration`` and ``grid.gmt.gtype`` respectively). However, these
    properties may be lost after specific grid operations (such as slicing) and will
    need to be manually set before passing the grid to any PyGMT data processing or
    plotting functions. Refer to :class:`pygmt.GMTDataArrayAccessor` for detailed
    explanations and workarounds.

    Examples
    --------

    >>> from pygmt.datasets import load_earth_free_air_anomaly
    >>> # load the default grid (gridline-registered 1 arc-degree grid)
    >>> grid = load_earth_free_air_anomaly()
    >>> # load the uncertainties related to the default grid
    >>> grid = load_earth_free_air_anomaly(uncertainty=True)
    >>> # load the 30 arc-minutes grid with "gridline" registration
    >>> grid = load_earth_free_air_anomaly(resolution="30m", registration="gridline")
    >>> # load high-resolution (5 arc-minutes) grid for a specific region
    >>> grid = load_earth_free_air_anomaly(
    ...     resolution="05m", region=[120, 160, 30, 60], registration="gridline"
    ... )
    """
    prefix = "earth_faaerror" if uncertainty is True else "earth_faa"
    grid = _load_remote_dataset(
        name=prefix,
        prefix=prefix,
        resolution=resolution,
        region=region,
        registration=registration,
    )
    return grid<|MERGE_RESOLUTION|>--- conflicted
+++ resolved
@@ -69,17 +69,12 @@
         higher than 5 arc-minutes (i.e., ``"05m"``).
     registration
         Grid registration type. Either ``"pixel"`` for pixel registration or
-<<<<<<< HEAD
         ``"gridline"`` for gridline registration. Default is ``None``, which means
         ``"gridline"`` for all resolutions except ``"01m"`` which is ``"pixel"``
         only.
-=======
-        ``"gridline"`` for gridline registration. Default is ``None`` which means
-        ``"gridline"`` for all resolutions except ``"01m"`` which is ``"pixel"`` only.
     uncertainty
         By default, the Earth free-air anomaly values are returned. Set to ``True`` to
         return the related uncertainties instead.
->>>>>>> 7edff1d5
 
     Returns
     -------
