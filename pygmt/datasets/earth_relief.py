--- conflicted
+++ resolved
@@ -121,9 +121,6 @@
     pixel_only_resolutions = ["15s"]
     gridline_only_resolutions = ["03s", "01s"]
 
-<<<<<<< HEAD
-    earth_relief_sources = {"igpp": "earth_relief_", "gebco": "earth_gebco_"}
-=======
     if registration in ("pixel", "gridline", None):
         # If None, let GMT decide on Pixel/Gridline type
         reg = f"_{registration[0]}" if registration else ""
@@ -151,7 +148,6 @@
         "gebco": "earth_gebco_",
         "synbath": "earth_synbath_",
     }
->>>>>>> 242f92bf
     if data_source not in earth_relief_sources:
         raise GMTInvalidInput(
             f"Invalid earth relief 'data_source' {data_source}, "
