--- conflicted
+++ resolved
@@ -64,7 +64,6 @@
 
 
 datasets = {
-<<<<<<< HEAD
     "earth_relief": GMTRemoteDataset(
         title="Earth relief",
         name="elevation",
@@ -89,8 +88,6 @@
             "01s": Resolution(["gridline"], True),
         },
     ),
-=======
->>>>>>> 7c67cf0c
     "earth_age": GMTRemoteDataset(
         title="seafloor age",
         name="seafloor_age",
