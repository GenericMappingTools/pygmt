"""
Internal function to load GMT remote datasets.
"""
from __future__ import annotations

from typing import TYPE_CHECKING, ClassVar, NamedTuple

from pygmt.exceptions import GMTInvalidInput
from pygmt.helpers import kwargs_to_strings
from pygmt.io import load_dataarray
from pygmt.src import grdcut, which

if TYPE_CHECKING:
    import xarray as xr


class Resolution(NamedTuple):
    """
    Resolution code, the available grid registrations and whether it is tiled.

    Attributes
    ----------
    code : str
        The resolution code. E.g., "01d", "30m", "01s".
    registrations : list
        A list of the accepted registrations for a given resolution. Can be either
        "pixel" or "gridline".
    tiled : bool
        States if the grid is tiled, which requires an argument for ``region``.
    """

    code: str
    registrations: ClassVar[list] = ["gridline", "pixel"]
    tiled: bool = False


class GMTRemoteDataset(NamedTuple):
    """
    Standard information about a dataset and grid metadata.

    Attributes
    ----------
    title : str
        The title of the dataset, used in error messages.
    name : str
        The name assigned as an attribute to the DataArray.
    long_name : str
        The long name assigned as an attribute to the DataArray.
    units : str
        The units of the values in the DataArray.
    resolutions : dict
        Dictionary of available resolution as keys and Resolution objects as values.
    extra_attributes : dict
        A dictionary of extra or unique attributes of the dataset.
    """

    title: str
    name: str
    long_name: str
    units: str | None
    resolutions: dict[str, Resolution]
    extra_attributes: dict


datasets = {
    "earth_age": GMTRemoteDataset(
        title="seafloor age",
        name="seafloor_age",
        long_name="age of seafloor crust",
        units="Myr",
        extra_attributes={"horizontal_datum": "WGS84"},
        resolutions={
            "01d": Resolution("01d"),
            "30m": Resolution("30m"),
            "20m": Resolution("20m"),
            "15m": Resolution("15m"),
            "10m": Resolution("10m"),
            "06m": Resolution("06m"),
            "05m": Resolution("05m", tiled=True),
            "04m": Resolution("04m", tiled=True),
            "03m": Resolution("03m", tiled=True),
            "02m": Resolution("02m", tiled=True),
            "01m": Resolution("01m", registrations=["gridline"], tiled=True),
        },
    ),
    "earth_free_air_anomaly": GMTRemoteDataset(
        title="free air anomaly",
        name="free_air_anomaly",
        long_name="IGPP Earth Free-Air Anomaly",
        units="mGal",
        extra_attributes={"horizontal_datum": "WGS84"},
        resolutions={
            "01d": Resolution("01d"),
            "30m": Resolution("30m"),
            "20m": Resolution("20m"),
            "15m": Resolution("15m"),
            "10m": Resolution("10m"),
            "06m": Resolution("06m"),
            "05m": Resolution("05m", tiled=True),
            "04m": Resolution("04m", tiled=True),
            "03m": Resolution("03m", tiled=True),
            "02m": Resolution("02m", tiled=True),
            "01m": Resolution("01m", registrations=["pixel"], tiled=True),
        },
    ),
    "earth_geoid": GMTRemoteDataset(
        title="Earth geoid",
        name="earth_geoid",
        long_name="EGM2008 Earth Geoid",
        units="m",
        extra_attributes={"horizontal_datum": "WGS84"},
        resolutions={
            "01d": Resolution("01d"),
            "30m": Resolution("30m"),
            "20m": Resolution("20m"),
            "15m": Resolution("15m"),
            "10m": Resolution("10m"),
            "06m": Resolution("06m"),
            "05m": Resolution("05m", tiled=True),
            "04m": Resolution("04m", tiled=True),
            "03m": Resolution("03m", tiled=True),
            "02m": Resolution("02m", tiled=True),
            "01m": Resolution("01m", registrations=["gridline"], tiled=True),
        },
    ),
    "earth_magnetic_anomaly": GMTRemoteDataset(
        title="Earth magnetic anomaly",
        name="magnetic_anomaly",
        long_name="Earth magnetic anomaly",
        units="nT",
        extra_attributes={"horizontal_datum": "WGS84"},
        resolutions={
            "01d": Resolution("01d"),
            "30m": Resolution("30m"),
            "20m": Resolution("20m"),
            "15m": Resolution("15m"),
            "10m": Resolution("10m"),
            "06m": Resolution("06m"),
            "05m": Resolution("05m", tiled=True),
            "04m": Resolution("04m", tiled=True),
            "03m": Resolution("03m", tiled=True),
            "02m": Resolution("02m", registrations=["pixel"], tiled=True),
        },
    ),
    "earth_mask": GMTRemoteDataset(
        title="Earth mask",
        name="earth_mask",
        long_name="Mask of land and water features",
        units=None,
        extra_attributes={"horizontal_datum": "WGS84"},
        resolutions={
            "01d": Resolution("01d"),
            "30m": Resolution("30m"),
            "20m": Resolution("20m"),
            "15m": Resolution("15m"),
            "10m": Resolution("10m"),
            "06m": Resolution("06m"),
            "05m": Resolution("05m"),
            "04m": Resolution("04m"),
            "03m": Resolution("03m"),
            "02m": Resolution("02m"),
            "01m": Resolution("01m"),
            "30s": Resolution("30s"),
            "15s": Resolution("15s"),
        },
    ),
    "earth_relief": GMTRemoteDataset(
        title="Earth relief",
        name="elevation",
        long_name="Earth elevation relative to the geoid",
        units="meters",
        extra_attributes={"vertical_datum": "EGM96", "horizontal_datum": "WGS84"},
        resolutions={
            "01d": Resolution("01d"),
            "30m": Resolution("30m"),
            "20m": Resolution("20m"),
            "15m": Resolution("15m"),
            "10m": Resolution("10m"),
            "06m": Resolution("06m"),
            "05m": Resolution("05m", tiled=True),
            "04m": Resolution("04m", tiled=True),
            "03m": Resolution("03m", tiled=True),
            "02m": Resolution("02m", tiled=True),
            "01m": Resolution("01m", tiled=True),
            "30s": Resolution("30s", tiled=True),
            "15s": Resolution("15s", registrations=["pixel"], tiled=True),
            "03s": Resolution("03s", registrations=["gridline"], tiled=True),
            "01s": Resolution("01s", registrations=["gridline"], tiled=True),
        },
    ),
    "earth_vgg": GMTRemoteDataset(
        title="Earth vertical gravity gradient",
        name="earth_vgg",
        long_name="IGPP Earth Vertical Gravity Gradient",
        units="Eotvos",
        extra_attributes={"horizontal_datum": "WGS84"},
        resolutions={
            "01d": Resolution("01d"),
            "30m": Resolution("30m"),
            "20m": Resolution("20m"),
            "15m": Resolution("15m"),
            "10m": Resolution("10m"),
            "06m": Resolution("06m"),
            "05m": Resolution("05m", tiled=True),
            "04m": Resolution("04m", tiled=True),
            "03m": Resolution("03m", tiled=True),
            "02m": Resolution("02m", tiled=True),
            "01m": Resolution("01m", registrations=["pixel"], tiled=True),
        },
    ),
    "earth_wdmam": GMTRemoteDataset(
        title="WDMAM magnetic anomaly",
        name="wdmam",
        long_name="World Digital Magnetic Anomaly Map",
        units="nT",
        extra_attributes={"horizontal_datum": "WGS84"},
        resolutions={
            "01d": Resolution("01d"),
            "30m": Resolution("30m"),
            "20m": Resolution("20m"),
            "15m": Resolution("15m"),
            "10m": Resolution("10m"),
            "06m": Resolution("06m"),
            "05m": Resolution("05m", tiled=True),
            "04m": Resolution("04m", tiled=True),
            "03m": Resolution("03m", registrations=["gridline"], tiled=True),
        },
    ),
<<<<<<< HEAD
    "venus_relief": GMTRemoteDataset(
        title="Venus relief",
        name="venus_relief",
        long_name="NASA Magellan Venus relief",
=======
    "mars_relief": GMTRemoteDataset(
        title="Mars relief",
        name="mars_relief",
        long_name="NASA Mars (MOLA) relief",
>>>>>>> f7ad824a
        units="meters",
        extra_attributes={},
        resolutions={
            "01d": Resolution("01d"),
            "30m": Resolution("30m"),
            "20m": Resolution("20m"),
            "15m": Resolution("15m"),
            "10m": Resolution("10m"),
            "06m": Resolution("06m"),
            "05m": Resolution("05m", tiled=True),
            "04m": Resolution("04m", tiled=True),
            "03m": Resolution("03m", tiled=True),
            "02m": Resolution("02m", tiled=True),
<<<<<<< HEAD
            "01m": Resolution("01m", registrations=["gridline"], tiled=True),
=======
            "01m": Resolution("01m", tiled=True),
            "30s": Resolution("30s", tiled=True),
            "15s": Resolution("15s", tiled=True),
            "12s": Resolution("12s", registrations=["pixel"], tiled=True),
        },
    ),
    "moon_relief": GMTRemoteDataset(
        title="Moon relief",
        name="moon_relief",
        long_name="USGS Moon (LOLA) relief",
        units="meters",
        extra_attributes={},
        resolutions={
            "01d": Resolution("01d"),
            "30m": Resolution("30m"),
            "20m": Resolution("20m"),
            "15m": Resolution("15m"),
            "10m": Resolution("10m"),
            "06m": Resolution("06m"),
            "05m": Resolution("05m", tiled=True),
            "04m": Resolution("04m", tiled=True),
            "03m": Resolution("03m", tiled=True),
            "02m": Resolution("02m", tiled=True),
            "01m": Resolution("01m", tiled=True),
            "30s": Resolution("30s", tiled=True),
            "15s": Resolution("15s", tiled=True),
            "14s": Resolution("14s", registrations=["pixel"], tiled=True),
>>>>>>> f7ad824a
        },
    ),
}


@kwargs_to_strings(region="sequence")
def _load_remote_dataset(
    dataset_name: str,
    dataset_prefix: str,
    resolution: str,
    region: str | list,
    registration: str,
) -> xr.DataArray:
    r"""
    Load GMT remote datasets.

    Parameters
    ----------
    dataset_name
        The name for the dataset in the 'datasets' dictionary.
    dataset_prefix
        The prefix for the dataset that will be passed to the GMT C API.
    resolution
        The grid resolution. The suffix ``d``, ``m``, and ``s`` stand for arc-degrees,
        arc-minutes, and arc-seconds, respectively.
    region
        The subregion of the grid to load, in the form of a list
        [*xmin*, *xmax*, *ymin*, *ymax*] or a string *xmin/xmax/ymin/ymax*.
        Required for tiled grids.
    registration
        Grid registration type. Either ``"pixel"`` for pixel registration or
        ``"gridline"`` for gridline registration. Default is ``None``, where
        a gridline-registered grid is returned unless only the pixel-registered grid
        is available.

    Returns
    -------
    grid : :class:`xarray.DataArray`
        The GMT remote dataset grid.

    Note
    ----
    The returned :class:`xarray.DataArray` doesn't support slice operation for tiled
    grids.
    """
    dataset = datasets[dataset_name]

    if resolution not in dataset.resolutions:
        raise GMTInvalidInput(
            f"Invalid resolution '{resolution}' for {dataset.title} dataset. "
            f"Available resolutions are: {', '.join(dataset.resolutions)}."
        )

    # check registration
    valid_registrations = dataset.resolutions[resolution].registrations
    if registration is None:
        # use gridline registration unless only pixel registration is available
        registration = "gridline" if "gridline" in valid_registrations else "pixel"
    elif registration in ("pixel", "gridline"):
        if registration not in valid_registrations:
            raise GMTInvalidInput(
                f"{registration} registration is not available for the "
                f"{resolution} {dataset.title} dataset. Only "
                f"{valid_registrations[0]} registration is available."
            )
    else:
        raise GMTInvalidInput(
            f"Invalid grid registration: '{registration}', should be either 'pixel', "
            "'gridline' or None. Default is None, where a gridline-registered grid is "
            "returned unless only the pixel-registered grid is available."
        )
    reg = f"_{registration[0]}"

    # different ways to load tiled and non-tiled grids.
    # Known issue: tiled grids don't support slice operation
    # See https://github.com/GenericMappingTools/pygmt/issues/524
    if region is None:
        if dataset.resolutions[resolution].tiled:
            raise GMTInvalidInput(
                f"'region' is required for {dataset.title} resolution '{resolution}'."
            )
        fname = which(f"@{dataset_prefix}{resolution}{reg}", download="a")
        grid = load_dataarray(fname, engine="netcdf4")
    else:
        grid = grdcut(f"@{dataset_prefix}{resolution}{reg}", region=region)

    # Add some metadata to the grid
    grid.name = dataset.name
    grid.attrs["long_name"] = dataset.long_name
    if dataset.units:
        grid.attrs["units"] = dataset.units
    for key, value in dataset.extra_attributes.items():
        grid.attrs[key] = value
    # Remove the actual range because it gets outdated when indexing the grid, which
    # causes problems when exporting it to netCDF for usage on the command-line.
    grid.attrs.pop("actual_range", None)
    for coord in grid.coords:
        grid[coord].attrs.pop("actual_range", None)
    return grid<|MERGE_RESOLUTION|>--- conflicted
+++ resolved
@@ -226,17 +226,10 @@
             "03m": Resolution("03m", registrations=["gridline"], tiled=True),
         },
     ),
-<<<<<<< HEAD
-    "venus_relief": GMTRemoteDataset(
-        title="Venus relief",
-        name="venus_relief",
-        long_name="NASA Magellan Venus relief",
-=======
     "mars_relief": GMTRemoteDataset(
         title="Mars relief",
         name="mars_relief",
         long_name="NASA Mars (MOLA) relief",
->>>>>>> f7ad824a
         units="meters",
         extra_attributes={},
         resolutions={
@@ -250,9 +243,6 @@
             "04m": Resolution("04m", tiled=True),
             "03m": Resolution("03m", tiled=True),
             "02m": Resolution("02m", tiled=True),
-<<<<<<< HEAD
-            "01m": Resolution("01m", registrations=["gridline"], tiled=True),
-=======
             "01m": Resolution("01m", tiled=True),
             "30s": Resolution("30s", tiled=True),
             "15s": Resolution("15s", tiled=True),
@@ -280,7 +270,26 @@
             "30s": Resolution("30s", tiled=True),
             "15s": Resolution("15s", tiled=True),
             "14s": Resolution("14s", registrations=["pixel"], tiled=True),
->>>>>>> f7ad824a
+        },
+    ),
+    "venus_relief": GMTRemoteDataset(
+        title="Venus relief",
+        name="venus_relief",
+        long_name="NASA Magellan Venus relief",
+        units="meters",
+        extra_attributes={},
+        resolutions={
+            "01d": Resolution("01d"),
+            "30m": Resolution("30m"),
+            "20m": Resolution("20m"),
+            "15m": Resolution("15m"),
+            "10m": Resolution("10m"),
+            "06m": Resolution("06m"),
+            "05m": Resolution("05m", tiled=True),
+            "04m": Resolution("04m", tiled=True),
+            "03m": Resolution("03m", tiled=True),
+            "02m": Resolution("02m", tiled=True),
+            "01m": Resolution("01m", registrations=["gridline"], tiled=True),
         },
     ),
 }
