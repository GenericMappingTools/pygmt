"""
Internal function to load GMT remote datasets.
"""
from __future__ import annotations

from typing import TYPE_CHECKING, ClassVar, NamedTuple

from pygmt.exceptions import GMTInvalidInput
from pygmt.helpers import kwargs_to_strings
from pygmt.io import load_dataarray
from pygmt.src import grdcut, which

if TYPE_CHECKING:
    import xarray as xr


class Resolution(NamedTuple):
    """
    Resolution code, the available grid registrations and whether it is tiled.

    Attributes
    ----------
    code : str
        The resolution code. E.g., "01d", "30m", "01s".
    registrations : list
        A list of the accepted registrations for a given resolution. Can be either
        "pixel" or "gridline".
    tiled : bool
        States if the grid is tiled, which requires an argument for ``region``.
    """

    code: str
    registrations: ClassVar[list] = ["gridline", "pixel"]
    tiled: bool = False


class GMTRemoteDataset(NamedTuple):
    """
    Standard information about a dataset and grid metadata.

    Attributes
    ----------
    title : str
        The title of the dataset, used in error messages.
    name : str
        The name assigned as an attribute to the DataArray.
    long_name : str
        The long name assigned as an attribute to the DataArray.
    units : str
        The units of the values in the DataArray.
    resolutions : dict
        Dictionary of available resolution as keys and Resolution objects as values.
    extra_attributes : dict
        A dictionary of extra or unique attributes of the dataset.
    """

    title: str
    name: str
    long_name: str
    units: str | None
    resolutions: dict[str, Resolution]
    extra_attributes: dict


datasets = {
    "earth_age": GMTRemoteDataset(
        title="seafloor age",
        name="seafloor_age",
        long_name="age of seafloor crust",
        units="Myr",
        extra_attributes={"horizontal_datum": "WGS84"},
        resolutions={
            "01d": Resolution("01d"),
            "30m": Resolution("30m"),
            "20m": Resolution("20m"),
            "15m": Resolution("15m"),
            "10m": Resolution("10m"),
            "06m": Resolution("06m"),
            "05m": Resolution("05m", tiled=True),
            "04m": Resolution("04m", tiled=True),
            "03m": Resolution("03m", tiled=True),
            "02m": Resolution("02m", tiled=True),
            "01m": Resolution("01m", registrations=["gridline"], tiled=True),
        },
    ),
    "earth_free_air_anomaly": GMTRemoteDataset(
        title="free air anomaly",
        name="free_air_anomaly",
        long_name="IGPP Earth Free-Air Anomaly",
        units="mGal",
        extra_attributes={"horizontal_datum": "WGS84"},
        resolutions={
            "01d": Resolution("01d"),
            "30m": Resolution("30m"),
            "20m": Resolution("20m"),
            "15m": Resolution("15m"),
            "10m": Resolution("10m"),
            "06m": Resolution("06m"),
            "05m": Resolution("05m", tiled=True),
            "04m": Resolution("04m", tiled=True),
            "03m": Resolution("03m", tiled=True),
            "02m": Resolution("02m", tiled=True),
            "01m": Resolution("01m", registrations=["pixel"], tiled=True),
        },
    ),
    "earth_geoid": GMTRemoteDataset(
        title="Earth geoid",
        name="earth_geoid",
        long_name="EGM2008 Earth Geoid",
        units="m",
        extra_attributes={"horizontal_datum": "WGS84"},
        resolutions={
            "01d": Resolution("01d"),
            "30m": Resolution("30m"),
            "20m": Resolution("20m"),
            "15m": Resolution("15m"),
            "10m": Resolution("10m"),
            "06m": Resolution("06m"),
            "05m": Resolution("05m", tiled=True),
            "04m": Resolution("04m", tiled=True),
            "03m": Resolution("03m", tiled=True),
            "02m": Resolution("02m", tiled=True),
            "01m": Resolution("01m", registrations=["gridline"], tiled=True),
        },
    ),
    "earth_magnetic_anomaly": GMTRemoteDataset(
        title="Earth magnetic anomaly",
        name="magnetic_anomaly",
        long_name="Earth magnetic anomaly",
        units="nT",
        extra_attributes={"horizontal_datum": "WGS84"},
        resolutions={
            "01d": Resolution("01d"),
            "30m": Resolution("30m"),
            "20m": Resolution("20m"),
            "15m": Resolution("15m"),
            "10m": Resolution("10m"),
            "06m": Resolution("06m"),
            "05m": Resolution("05m", tiled=True),
            "04m": Resolution("04m", tiled=True),
            "03m": Resolution("03m", tiled=True),
            "02m": Resolution("02m", registrations=["pixel"], tiled=True),
        },
    ),
    "earth_mask": GMTRemoteDataset(
        title="Earth mask",
        name="earth_mask",
        long_name="Mask of land and water features",
        units=None,
        extra_attributes={"horizontal_datum": "WGS84"},
        resolutions={
            "01d": Resolution("01d"),
            "30m": Resolution("30m"),
            "20m": Resolution("20m"),
            "15m": Resolution("15m"),
            "10m": Resolution("10m"),
            "06m": Resolution("06m"),
            "05m": Resolution("05m"),
            "04m": Resolution("04m"),
            "03m": Resolution("03m"),
            "02m": Resolution("02m"),
            "01m": Resolution("01m"),
            "30s": Resolution("30s"),
            "15s": Resolution("15s"),
        },
    ),
    "earth_relief": GMTRemoteDataset(
        title="Earth relief",
        name="elevation",
        long_name="Earth elevation relative to the geoid",
        units="meters",
        extra_attributes={"vertical_datum": "EGM96", "horizontal_datum": "WGS84"},
        resolutions={
            "01d": Resolution("01d"),
            "30m": Resolution("30m"),
            "20m": Resolution("20m"),
            "15m": Resolution("15m"),
            "10m": Resolution("10m"),
            "06m": Resolution("06m"),
            "05m": Resolution("05m", tiled=True),
            "04m": Resolution("04m", tiled=True),
            "03m": Resolution("03m", tiled=True),
            "02m": Resolution("02m", tiled=True),
            "01m": Resolution("01m", tiled=True),
            "30s": Resolution("30s", tiled=True),
            "15s": Resolution("15s", registrations=["pixel"], tiled=True),
            "03s": Resolution("03s", registrations=["gridline"], tiled=True),
            "01s": Resolution("01s", registrations=["gridline"], tiled=True),
        },
    ),
    "earth_vgg": GMTRemoteDataset(
        title="Earth vertical gravity gradient",
        name="earth_vgg",
        long_name="IGPP Earth Vertical Gravity Gradient",
        units="Eotvos",
        extra_attributes={"horizontal_datum": "WGS84"},
        resolutions={
            "01d": Resolution("01d"),
            "30m": Resolution("30m"),
            "20m": Resolution("20m"),
            "15m": Resolution("15m"),
            "10m": Resolution("10m"),
            "06m": Resolution("06m"),
            "05m": Resolution("05m", tiled=True),
            "04m": Resolution("04m", tiled=True),
            "03m": Resolution("03m", tiled=True),
            "02m": Resolution("02m", tiled=True),
            "01m": Resolution("01m", registrations=["pixel"], tiled=True),
        },
    ),
    "earth_wdmam": GMTRemoteDataset(
        title="WDMAM magnetic anomaly",
        name="wdmam",
        long_name="World Digital Magnetic Anomaly Map",
        units="nT",
        extra_attributes={"horizontal_datum": "WGS84"},
        resolutions={
            "01d": Resolution("01d"),
            "30m": Resolution("30m"),
            "20m": Resolution("20m"),
            "15m": Resolution("15m"),
            "10m": Resolution("10m"),
            "06m": Resolution("06m"),
            "05m": Resolution("05m", tiled=True),
            "04m": Resolution("04m", tiled=True),
            "03m": Resolution("03m", registrations=["gridline"], tiled=True),
        },
    ),
<<<<<<< HEAD
    "moon_relief": GMTRemoteDataset(
        title="Moon relief",
        name="moon_relief",
        long_name="USGS Moon (LOLA) relief",
=======
    "mars_relief": GMTRemoteDataset(
        title="Mars relief",
        name="mars_relief",
        long_name="NASA Mars (MOLA) relief",
>>>>>>> fcc756bb
        units="meters",
        extra_attributes={},
        resolutions={
            "01d": Resolution("01d"),
            "30m": Resolution("30m"),
            "20m": Resolution("20m"),
            "15m": Resolution("15m"),
            "10m": Resolution("10m"),
            "06m": Resolution("06m"),
            "05m": Resolution("05m", tiled=True),
            "04m": Resolution("04m", tiled=True),
            "03m": Resolution("03m", tiled=True),
            "02m": Resolution("02m", tiled=True),
            "01m": Resolution("01m", tiled=True),
            "30s": Resolution("30s", tiled=True),
            "15s": Resolution("15s", tiled=True),
<<<<<<< HEAD
            "14s": Resolution("14s", registrations=["pixel"], tiled=True),
=======
            "12s": Resolution("12s", registrations=["pixel"], tiled=True),
>>>>>>> fcc756bb
        },
    ),
}


@kwargs_to_strings(region="sequence")
def _load_remote_dataset(
    dataset_name: str,
    dataset_prefix: str,
    resolution: str,
    region: str | list,
    registration: str,
) -> xr.DataArray:
    r"""
    Load GMT remote datasets.

    Parameters
    ----------
    dataset_name
        The name for the dataset in the 'datasets' dictionary.
    dataset_prefix
        The prefix for the dataset that will be passed to the GMT C API.
    resolution
        The grid resolution. The suffix ``d``, ``m``, and ``s`` stand for arc-degrees,
        arc-minutes, and arc-seconds, respectively.
    region
        The subregion of the grid to load, in the form of a list
        [*xmin*, *xmax*, *ymin*, *ymax*] or a string *xmin/xmax/ymin/ymax*.
        Required for tiled grids.
    registration
        Grid registration type. Either ``"pixel"`` for pixel registration or
        ``"gridline"`` for gridline registration. Default is ``None``, where
        a gridline-registered grid is returned unless only the pixel-registered grid
        is available.

    Returns
    -------
    grid : :class:`xarray.DataArray`
        The GMT remote dataset grid.

    Note
    ----
    The returned :class:`xarray.DataArray` doesn't support slice operation for tiled
    grids.
    """
    dataset = datasets[dataset_name]

    if resolution not in dataset.resolutions:
        raise GMTInvalidInput(
            f"Invalid resolution '{resolution}' for {dataset.title} dataset. "
            f"Available resolutions are: {', '.join(dataset.resolutions)}."
        )

    # check registration
    valid_registrations = dataset.resolutions[resolution].registrations
    if registration is None:
        # use gridline registration unless only pixel registration is available
        registration = "gridline" if "gridline" in valid_registrations else "pixel"
    elif registration in ("pixel", "gridline"):
        if registration not in valid_registrations:
            raise GMTInvalidInput(
                f"{registration} registration is not available for the "
                f"{resolution} {dataset.title} dataset. Only "
                f"{valid_registrations[0]} registration is available."
            )
    else:
        raise GMTInvalidInput(
            f"Invalid grid registration: '{registration}', should be either 'pixel', "
            "'gridline' or None. Default is None, where a gridline-registered grid is "
            "returned unless only the pixel-registered grid is available."
        )
    reg = f"_{registration[0]}"

    # different ways to load tiled and non-tiled grids.
    # Known issue: tiled grids don't support slice operation
    # See https://github.com/GenericMappingTools/pygmt/issues/524
    if region is None:
        if dataset.resolutions[resolution].tiled:
            raise GMTInvalidInput(
                f"'region' is required for {dataset.title} resolution '{resolution}'."
            )
        fname = which(f"@{dataset_prefix}{resolution}{reg}", download="a")
        grid = load_dataarray(fname, engine="netcdf4")
    else:
        grid = grdcut(f"@{dataset_prefix}{resolution}{reg}", region=region)

    # Add some metadata to the grid
    grid.name = dataset.name
    grid.attrs["long_name"] = dataset.long_name
    if dataset.units:
        grid.attrs["units"] = dataset.units
    for key, value in dataset.extra_attributes.items():
        grid.attrs[key] = value
    # Remove the actual range because it gets outdated when indexing the grid, which
    # causes problems when exporting it to netCDF for usage on the command-line.
    grid.attrs.pop("actual_range", None)
    for coord in grid.coords:
        grid[coord].attrs.pop("actual_range", None)
    return grid<|MERGE_RESOLUTION|>--- conflicted
+++ resolved
@@ -226,17 +226,33 @@
             "03m": Resolution("03m", registrations=["gridline"], tiled=True),
         },
     ),
-<<<<<<< HEAD
+    "mars_relief": GMTRemoteDataset(
+        title="Mars relief",
+        name="mars_relief",
+        long_name="NASA Mars (MOLA) relief",
+        units="meters",
+        extra_attributes={},
+        resolutions={
+            "01d": Resolution("01d"),
+            "30m": Resolution("30m"),
+            "20m": Resolution("20m"),
+            "15m": Resolution("15m"),
+            "10m": Resolution("10m"),
+            "06m": Resolution("06m"),
+            "05m": Resolution("05m", tiled=True),
+            "04m": Resolution("04m", tiled=True),
+            "03m": Resolution("03m", tiled=True),
+            "02m": Resolution("02m", tiled=True),
+            "01m": Resolution("01m", tiled=True),
+            "30s": Resolution("30s", tiled=True),
+            "15s": Resolution("15s", tiled=True),
+            "12s": Resolution("12s", registrations=["pixel"], tiled=True),
+        },
+    ),
     "moon_relief": GMTRemoteDataset(
         title="Moon relief",
         name="moon_relief",
         long_name="USGS Moon (LOLA) relief",
-=======
-    "mars_relief": GMTRemoteDataset(
-        title="Mars relief",
-        name="mars_relief",
-        long_name="NASA Mars (MOLA) relief",
->>>>>>> fcc756bb
         units="meters",
         extra_attributes={},
         resolutions={
@@ -253,11 +269,7 @@
             "01m": Resolution("01m", tiled=True),
             "30s": Resolution("30s", tiled=True),
             "15s": Resolution("15s", tiled=True),
-<<<<<<< HEAD
             "14s": Resolution("14s", registrations=["pixel"], tiled=True),
-=======
-            "12s": Resolution("12s", registrations=["pixel"], tiled=True),
->>>>>>> fcc756bb
         },
     ),
 }
