"""
Functions to load sample data.
"""
import warnings

import pandas as pd
from pygmt.exceptions import GMTInvalidInput
from pygmt.io import load_dataarray
from pygmt.src import which


def list_sample_data():
    """
    Report datasets available for tests and documentation examples.

    Returns
    -------
    dict
        Names and short descriptions of available sample datasets.

    See Also
    --------
    load_sample_data : Load an example dataset from the GMT server.
    """
    names = {
        "bathymetry": "Table of ship bathymetric observations off Baja California",
        "earth_relief_holes": "Regional 20 arc-minutes Earth relief grid with holes",
        "fractures": "Table of hypothetical fracture lengths and azimuths",
        "hotspots": "Table of locations, names, and symbol sizes of hotpots from "
        " Mueller et al., 1993",
        "japan_quakes": "Table of earthquakes around Japan from NOAA NGDC database",
        "mars_shape": "Table of topographic signature of the hemispheric dichotomy of "
        " Mars from Smith and Zuber (1996)",
        "maunaloa_co2": "Table of CO2 readings from Mauna Loa",
        "notre_dame_topography": "Table 5.11 in Davis: Statistics and Data Analysis in Geology",
        "ocean_ridge_points": "Table of ocean ridge points for the entire world",
        "rock_compositions": "Table of rock sample compositions",
        "usgs_quakes": "Table of global earthquakes from the USGS",
    }
    return names


def load_sample_data(name):
    """
    Load an example dataset from the GMT server.

    The data are downloaded to a cache directory (usually ``~/.gmt/cache``) the
    first time you invoke this function. Afterwards, it will load the data from
    the cache. So you'll need an internet connection the first time around.

    Parameters
    ----------
    name : str
        Name of the dataset to load.

    Returns
    -------
    :class:`pandas.DataFrame` or :class:`xarray.DataArray`
        Sample dataset loaded as a pandas.DataFrame for tabular data or
        xarray.DataArray for raster data.

    See Also
    --------
    list_sample_data : Report datasets available for tests and documentation
        examples.
    """
    names = list_sample_data()
    if name not in names:
        raise GMTInvalidInput(f"Invalid dataset name '{name}'.")

    # Dictionary of public load functions for backwards compatibility
    load_func_old = {
<<<<<<< HEAD
        "fractures": load_fractures_compilation,
=======
        "bathymetry": load_sample_bathymetry,
>>>>>>> a7d96b40
        "hotspots": load_hotspots,
        "mars_shape": load_mars_shape,
        "ocean_ridge_points": load_ocean_ridge_points,
        "usgs_quakes": load_usgs_quakes,
    }

    # Dictionary of private load functions
    load_func = {
<<<<<<< HEAD
        "bathymetry": _load_sample_bathymetry,
        "rock_compositions": _load_rock_sample_compositions,
=======
>>>>>>> a7d96b40
        "earth_relief_holes": _load_earth_relief_holes,
        "fractures": _load_fractures_compilation,
        "japan_quakes": _load_japan_quakes,
        "maunaloa_co2": _load_maunaloa_co2,
        "notre_dame_topography": _load_notre_dame_topography,
        "rock_compositions": _load_rock_sample_compositions,
    }

    if name in load_func_old:
        data = load_func_old[name](suppress_warning=True)
    elif name in load_func:
        data = load_func[name]()

    return data


def _load_japan_quakes():
    """
    Load a table of earthquakes around Japan as a pandas.DataFrame.

    Data is from the NOAA NGDC database.

    Returns
    -------
    data : pandas.DataFrame
        The data table. The column names are "year", "month", "day",
        "latitude", "longitude", "depth_km", and "magnitude" of the
        earthquakes.
    """
    fname = which("@tut_quakes.ngdc", download="c")
    return pd.read_csv(
        fname,
        header=1,
        delim_whitespace=True,
        names=[
            "year",
            "month",
            "day",
            "latitude",
            "longitude",
            "depth_km",
            "magnitude",
        ],
    )


def load_ocean_ridge_points(**kwargs):
    """
    (Deprecated) Load a table of ocean ridge points for the entire world as a
    pandas.DataFrame.

    .. warning:: Deprecated since v0.6.0. This function has been replaced with
       ``load_sample_data(name="ocean_ridge_points")`` and will be removed in
       v0.9.0.

    This is the ``@ridge.txt`` dataset used in the GMT tutorials.

    The data are downloaded to a cache directory (usually ``~/.gmt/cache``) the
    first time you invoke this function. Afterwards, it will load the data from
    the cache. So you'll need an internet connection the first time around.

    Returns
    -------
    data : pandas.DataFrame
        The data table. Columns are longitude and latitude.
    """

    if "suppress_warning" not in kwargs:
        warnings.warn(
            "This function has been deprecated since v0.6.0 and will be removed "
            "in v0.9.0. Please use load_sample_data(name='ocean_ridge_points') "
            "instead.",
            category=FutureWarning,
            stacklevel=2,
        )

    fname = which("@ridge.txt", download="c")
    data = pd.read_csv(
        fname, sep=r"\s+", names=["longitude", "latitude"], skiprows=1, comment=">"
    )
    return data


def _load_sample_bathymetry():
    """
    Load a table of ship observations of bathymetry off Baja California as a
    pandas.DataFrame.

    Returns
    -------
    data : pandas.DataFrame
        The data table. The column names are "longitude", "latitude",
        and "bathymetry".
    """

    fname = which("@tut_ship.xyz", download="c")
    data = pd.read_csv(
        fname, sep="\t", header=None, names=["longitude", "latitude", "bathymetry"]
    )
    return data


def load_usgs_quakes(**kwargs):
    """
    (Deprecated) Load a table of global earthquakes from the USGS as a
    pandas.DataFrame.

    .. warning:: Deprecated since v0.6.0. This function has been replaced with
       ``load_sample_data(name="usgs_quakes")`` and will be removed in
       v0.9.0.

    This is the ``@usgs_quakes_22.txt`` dataset used in the GMT tutorials.

    The data are downloaded to a cache directory (usually ``~/.gmt/cache``) the
    first time you invoke this function. Afterwards, it will load the data from
    the cache. So you'll need an internet connection the first time around.

    Returns
    -------
    data : pandas.DataFrame
        The data table. Use ``print(data.describe())`` to see the available
        columns.
    """

    if "suppress_warning" not in kwargs:
        warnings.warn(
            "This function has been deprecated since v0.6.0 and will be "
            "removed in v0.9.0. Please use "
            "load_sample_data(name='usgs_quakes') instead.",
            category=FutureWarning,
            stacklevel=2,
        )
    fname = which("@usgs_quakes_22.txt", download="c")
    data = pd.read_csv(fname)
    return data


def _load_fractures_compilation():
    """
    Load a table of fracture lengths and azimuths as hypothetically digitized
    from geological maps as a pandas.DataFrame.

    Returns
    -------
    data : pandas.DataFrame
        The data table. The column names are "length" and
        "azimuth" of the fractures.
    """

    fname = which("@fractures_06.txt", download="c")
    data = pd.read_csv(
        fname, header=None, delim_whitespace=True, names=["azimuth", "length"]
    )
    return data[["length", "azimuth"]]


def load_hotspots(**kwargs):
    """
    (Deprecated) Load a table with the locations, names, and suggested symbol
    sizes of hotspots.

    .. warning:: Deprecated since v0.6.0. This function has been replaced with
       ``load_sample_data(name="hotspots")`` and will be removed in
       v0.9.0.

    This is the ``@hotspots.txt`` dataset used in the GMT tutorials, with data
    from Mueller, Royer, and Lawver, 1993, Geology, vol. 21, pp. 275-278. The
    main 5 hotspots used by Doubrovine et al. [2012] have symbol sizes twice
    the size of all other hotspots.

    The data are downloaded to a cache directory (usually ``~/.gmt/cache``) the
    first time you invoke this function. Afterwards, it will load the data from
    the cache. So you'll need an internet connection the first time around.

    Returns
    -------
    data : pandas.DataFrame
        The data table with columns "longitude", "latitude", "symbol_size", and
        "placename".
    """

    if "suppress_warning" not in kwargs:
        warnings.warn(
            "This function has been deprecated since v0.6.0 and will be "
            "removed in v0.9.0. Please use "
            "load_sample_data(name='hotspots') instead.",
            category=FutureWarning,
            stacklevel=2,
        )
    fname = which("@hotspots.txt", download="c")
    columns = ["longitude", "latitude", "symbol_size", "place_name"]
    data = pd.read_table(filepath_or_buffer=fname, sep="\t", skiprows=3, names=columns)
    return data


def load_mars_shape(**kwargs):
    """
    (Deprecated) Load a table of data for the shape of Mars.

    .. warning:: Deprecated since v0.6.0. This function has been replaced with
       ``load_sample_data(name="mars_shape")`` and will be removed in
       v0.9.0.

    This is the ``@mars370d.txt`` dataset used in GMT examples, with data and
    information from Smith, D. E., and M. T. Zuber (1996), The shape of Mars
    and the topographic signature of the hemispheric dichotomy. Data columns
    are "longitude," "latitude", and "radius (meters)."

    The data are downloaded to a cache directory (usually ``~/.gmt/cache``) the
    first time you invoke this function. Afterwards, it will load the data from
    the cache. So you'll need an internet connection the first time around.

    Returns
    -------
    data : pandas.DataFrame
        The data table with columns "longitude", "latitude", and "radius(m)".
    """

    if "suppress_warning" not in kwargs:
        warnings.warn(
            "This function has been deprecated since v0.6.0 and will be "
            "removed in v0.9.0. Please use "
            "load_sample_data(name='mars_shape') instead.",
            category=FutureWarning,
            stacklevel=2,
        )
    fname = which("@mars370d.txt", download="c")
    data = pd.read_csv(
        fname, sep="\t", header=None, names=["longitude", "latitude", "radius(m)"]
    )
    return data


def _load_rock_sample_compositions():
    """
    Loads a table of rock sample compositions.

    Returns
    -------
    data : pandas.DataFrame
        The data table with columns "limestone", "water", "air",
        and "permittivity".
    """

    fname = which("@ternary.txt", download="c")
    return pd.read_csv(
        fname,
        delim_whitespace=True,
        header=None,
        names=["limestone", "water", "air", "permittivity"],
    )


def _load_notre_dame_topography():
    """
    Load Table 5.11 in Davis: Statistics and Data Analysis in Geology.

    Returns
    -------
    data : pandas.DataFrame
        The data table with columns "x", "y", and "z".
    """
    fname = which("@Table_5_11.txt", download="c")
    return pd.read_csv(fname, sep=r"\s+", header=None, names=["x", "y", "z"])


def _load_maunaloa_co2():
    """
    Load a table of CO2 values from Mauna Loa.

    Returns
    -------
    data : pandas.DataFrame
        The data table with columns "date" and "co2_ppm".
    """
    fname = which("@MaunaLoa_CO2.txt", download="c")
    return pd.read_csv(
        fname, header=None, skiprows=1, sep=r"\s+", names=["date", "co2_ppm"]
    )


def _load_earth_relief_holes():
    """
    Loads the remote file @earth_relief_20m_holes.grd.

    Returns
    -------
    grid : :class:`xarray.DataArray`
        The Earth relief grid. Coordinates are latitude and longitude in
        degrees. Relief is in meters.
    """
    fname = which("@earth_relief_20m_holes.grd", download="c")
    return load_dataarray(fname, engine="netcdf4")<|MERGE_RESOLUTION|>--- conflicted
+++ resolved
@@ -70,11 +70,6 @@
 
     # Dictionary of public load functions for backwards compatibility
     load_func_old = {
-<<<<<<< HEAD
-        "fractures": load_fractures_compilation,
-=======
-        "bathymetry": load_sample_bathymetry,
->>>>>>> a7d96b40
         "hotspots": load_hotspots,
         "mars_shape": load_mars_shape,
         "ocean_ridge_points": load_ocean_ridge_points,
@@ -83,11 +78,8 @@
 
     # Dictionary of private load functions
     load_func = {
-<<<<<<< HEAD
         "bathymetry": _load_sample_bathymetry,
         "rock_compositions": _load_rock_sample_compositions,
-=======
->>>>>>> a7d96b40
         "earth_relief_holes": _load_earth_relief_holes,
         "fractures": _load_fractures_compilation,
         "japan_quakes": _load_japan_quakes,
