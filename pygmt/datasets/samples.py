"""
Functions to load sample data.
"""
import warnings

import pandas as pd
from pygmt.exceptions import GMTInvalidInput
from pygmt.io import load_dataarray
from pygmt.src import which


def list_sample_data():
    """
    Report datasets available for tests and documentation examples.

    Returns
    -------
    dict
        Names and short descriptions of available sample datasets.

    See Also
    --------
    load_sample_data : Load an example dataset from the GMT server.
    """
    names = {
        "bathymetry": "Table of ship bathymetric observations off Baja California",
        "earth_relief_holes": "Regional 20 arc-minutes Earth relief grid with holes",
        "fractures": "Table of hypothetical fracture lengths and azimuths",
        "hotspots": "Table of locations, names, and symbol sizes of hotpots from "
        " Mueller et al., 1993",
        "japan_quakes": "Table of earthquakes around Japan from NOAA NGDC database",
        "mars_shape": "Table of topographic signature of the hemispheric dichotomy of "
        " Mars from Smith and Zuber (1996)",
        "maunaloa_co2": "Table of CO2 readings from Mauna Loa",
        "notre_dame_topography": "Table 5.11 in Davis: Statistics and Data Analysis in Geology",
        "ocean_ridge_points": "Table of ocean ridge points for the entire world",
        "rock_compositions": "Table of rock sample compositions",
        "usgs_quakes": "Table of global earthquakes from the USGS",
    }
    return names


def load_sample_data(name):
    """
    Load an example dataset from the GMT server.

    The data are downloaded to a cache directory (usually ``~/.gmt/cache``) the
    first time you invoke this function. Afterwards, it will load the data from
    the cache. So you'll need an internet connection the first time around.

    Parameters
    ----------
    name : str
        Name of the dataset to load.

    Returns
    -------
    :class:`pandas.DataFrame` or :class:`xarray.DataArray`
        Sample dataset loaded as a pandas.DataFrame for tabular data or
        xarray.DataArray for raster data.

    See Also
    --------
    list_sample_data : Report datasets available for tests and documentation
        examples.
    """
    names = list_sample_data()
    if name not in names:
        raise GMTInvalidInput(f"Invalid dataset name '{name}'.")

    # Dictionary of public load functions for backwards compatibility
    load_func_old = {
        "bathymetry": load_sample_bathymetry,
<<<<<<< HEAD
        "fractures": load_fractures_compilation,
        "japan_quakes": load_japan_quakes,
=======
        "hotspots": load_hotspots,
>>>>>>> a7d96b40
        "mars_shape": load_mars_shape,
        "ocean_ridge_points": load_ocean_ridge_points,
        "usgs_quakes": load_usgs_quakes,
    }

    # Dictionary of private load functions
    load_func = {
        "earth_relief_holes": _load_earth_relief_holes,
<<<<<<< HEAD
        "hotspots": _load_hotspots,
=======
        "fractures": _load_fractures_compilation,
        "japan_quakes": _load_japan_quakes,
>>>>>>> a7d96b40
        "maunaloa_co2": _load_maunaloa_co2,
        "notre_dame_topography": _load_notre_dame_topography,
        "rock_compositions": _load_rock_sample_compositions,
    }

    if name in load_func_old:
        data = load_func_old[name](suppress_warning=True)
    elif name in load_func:
        data = load_func[name]()

    return data


def _load_japan_quakes():
    """
    Load a table of earthquakes around Japan as a pandas.DataFrame.

    Data is from the NOAA NGDC database.

    Returns
    -------
    data : pandas.DataFrame
        The data table. The column names are "year", "month", "day",
        "latitude", "longitude", "depth_km", and "magnitude" of the
        earthquakes.
    """
    fname = which("@tut_quakes.ngdc", download="c")
    return pd.read_csv(
        fname,
        header=1,
        delim_whitespace=True,
        names=[
            "year",
            "month",
            "day",
            "latitude",
            "longitude",
            "depth_km",
            "magnitude",
        ],
    )


def load_ocean_ridge_points(**kwargs):
    """
    (Deprecated) Load a table of ocean ridge points for the entire world as a
    pandas.DataFrame.

    .. warning:: Deprecated since v0.6.0. This function has been replaced with
       ``load_sample_data(name="ocean_ridge_points")`` and will be removed in
       v0.9.0.

    This is the ``@ridge.txt`` dataset used in the GMT tutorials.

    The data are downloaded to a cache directory (usually ``~/.gmt/cache``) the
    first time you invoke this function. Afterwards, it will load the data from
    the cache. So you'll need an internet connection the first time around.

    Returns
    -------
    data : pandas.DataFrame
        The data table. Columns are longitude and latitude.
    """

    if "suppress_warning" not in kwargs:
        warnings.warn(
            "This function has been deprecated since v0.6.0 and will be removed "
            "in v0.9.0. Please use load_sample_data(name='ocean_ridge_points') "
            "instead.",
            category=FutureWarning,
            stacklevel=2,
        )

    fname = which("@ridge.txt", download="c")
    data = pd.read_csv(
        fname, sep=r"\s+", names=["longitude", "latitude"], skiprows=1, comment=">"
    )
    return data


def load_sample_bathymetry(**kwargs):
    """
    (Deprecated) Load a table of ship observations of bathymetry off Baja
    California as a pandas.DataFrame.

    .. warning:: Deprecated since v0.6.0. This function has been replaced with
       ``load_sample_data(name="bathymetry")`` and will be removed in
       v0.9.0.

    This is the ``@tut_ship.xyz`` dataset used in the GMT tutorials.

    The data are downloaded to a cache directory (usually ``~/.gmt/cache``) the
    first time you invoke this function. Afterwards, it will load the data from
    the cache. So you'll need an internet connection the first time around.

    Returns
    -------
    data : pandas.DataFrame
        The data table. Columns are longitude, latitude, and bathymetry.
    """

    if "suppress_warning" not in kwargs:
        warnings.warn(
            "This function has been deprecated since v0.6.0 and will be "
            "removed in v0.9.0. Please use "
            "load_sample_data(name='bathymetry') instead.",
            category=FutureWarning,
            stacklevel=2,
        )
    fname = which("@tut_ship.xyz", download="c")
    data = pd.read_csv(
        fname, sep="\t", header=None, names=["longitude", "latitude", "bathymetry"]
    )
    return data


def load_usgs_quakes(**kwargs):
    """
    (Deprecated) Load a table of global earthquakes from the USGS as a
    pandas.DataFrame.

    .. warning:: Deprecated since v0.6.0. This function has been replaced with
       ``load_sample_data(name="usgs_quakes")`` and will be removed in
       v0.9.0.

    This is the ``@usgs_quakes_22.txt`` dataset used in the GMT tutorials.

    The data are downloaded to a cache directory (usually ``~/.gmt/cache``) the
    first time you invoke this function. Afterwards, it will load the data from
    the cache. So you'll need an internet connection the first time around.

    Returns
    -------
    data : pandas.DataFrame
        The data table. Use ``print(data.describe())`` to see the available
        columns.
    """

    if "suppress_warning" not in kwargs:
        warnings.warn(
            "This function has been deprecated since v0.6.0 and will be "
            "removed in v0.9.0. Please use "
            "load_sample_data(name='usgs_quakes') instead.",
            category=FutureWarning,
            stacklevel=2,
        )
    fname = which("@usgs_quakes_22.txt", download="c")
    data = pd.read_csv(fname)
    return data


def _load_fractures_compilation():
    """
    Load a table of fracture lengths and azimuths as hypothetically digitized
    from geological maps as a pandas.DataFrame.

    Returns
    -------
    data : pandas.DataFrame
        The data table. The column names are "length" and
        "azimuth" of the fractures.
    """

    fname = which("@fractures_06.txt", download="c")
    data = pd.read_csv(
        fname, header=None, delim_whitespace=True, names=["azimuth", "length"]
    )
    return data[["length", "azimuth"]]


def _load_hotspots():
    """
    Load a table with the locations, names, and suggested symbol sizes of
    hotspots as a pandas.DataFrame.
    
    The data is from Mueller, Royer, and Lawver, 1993, Geology, vol. 21,
    pp. 275-278. The main 5 hotspots used by Doubrovine et al. [2012]
    have symbol sizes twice the size of all other hotspots.

    Returns
    -------
    data : pandas.DataFrame
        The data table. The column names are "longitude", "latitude",
        "symbol_size", and "place_name".
        "place_name".
    """

    fname = which("@hotspots.txt", download="c")
    columns = ["longitude", "latitude", "symbol_size", "place_name"]
    data = pd.read_table(filepath_or_buffer=fname, sep="\t", skiprows=3, names=columns)
    return data


def load_mars_shape(**kwargs):
    """
    (Deprecated) Load a table of data for the shape of Mars.

    .. warning:: Deprecated since v0.6.0. This function has been replaced with
       ``load_sample_data(name="mars_shape")`` and will be removed in
       v0.9.0.

    This is the ``@mars370d.txt`` dataset used in GMT examples, with data and
    information from Smith, D. E., and M. T. Zuber (1996), The shape of Mars
    and the topographic signature of the hemispheric dichotomy. Data columns
    are "longitude," "latitude", and "radius (meters)."

    The data are downloaded to a cache directory (usually ``~/.gmt/cache``) the
    first time you invoke this function. Afterwards, it will load the data from
    the cache. So you'll need an internet connection the first time around.

    Returns
    -------
    data : pandas.DataFrame
        The data table with columns "longitude", "latitude", and "radius(m)".
    """

    if "suppress_warning" not in kwargs:
        warnings.warn(
            "This function has been deprecated since v0.6.0 and will be "
            "removed in v0.9.0. Please use "
            "load_sample_data(name='mars_shape') instead.",
            category=FutureWarning,
            stacklevel=2,
        )
    fname = which("@mars370d.txt", download="c")
    data = pd.read_csv(
        fname, sep="\t", header=None, names=["longitude", "latitude", "radius(m)"]
    )
    return data


def _load_rock_sample_compositions():
    """
    Loads a table of rock sample compositions.

    Returns
    -------
    data : pandas.DataFrame
        The data table with columns "limestone", "water", "air",
        and "permittivity".
    """

    fname = which("@ternary.txt", download="c")
    return pd.read_csv(
        fname,
        delim_whitespace=True,
        header=None,
        names=["limestone", "water", "air", "permittivity"],
    )


def _load_notre_dame_topography():
    """
    Load Table 5.11 in Davis: Statistics and Data Analysis in Geology.

    Returns
    -------
    data : pandas.DataFrame
        The data table with columns "x", "y", and "z".
    """
    fname = which("@Table_5_11.txt", download="c")
    return pd.read_csv(fname, sep=r"\s+", header=None, names=["x", "y", "z"])


def _load_maunaloa_co2():
    """
    Load a table of CO2 values from Mauna Loa.

    Returns
    -------
    data : pandas.DataFrame
        The data table with columns "date" and "co2_ppm".
    """
    fname = which("@MaunaLoa_CO2.txt", download="c")
    return pd.read_csv(
        fname, header=None, skiprows=1, sep=r"\s+", names=["date", "co2_ppm"]
    )


def _load_earth_relief_holes():
    """
    Loads the remote file @earth_relief_20m_holes.grd.

    Returns
    -------
    grid : :class:`xarray.DataArray`
        The Earth relief grid. Coordinates are latitude and longitude in
        degrees. Relief is in meters.
    """
    fname = which("@earth_relief_20m_holes.grd", download="c")
    return load_dataarray(fname, engine="netcdf4")<|MERGE_RESOLUTION|>--- conflicted
+++ resolved
@@ -71,12 +71,6 @@
     # Dictionary of public load functions for backwards compatibility
     load_func_old = {
         "bathymetry": load_sample_bathymetry,
-<<<<<<< HEAD
-        "fractures": load_fractures_compilation,
-        "japan_quakes": load_japan_quakes,
-=======
-        "hotspots": load_hotspots,
->>>>>>> a7d96b40
         "mars_shape": load_mars_shape,
         "ocean_ridge_points": load_ocean_ridge_points,
         "usgs_quakes": load_usgs_quakes,
@@ -85,12 +79,9 @@
     # Dictionary of private load functions
     load_func = {
         "earth_relief_holes": _load_earth_relief_holes,
-<<<<<<< HEAD
         "hotspots": _load_hotspots,
-=======
         "fractures": _load_fractures_compilation,
         "japan_quakes": _load_japan_quakes,
->>>>>>> a7d96b40
         "maunaloa_co2": _load_maunaloa_co2,
         "notre_dame_topography": _load_notre_dame_topography,
         "rock_compositions": _load_rock_sample_compositions,
