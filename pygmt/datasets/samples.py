--- conflicted
+++ resolved
@@ -350,7 +350,6 @@
     return data
 
 
-<<<<<<< HEAD
 def _load_notre_dame_topography(**kwargs):
     """
     Load Table 5.11 (Table_5_11.txt) in Davis: Statistics and Data Analysis in
@@ -363,7 +362,8 @@
     """
     fname = which("@Table_5_11.txt", download="c")
     return pd.read_csv(fname, sep=r"\s+", header=None, names=["x", "y", "z"])
-=======
+
+  
 def _load_earth_relief_holes(**kwargs):  # pylint: disable=unused-argument
     """
     Loads the remote file @earth_relief_20m_holes.grd.
@@ -375,5 +375,4 @@
         degrees. Relief is in meters.
     """
     fname = which("@earth_relief_20m_holes.grd", download="c")
-    return load_dataarray(fname, engine="netcdf4")
->>>>>>> 8ddd11ce
+    return load_dataarray(fname, engine="netcdf4")