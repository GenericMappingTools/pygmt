"""
Function to load raster tile maps from XYZ tile providers, and load as
:class:`xarray.DataArray`.
"""

try:
    import contextily

    _HAS_CONTEXTILY = True
except ImportError:
    _HAS_CONTEXTILY = False

import numpy as np
import xarray as xr

__doctest_requires__ = {("load_tile_map"): ["contextily"]}


def load_tile_map(region, zoom="auto", source=None, lonlat=True, wait=0, max_retries=2):
    """
    Load a georeferenced raster tile map from XYZ tile providers.

    The tiles that compose the map are merged and georeferenced into an
    :class:`xarray.DataArray` image with 3 bands (RGB). Note that the returned
    image is in a Spherical Mercator (EPSG:3857) coordinate reference system.

    Parameters
    ----------
    region : list
        The bounding box of the map in the form of a list [*xmin*, *xmax*,
        *ymin*, *ymax*]. These coordinates should be in longitude/latitude if
        ``lonlat=True`` or Spherical Mercator (EPSG:3857) if ``lonlat=False``.

    zoom : int or str
        Optional. Level of detail. Higher levels (e.g. ``22``) mean a zoom
        level closer to the Earth's surface, with more tiles covering a smaller
        geographical area and thus more detail. Lower levels (e.g. ``0``) mean
        a zoom level further from the Earth's surface, with less tiles covering
        a larger geographical area and thus less detail [Default is
        ``"auto"`` to automatically determine the zoom level based on the
        bounding box region extent].

        **Note**: The maximum possible zoom level may be smaller than ``22``,
        and depends on what is supported by the chosen web tile provider
        source.

    source : xyzservices.TileProvider or str
        Optional. The tile source: web tile provider or path to a local file.
        Provide either:

        - A web tile provider in the form of a
          :class:`xyzservices.TileProvider` object. See
          :doc:`Contextily providers <contextily:providers_deepdive>` for a
          list of tile providers [Default is
          ``xyzservices.providers.OpenStreetMap.HOT``, i.e. OpenStreetMap
          Humanitarian web tiles].
        - A web tile provider in the form of a URL. The placeholders for the
          XYZ in the URL need to be {x}, {y}, {z}, respectively. E.g.
          ``https://{s}.tile.openstreetmap.org/{z}/{x}/{y}.png``.
        - A local file path. The file is read with
          :doc:`rasterio <rasterio:index>` and all bands are loaded into the
          basemap. See
          :doc:`contextily:working_with_local_files`.

        IMPORTANT: Tiles are assumed to be in the Spherical Mercator projection
        (EPSG:3857).

    lonlat : bool
        Optional. If ``False``, coordinates in ``region`` are assumed to be
        Spherical Mercator as opposed to longitude/latitude [Default is
        ``True``].

    wait : int
        Optional. If the tile API is rate-limited, the number of seconds to
        wait between a failed request and the next try [Default is ``0``].

    max_retries : int
        Optional. Total number of rejected requests allowed before contextily
        will stop trying to fetch more tiles from a rate-limited API [Default
        is ``2``].

    Returns
    -------
    raster : xarray.DataArray
        Georeferenced 3-D data array of RGB values.

    Raises
    ------
    ImportError
        If ``contextily`` is not installed or can't be imported. Follow
        :doc:`install instructions for contextily <contextily:index>`, (e.g.
        via ``python -m pip install contextily``) before using this function.

    Examples
    --------
    >>> import contextily
    >>> from pygmt.datasets import load_tile_map
    >>> raster = load_tile_map(
    ...     region=[-180.0, 180.0, -90.0, 0.0],  # West, East, South, North
    ...     zoom=1,  # less detailed zoom level
    ...     source=contextily.providers.OpenTopoMap,
    ...     lonlat=True,  # bounding box coordinates are longitude/latitude
    ... )
    >>> raster.sizes
    Frozen({'band': 3, 'y': 256, 'x': 512})
    >>> raster.coords
    Coordinates:
      * band         (band) uint8 0 1 2
      * y            (y) float64 -7.081e-10 -7.858e+04 ... -1.996e+07 ...
      * x            (x) float64 -2.004e+07 -1.996e+07 ... 1.996e+07 2.004e+07
    """
<<<<<<< HEAD
    # pylint: disable=too-many-locals
    if not _HAS_CONTEXTILY:
=======
    if contextily is None:
>>>>>>> 1ef9fb4c
        raise ImportError(
            "Package `contextily` is required to be installed to use this function. "
            "Please use `python -m pip install contextily` or "
            "`mamba install -c conda-forge contextily` "
            "to install the package."
        )

    west, east, south, north = region
    image, extent = contextily.bounds2img(
        w=west,
        s=south,
        e=east,
        n=north,
        zoom=zoom,
        source=source,
        ll=lonlat,
        wait=wait,
        max_retries=max_retries,
    )

    # Turn RGBA img from channel-last to channel-first and get 3-band RGB only
    _image = image.transpose(2, 0, 1)  # Change image from (H, W, C) to (C, H, W)
    rgb_image = _image[0:3, :, :]  # Get just RGB by dropping RGBA's alpha channel

    # Georeference RGB image into an xarray.DataArray
    left, right, bottom, top = extent
    dataarray = xr.DataArray(
        data=rgb_image,
        coords={
            "band": np.uint8([0, 1, 2]),  # Red, Green, Blue
            "y": np.linspace(start=top, stop=bottom, num=rgb_image.shape[1]),
            "x": np.linspace(start=left, stop=right, num=rgb_image.shape[2]),
        },
        dims=("band", "y", "x"),
    )

    # If rioxarray is installed, set the coordinate reference system
    if hasattr(dataarray, "rio"):
        dataarray = dataarray.rio.set_crs(input_crs="EPSG:3857")

    return dataarray<|MERGE_RESOLUTION|>--- conflicted
+++ resolved
@@ -109,12 +109,7 @@
       * y            (y) float64 -7.081e-10 -7.858e+04 ... -1.996e+07 ...
       * x            (x) float64 -2.004e+07 -1.996e+07 ... 1.996e+07 2.004e+07
     """
-<<<<<<< HEAD
-    # pylint: disable=too-many-locals
     if not _HAS_CONTEXTILY:
-=======
-    if contextily is None:
->>>>>>> 1ef9fb4c
         raise ImportError(
             "Package `contextily` is required to be installed to use this function. "
             "Please use `python -m pip install contextily` or "
