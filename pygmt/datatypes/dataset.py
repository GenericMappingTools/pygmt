--- conflicted
+++ resolved
@@ -149,19 +149,10 @@
         Convert the trailing text column to an array of strings.
         """
         textvector = []
-<<<<<<< HEAD
-        for itbl in range(self.n_tables):
-            dtbl = self.table[itbl].contents
-            for iseg in range(dtbl.n_segments):
-                dseg = dtbl.segment[iseg].contents
-                if dseg.text:
-                    textvector.extend(dseg.text[: dseg.n_rows])
-=======
         for table in self.table[: self.n_tables]:
             for segment in table.contents.segment[: table.contents.n_segments]:
                 if segment.contents.text:
                     textvector.extend(segment.contents.text[: segment.contents.n_rows])
->>>>>>> 61939382
         return np.char.decode(textvector) if textvector else np.array([], dtype=str)
 
     def to_dataframe(
