"""
Wrapper for the GMT_DATASET data type.
"""

import ctypes as ctp
from collections.abc import Mapping
from typing import Any, ClassVar

import numpy as np
import pandas as pd


class _GMT_DATASET(ctp.Structure):  # noqa: N801
    """
    GMT dataset structure for holding multiple tables (files).

    This class is only meant for internal use and is not exposed to users. See the GMT
    source code ``gmt_resources.h`` for the original C struct definitions.

    Examples
    --------
    >>> from pathlib import Path
    >>> from pygmt.helpers import GMTTempFile
    >>> from pygmt.clib import Session
    >>>
    >>> with GMTTempFile(suffix=".txt") as tmpfile:
    ...     # Prepare the sample data file
    ...     with Path(tmpfile.name).open(mode="w") as fp:
    ...         print("# x y z name", file=fp)
    ...         print(">", file=fp)
    ...         print("1.0 2.0 3.0 TEXT1 TEXT23", file=fp)
    ...         print("4.0 5.0 6.0 TEXT4 TEXT567", file=fp)
    ...         print(">", file=fp)
    ...         print("7.0 8.0 9.0 TEXT8 TEXT90", file=fp)
    ...         print("10.0 11.0 12.0 TEXT123 TEXT456789", file=fp)
    ...     # Read the data file
    ...     with Session() as lib:
    ...         with lib.virtualfile_out(kind="dataset") as vouttbl:
    ...             lib.call_module("read", f"{tmpfile.name} {vouttbl} -Td")
    ...             # The dataset
    ...             ds = lib.read_virtualfile(vouttbl, kind="dataset").contents
    ...             print(ds.n_tables, ds.n_columns, ds.n_segments)
    ...             print(ds.min[: ds.n_columns], ds.max[: ds.n_columns])
    ...             # The table
    ...             tbl = ds.table[0].contents
    ...             print(tbl.n_columns, tbl.n_segments, tbl.n_records, tbl.n_headers)
    ...             print(tbl.header[: tbl.n_headers])
    ...             print(tbl.min[: tbl.n_columns], ds.max[: tbl.n_columns])
    ...             for i in range(tbl.n_segments):
    ...                 seg = tbl.segment[i].contents
    ...                 for j in range(seg.n_columns):
    ...                     print(seg.data[j][: seg.n_rows])
    ...                 print(seg.text[: seg.n_rows])
    1 3 2
    [1.0, 2.0, 3.0] [10.0, 11.0, 12.0]
    3 2 4 1
    [b'x y z name']
    [1.0, 2.0, 3.0] [10.0, 11.0, 12.0]
    [1.0, 4.0]
    [2.0, 5.0]
    [3.0, 6.0]
    [b'TEXT1 TEXT23', b'TEXT4 TEXT567']
    [7.0, 10.0]
    [8.0, 11.0]
    [9.0, 12.0]
    [b'TEXT8 TEXT90', b'TEXT123 TEXT456789']
    """

    class _GMT_DATATABLE(ctp.Structure):  # noqa: N801
        """
        GMT datatable structure for holding a table with multiple segments.
        """

        class _GMT_DATASEGMENT(ctp.Structure):  # noqa: N801
            """
            GMT datasegment structure for holding a segment with multiple columns.
            """

            _fields_: ClassVar = [
                # Number of rows/records in this segment
                ("n_rows", ctp.c_uint64),
                # Number of fields in each record
                ("n_columns", ctp.c_uint64),
                # Minimum coordinate for each column
                ("min", ctp.POINTER(ctp.c_double)),
                # Maximum coordinate for each column
                ("max", ctp.POINTER(ctp.c_double)),
                # Data x, y, and possibly other columns
                ("data", ctp.POINTER(ctp.POINTER(ctp.c_double))),
                # Label string (if applicable)
                ("label", ctp.c_char_p),
                # Segment header (if applicable)
                ("header", ctp.c_char_p),
                # text beyond the data
                ("text", ctp.POINTER(ctp.c_char_p)),
                # Book-keeping variables "hidden" from the API
                ("hidden", ctp.c_void_p),
            ]

        _fields_: ClassVar = [
            # Number of file header records (0 if no header)
            ("n_headers", ctp.c_uint),
            # Number of columns (fields) in each record
            ("n_columns", ctp.c_uint64),
            # Number of segments in the array
            ("n_segments", ctp.c_uint64),
            # Total number of data records across all segments
            ("n_records", ctp.c_uint64),
            # Minimum coordinate for each column
            ("min", ctp.POINTER(ctp.c_double)),
            # Maximum coordinate for each column
            ("max", ctp.POINTER(ctp.c_double)),
            # Array with all file header records, if any
            ("header", ctp.POINTER(ctp.c_char_p)),
            # Pointer to array of segments
            ("segment", ctp.POINTER(ctp.POINTER(_GMT_DATASEGMENT))),
            # Book-keeping variables "hidden" from the API
            ("hidden", ctp.c_void_p),
        ]

    _fields_: ClassVar = [
        # The total number of tables (files) contained
        ("n_tables", ctp.c_uint64),
        # The number of data columns
        ("n_columns", ctp.c_uint64),
        #  The total number of segments across all tables
        ("n_segments", ctp.c_uint64),
        # The total number of data records across all tables
        ("n_records", ctp.c_uint64),
        # Minimum coordinate for each column
        ("min", ctp.POINTER(ctp.c_double)),
        # Maximum coordinate for each column
        ("max", ctp.POINTER(ctp.c_double)),
        # Pointer to array of tables
        ("table", ctp.POINTER(ctp.POINTER(_GMT_DATATABLE))),
        # The datatype (numerical, text, or mixed) of this dataset
        ("type", ctp.c_int32),
        # The geometry of this dataset
        ("geometry", ctp.c_int32),
        # To store a referencing system string in PROJ.4 format
        ("ProjRefPROJ4", ctp.c_char_p),
        # To store a referencing system string in WKT format
        ("ProjRefWKT", ctp.c_char_p),
        # To store a referencing system EPSG code
        ("ProjRefEPSG", ctp.c_int),
        # Book-keeping variables "hidden" from the API
        ("hidden", ctp.c_void_p),
    ]

<<<<<<< HEAD
    def to_dataframe(  # noqa: PLR0912
=======
    def to_strings(self) -> np.ndarray[Any, np.dtype[np.str_]]:
        """
        Convert the trailing text column to an array of strings.
        """
        textvector = []
        for table in self.table[: self.n_tables]:
            for segment in table.contents.segment[: table.contents.n_segments]:
                if segment.contents.text:
                    textvector.extend(segment.contents.text[: segment.contents.n_rows])
        return np.char.decode(textvector) if textvector else np.array([], dtype=str)

    def to_dataframe(
>>>>>>> 61939382
        self,
        header: int | None = None,
        column_names: pd.Index | None = None,
        dtype: type | Mapping[Any, type] | None = None,
        index_col: str | int | None = None,
    ) -> pd.DataFrame:
        """
        Convert a _GMT_DATASET object to a :class:`pandas.DataFrame` object.

        Currently, the number of columns in all segments of all tables are assumed to be
        the same. The same column in all segments of all tables are concatenated. The
        trailing text column is also concatenated as a single string column.

        If the object contains no data, an empty DataFrame will be returned (with the
        column names and dtypes set if provided).

        Parameters
        ----------
        column_names
            A list of column names.
        header
            Row number containing column names. ``header=None`` means not to parse the
            column names from table header. Ignored if the row number is larger than the
            number of headers in the table.
        dtype
            Data type. Can be a single type for all columns or a dictionary mapping
            column names to types.
        index_col
            Column to set as index.

        Returns
        -------
        df
            A :class:`pandas.DataFrame` object.

        Examples
        --------
        >>> from pathlib import Path
        >>> from pygmt.helpers import GMTTempFile
        >>> from pygmt.clib import Session
        >>>
        >>> with GMTTempFile(suffix=".txt") as tmpfile:
        ...     # prepare the sample data file
        ...     with Path(tmpfile.name).open(mode="w") as fp:
        ...         print("# col1 col2 col3 colstr", file=fp)
        ...         print(">", file=fp)
        ...         print("1.0 2.0 3.0 TEXT1 TEXT23", file=fp)
        ...         print("4.0 5.0 6.0 TEXT4 TEXT567", file=fp)
        ...         print(">", file=fp)
        ...         print("7.0 8.0 9.0 TEXT8 TEXT90", file=fp)
        ...         print("10.0 11.0 12.0 TEXT123 TEXT456789", file=fp)
        ...     with Session() as lib:
        ...         with lib.virtualfile_out(kind="dataset") as vouttbl:
        ...             lib.call_module("read", f"{tmpfile.name} {vouttbl} -Td")
        ...             ds = lib.read_virtualfile(vouttbl, kind="dataset")
<<<<<<< HEAD
        ...             df = ds.contents.to_dataframe(header=0)
=======
        ...             text = ds.contents.to_strings()
        ...             df = ds.contents.to_dataframe()
        >>> text
        array(['TEXT1 TEXT23', 'TEXT4 TEXT567', 'TEXT8 TEXT90',
           'TEXT123 TEXT456789'], dtype='<U18')
>>>>>>> 61939382
        >>> df
           col1  col2  col3              colstr
        0   1.0   2.0   3.0        TEXT1 TEXT23
        1   4.0   5.0   6.0       TEXT4 TEXT567
        2   7.0   8.0   9.0        TEXT8 TEXT90
        3  10.0  11.0  12.0  TEXT123 TEXT456789
        >>> df.dtypes.to_list()
        [dtype('float64'), dtype('float64'), dtype('float64'), string[python]]
        """
        vectors = []
        # Deal with numeric columns
        for icol in range(self.n_columns):
            colvector = [
                np.ctypeslib.as_array(
                    seg.contents.data[icol], shape=(seg.contents.n_rows,)
                )
                for tbl in self.table[: self.n_tables]
                for seg in tbl.contents.segment[: tbl.contents.n_segments]
            ]
            vectors.append(pd.Series(data=np.concatenate(colvector)))

        # Deal with trailing text column
        textvector = self.to_strings()
        if len(textvector) != 0:
            vectors.append(pd.Series(data=textvector, dtype=pd.StringDtype()))

        if header is not None:
            tbl = self.table[0].contents  # Use the first table!
            if header < tbl.n_headers:
                column_names = tbl.header[header].decode().split()

        if len(vectors) == 0:
            # Return an empty DataFrame if no columns are found.
            df = pd.DataFrame(columns=column_names)
        else:
            # Create a DataFrame object by concatenating multiple columns
            df = pd.concat(objs=vectors, axis="columns")
            if column_names is not None:  # Assign column names
                df.columns = column_names[: df.shape[1]]
        if dtype is not None:  # Set dtype for the whole dataset or individual columns
            df = df.astype(dtype)
        if index_col is not None:  # Use a specific column as index
            df = df.set_index(index_col)
        return df<|MERGE_RESOLUTION|>--- conflicted
+++ resolved
@@ -147,9 +147,6 @@
         ("hidden", ctp.c_void_p),
     ]
 
-<<<<<<< HEAD
-    def to_dataframe(  # noqa: PLR0912
-=======
     def to_strings(self) -> np.ndarray[Any, np.dtype[np.str_]]:
         """
         Convert the trailing text column to an array of strings.
@@ -162,7 +159,6 @@
         return np.char.decode(textvector) if textvector else np.array([], dtype=str)
 
     def to_dataframe(
->>>>>>> 61939382
         self,
         header: int | None = None,
         column_names: pd.Index | None = None,
@@ -218,15 +214,15 @@
         ...         with lib.virtualfile_out(kind="dataset") as vouttbl:
         ...             lib.call_module("read", f"{tmpfile.name} {vouttbl} -Td")
         ...             ds = lib.read_virtualfile(vouttbl, kind="dataset")
-<<<<<<< HEAD
+        <<<<<<< HEAD
         ...             df = ds.contents.to_dataframe(header=0)
-=======
+        =======
         ...             text = ds.contents.to_strings()
         ...             df = ds.contents.to_dataframe()
         >>> text
         array(['TEXT1 TEXT23', 'TEXT4 TEXT567', 'TEXT8 TEXT90',
            'TEXT123 TEXT456789'], dtype='<U18')
->>>>>>> 61939382
+        >>>>>>> main
         >>> df
            col1  col2  col3              colstr
         0   1.0   2.0   3.0        TEXT1 TEXT23
