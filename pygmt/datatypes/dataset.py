--- conflicted
+++ resolved
@@ -156,9 +156,10 @@
         the same. The same column in all segments of all tables are concatenated. The
         trailing text column is also concatenated as a single string column.
 
-<<<<<<< HEAD
+        <<<<<<< HEAD
         If the object has no data, an empty DataFrame will be returned.
-=======
+        =======
+
         Parameters
         ----------
         column_names
@@ -168,7 +169,7 @@
             column names to types.
         index_col
             Column to set as index.
->>>>>>> f0d4d21f
+        >>>>>>> main
 
         Returns
         -------
@@ -230,15 +231,16 @@
                 pd.Series(data=np.char.decode(textvector), dtype=pd.StringDtype())
             )
 
-<<<<<<< HEAD
-        df = pd.concat(objs=vectors, axis=1) if vectors else pd.DataFrame()
-=======
+        # Return an empty DataFrame if no columns are found.
+        if len(vectors) == 0:
+            return pd.DataFrame()
+
+        # Create a DataFrame object by concatenating multiple columns
         df = pd.concat(objs=vectors, axis="columns")
-        if column_names is not None:  # Assign column names
+        if column_names is not None:
             df.columns = column_names
         if dtype is not None:
             df = df.astype(dtype)
         if index_col is not None:
             df = df.set_index(index_col)
->>>>>>> f0d4d21f
         return df