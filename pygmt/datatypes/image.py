--- conflicted
+++ resolved
@@ -145,15 +145,7 @@
           * x        (x) float64... -179.5 -178.5 -177.5 -176.5 ... 177.5 178.5 179.5
           * band     (band) uint8... 1 2 3
         Attributes:
-<<<<<<< HEAD
-            title:
-            history:
-            description:
             long_name:     z
-            actual_range:  [ 1.79769313e+308 -1.79769313e+308]
-=======
-            long_name:     z
->>>>>>> f97c3a46
 
         >>> da.coords["x"]  # doctest: +NORMALIZE_WHITESPACE, +ELLIPSIS
         <xarray.DataArray 'x' (x: 360)>...
@@ -174,11 +166,7 @@
             axis:          Y
             actual_range:  [-90.  90.]
         >>> da.gmt.registration, da.gmt.gtype
-<<<<<<< HEAD
-        (1, 0)
-=======
         (1, 1)
->>>>>>> f97c3a46
         """
         # The image header
         header = self.header.contents
