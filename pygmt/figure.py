--- conflicted
+++ resolved
@@ -224,13 +224,6 @@
         # Default cropping the figure to True
         if "A" not in kwargs:
             kwargs["A"] = ""
-<<<<<<< HEAD
-        # Manually handle prefix -F argument so spaces aren't converted to \040
-        # by build_arg_string function. For more information, see
-        # https://github.com/GenericMappingTools/pygmt/pull/1487
-        prefix = kwargs.pop("F")
-
-=======
 
         if icc_gray:
             msg = (
@@ -242,9 +235,12 @@
                 kwargs["N"] = "+i"
             else:
                 kwargs["N"] += "+i"
-        # allow for spaces in figure name
-        kwargs["F"] = f'"{kwargs.get("F")}"' if kwargs.get("F") else None
->>>>>>> 77aaa7a2
+
+        # Manually handle prefix -F argument so spaces aren't converted to \040
+        # by build_arg_string function. For more information, see
+        # https://github.com/GenericMappingTools/pygmt/pull/1487
+        prefix = kwargs.pop("F")
+
         with Session() as lib:
             lib.call_module("psconvert", f'-F"{prefix}" {build_arg_string(kwargs)}')
 
