"""
Define the Figure class that handles all plotting.
"""

import base64
import os
import warnings
from pathlib import Path
from tempfile import TemporaryDirectory
from typing import Literal, overload

<<<<<<< HEAD
from pygmt._state import _STATE
=======
from pygmt._typing import PathLike
>>>>>>> de0eba86

try:
    import IPython

    _HAS_IPYTHON = True
except ImportError:
    _HAS_IPYTHON = False

import numpy as np
from pygmt.clib import Session
from pygmt.exceptions import GMTInvalidInput
from pygmt.helpers import launch_external_viewer, unique_name


def _get_default_display_method() -> Literal["external", "notebook", "none"]:
    """
    Get the default method to display preview images.

    The function checks the current environment and determines the most suitable method
    to display preview images when calling :meth:`pygmt.Figure.show`. Valid display
    methods are:

    - ``"external"``: External PDF preview using the default PDF viewer
    - ``"notebook"``: Inline PNG preview in the current notebook
    - ``"none"``: Disable image preview

    The default display method is ``"notebook"`` in the Jupyter notebook environment,
    and ``"external"`` in other cases.

    Setting environment variable :term:`PYGMT_USE_EXTERNAL_DISPLAY` to ``"false"`` can
    disable image preview in external viewers. It's useful when running the tests and
    building the documentation to avoid popping up windows.

    Returns
    -------
    method
        The default display method.
    """
    # Check if an IPython kernel is running.
    if _HAS_IPYTHON and (ipy := IPython.get_ipython()) and "IPKernelApp" in ipy.config:
        return "notebook"
    # Check if the environment variable PYGMT_USE_EXTERNAL_DISPLAY is set to "false".
    if os.environ.get("PYGMT_USE_EXTERNAL_DISPLAY", "true").lower() == "false":
        return "none"
    # Fallback to using the external viewer.
    return "external"


# A registry of all figures that have had "show" called in this session.
# This is needed for the sphinx-gallery scraper in pygmt/sphinx_gallery.py
SHOWED_FIGURES = []
# Configurations for figure display.
SHOW_CONFIG = {
    "method": _get_default_display_method(),  # The image preview display method.
}


class Figure:
    """
    A GMT figure to handle all plotting.

    Use the plotting methods of this class to add elements to the figure. You can
    preview the figure using :meth:`pygmt.Figure.show` and save the figure to a file
    using :meth:`pygmt.Figure.savefig`.

    Examples
    --------

    >>> import pygmt
    >>> fig = pygmt.Figure()
    >>> fig.basemap(region=[0, 360, -90, 90], projection="W15c", frame=True)
    >>> fig.savefig("my-figure.png")
    >>> # Make sure the figure file is generated and clean it up
    >>> from pathlib import Path
    >>> assert Path("my-figure.png").exists()
    >>> Path("my-figure.png").unlink()

    The plot region can be specified through ISO country codes (for example, ``"JP"``
    for Japan):

    >>> import pygmt
    >>> fig = pygmt.Figure()
    >>> fig.basemap(region="JP", projection="M7c", frame=True)
    >>> # The fig.region attribute shows the WESN bounding box for the figure
    >>> print(", ".join(f"{i:.2f}" for i in fig.region))
    122.94, 145.82, 20.53, 45.52
    """

    def __init__(self) -> None:
        self._name = unique_name()
        self._preview_dir = TemporaryDirectory(prefix=f"{self._name}-preview-")
        self._activate_figure()

    def __del__(self) -> None:
        """
        Clean up the temporary directory that stores the previews.
        """
        if hasattr(self, "_preview_dir"):
            self._preview_dir.cleanup()

    def _activate_figure(self) -> None:
        """
        Start and/or activate the current figure.

        All plotting commands run afterward will append to this figure.

        Unlike the command-line version (``gmt figure``), this method does not trigger
        the generation of a figure file. An explicit call to
        :meth:`pygmt.Figure.savefig` or :meth:`pygmt.Figure.psconvert` must be made in
        order to get a file.
        """
        # Activate the figure only if it's not already activated
        if _STATE["current_figure"] == self._name:
            return

        with Session() as lib:
            # Passing format '-' tells pygmt.end to not produce any files.
            fmt = "-"
            lib.call_module(module="figure", args=[self._name, fmt])

<<<<<<< HEAD
        # Track the current activated figure name
        _STATE["current_figure"] = self._name

=======
    # TODO(PyGMT>=v0.18.0):  Remove the _preprocess method.
>>>>>>> de0eba86
    def _preprocess(self, **kwargs):
        """
        Call the ``figure`` module before each plotting command to ensure we're plotting
        to this particular figure.
        """
        self._activate_figure()
        warnings.warn(
            "The Figure._preprocess() method is deprecated since v0.16.0 and will be "
            "removed in v0.18.0. Use Figure._activate_figure() instead.",
            FutureWarning,
            stacklevel=2,
        )
        return kwargs

    @property
    def region(self) -> np.ndarray:
        """
        The geographic WESN bounding box for the current figure.
        """
        self._activate_figure()
        with Session() as lib:
            wesn = lib.extract_region()
        return wesn

    def savefig(
        self,
        fname: PathLike,
        transparent: bool = False,
        crop: bool = True,
        anti_alias: bool = True,
        show: bool = False,
        worldfile: bool = False,
        **kwargs,
    ) -> None:
        """
        Save the figure to an image file.

        Supported image formats and their extensions:

        **Raster image formats**

        - BMP (``.bmp``)
        - JPEG (``.jpg`` or ``.jpeg``)
        - GeoTIFF (``.tiff``)
        - PNG (``.png``)
        - PPM (``.ppm``)
        - TIFF (``.tif``)

        **Vector image formats**

        - EPS (``.eps``)
        - PDF (``.pdf``)

        Besides the above formats, you can also save the figure to a KML file
        (``.kml``), with a companion PNG file generated automatically. The KML file can
        be viewed in Google Earth.

        You can pass in any keyword arguments that :meth:`pygmt.Figure.psconvert`
        accepts.

        Parameters
        ----------
        fname
            The desired figure file name, including the extension. See the list of
            supported formats and their extensions above.
        transparent
            Use a transparent background for the figure. Only valid for PNG format and
            the PNG file asscoiated with KML format.
        crop
            Crop the figure canvas (page) to the plot area.
        anti_alias
            Use anti-aliasing when creating raster images. Ignored if creating vector
            images. More specifically, it passes the arguments ``"t2"`` and ``"g2"`` to
            the ``anti_aliasing`` parameter of :meth:`pygmt.Figure.psconvert`.
        show
            Display the figure in an external viewer.
        worldfile
            Create a companion `world file <https://en.wikipedia.org/wiki/World_file>`__
            for the figure. The world file will have the same name as the figure file
            but with different extension (e.g., ``.tfw`` for ``.tif``). See
            https://en.wikipedia.org/wiki/World_file#Filename_extension for the
            convention of world file extensions. This parameter only works for raster
            image formats (except GeoTIFF).
        **kwargs : dict
            Additional keyword arguments passed to :meth:`pygmt.Figure.psconvert`. Valid
            parameters are ``dpi``, ``gs_path``, ``gs_option``, ``resize``,
            ``bb_style``, and ``verbose``.
        """
        # All supported formats
        fmts = {
            "bmp": "b",
            "eps": "e",
            "jpg": "j",
            "kml": "G" if transparent is True else "g",
            "pdf": "f",
            "png": "G" if transparent is True else "g",
            "ppm": "m",
            "tif": "t",
            "tiff": None,  # GeoTIFF doesn't need the -T option
        }

        fname = Path(fname)
        prefix, suffix = fname.with_suffix("").as_posix(), fname.suffix
        ext = suffix[1:].lower()  # Remove the . and normalize to lowercase

        match ext:
            case "jpeg":  # Alias jpeg to jpg
                ext = "jpg"
            case "tiff":  # GeoTIFF
                kwargs["W"] = "+g"
            case "kml":  # KML
                kwargs["W"] = "+k"
            case "ps":
                msg = "Extension '.ps' is not supported. Use '.eps' or '.pdf' instead."
                raise GMTInvalidInput(msg)
            case ext if ext not in fmts:
                msg = f"Unknown extension '.{ext}'."
                raise GMTInvalidInput(msg)

        if transparent and ext not in {"kml", "png"}:
            msg = f"Transparency unavailable for '{ext}', only for png and kml."
            raise GMTInvalidInput(msg)
        if anti_alias:
            kwargs["Qt"] = 2
            kwargs["Qg"] = 2

        if worldfile:
            if ext in {"eps", "kml", "pdf", "tiff"}:
                msg = f"Saving a world file is not supported for '{ext}' format."
                raise GMTInvalidInput(msg)
            kwargs["W"] = True

        # pytest-mpl v0.17.0 added the "metadata" parameter to Figure.savefig, which is
        # not recognized. So remove it before calling Figure.psconvert.
        kwargs.pop("metadata", None)
        self.psconvert(prefix=prefix, fmt=fmts[ext], crop=crop, **kwargs)

        # TODO(GMT>=6.5.0): Remove the workaround for upstream bug in GMT<6.5.0.
        # Remove the .pgw world file if exists. Not necessary after GMT 6.5.0.
        # See upstream fix https://github.com/GenericMappingTools/gmt/pull/7865
        if ext == "tiff":
            fname.with_suffix(".pgw").unlink(missing_ok=True)

        # Rename if file extension doesn't match the input file suffix.
        if ext != suffix[1:]:
            fname.with_suffix("." + ext).rename(fname)

        if show:
            launch_external_viewer(str(fname))

    def show(
        self,
        method: Literal["external", "notebook", "none", None] = None,
        dpi: int = 300,
        width: int = 500,
        waiting: float = 0.5,
        **kwargs,
    ) -> None:
        """
        Display a preview of the figure.

        Inserts the preview in the Jupyter notebook output if available, otherwise opens
        it in the default viewer for your operating system (falls back to the default
        web browser).

        Use :func:`pygmt.set_display` to select the default display method
        (``"notebook"``, ``"external"``, ``"none"`` or ``None``).

        The ``method`` parameter allows to override the default display method for the
        current figure. The parameters ``dpi`` and ``width`` can be used to control the
        resolution and dimension of the figure in the notebook.

        The external viewer can be disabled by setting the environment variable
        :term:`PYGMT_USE_EXTERNAL_DISPLAY` to ``"false"``. This is useful when running
        tests and building the documentation to avoid popping up windows.

        The external viewer does not block the current process, thus it's necessary to
        suspend the execution of the current process for a short while after launching
        the external viewer, so that the preview image won't be deleted before the
        external viewer tries to open it. Set the ``waiting`` parameter to a larger
        number if the image viewer on your computer is slow to open the figure.

        Parameters
        ----------
        method
            The method to display the current image preview. Choose from:

            - ``"external"``: External PDF preview using the default PDF viewer
            - ``"notebook"``: Inline PNG preview in the current notebook
            - ``"none"``: Disable image preview
            - ``None``: Reset to the default display method

            The default display method is ``"external"`` in Python consoles and
            ``"notebook"`` in Jupyter notebooks, but can be changed by
            :func:`pygmt.set_display`.

        dpi
            The image resolution (dots per inch) in Jupyter notebooks.
        width
            The image width (in pixels) in Jupyter notebooks.
        waiting
            Suspend the execution of the current process for a given number of seconds
            after launching an external viewer. Only works if ``method="external"``.
        **kwargs : dict
            Additional keyword arguments passed to :meth:`pygmt.Figure.psconvert`. Valid
            parameters are ``gs_path``, ``gs_option``, ``resize``, ``bb_style``, and
            ``verbose``.
        """
        # Module level variable to know which figures had their show method called.
        # Needed for the sphinx-gallery scraper.
        SHOWED_FIGURES.append(self)

        # Set the display method
        if method is None:
            method = SHOW_CONFIG["method"]

        match method:
            case "notebook":
                if not _HAS_IPYTHON:
                    msg = (
                        "Notebook display is selected, but IPython is not available. "
                        "Make sure you have IPython installed, "
                        "or run the script in a Jupyter notebook."
                    )
                    raise ImportError(msg)
                png = self._preview(
                    fmt="png", dpi=dpi, anti_alias=True, as_bytes=True, **kwargs
                )
                IPython.display.display(IPython.display.Image(data=png, width=width))
            case "external":
                pdf = self._preview(
                    fmt="pdf", dpi=dpi, anti_alias=False, as_bytes=False, **kwargs
                )
                launch_external_viewer(pdf, waiting=waiting)
            case "none":
                pass  # Do nothing
            case _:
                msg = (
                    f"Invalid display method '{method}'. "
                    "Valid values are 'external', 'notebook', 'none' or None."
                )
                raise GMTInvalidInput(msg)

    @overload
    def _preview(
        self, fmt: str, dpi: int, as_bytes: Literal[True] = True, **kwargs
    ) -> bytes: ...
    @overload
    def _preview(
        self, fmt: str, dpi: int, as_bytes: Literal[False] = False, **kwargs
    ) -> str: ...
    def _preview(self, fmt: str, dpi: int, as_bytes: bool = False, **kwargs):
        """
        Grab a preview of the figure.

        Parameters
        ----------
        fmt
            The image format. Can be any extension that :meth:`pygmt.Figure.savefig`
            recognizes.
        dpi
            The image resolution (dots per inch).
        as_bytes
            If ``True``, will load the binary contents of the image as a bytes object,
            and return that instead of the file name.

        Returns
        -------
        preview
            If ``as_bytes = False``, this is the file name of the preview image file.
            Otherwise, it is the file content loaded as a bytes object.
        """
        fname = Path(self._preview_dir.name) / f"{self._name}.{fmt}"
        self.savefig(fname, dpi=dpi, **kwargs)
        if as_bytes:
            return fname.read_bytes()
        return fname

    def _repr_png_(self) -> bytes:
        """
        Show a PNG preview if the object is returned in an interactive shell.

        For the Jupyter notebook or IPython Qt console.
        """
        png = self._preview(fmt="png", dpi=70, anti_alias=True, as_bytes=True)
        return png

    def _repr_html_(self) -> str:
        """
        Show the PNG image embedded in HTML with a controlled width.

        Looks better than the raw PNG.
        """
        raw_png = self._preview(fmt="png", dpi=300, anti_alias=True, as_bytes=True)
        base64_png = base64.encodebytes(raw_png)
        html = '<img src="data:image/png;base64,{image}" width="{width}px">'
        return html.format(image=base64_png.decode("utf-8"), width=500)

    from pygmt.src import (  # type: ignore[misc] # noqa: PLC0415
        basemap,
        coast,
        colorbar,
        contour,
        grdcontour,
        grdimage,
        grdview,
        histogram,
        hlines,
        image,
        inset,
        legend,
        logo,
        meca,
        plot,
        plot3d,
        psconvert,
        rose,
        set_panel,
        shift_origin,
        solar,
        subplot,
        ternary,
        text,
        tilemap,
        timestamp,
        velo,
        vlines,
        wiggle,
    )


def set_display(method: Literal["external", "notebook", "none", None] = None) -> None:
    """
    Set the display method when calling :meth:`pygmt.Figure.show`.

    Parameters
    ----------
    method
        The method to display an image preview. Choose from:

        - ``"external"``: External PDF preview using the default PDF viewer
        - ``"notebook"``: Inline PNG preview in the current notebook
        - ``"none"``: Disable image preview
        - ``None``: Reset to the default display method, which is either ``"external"``
          in Python consoles or ``"notebook"`` in Jupyter notebooks.

    Examples
    --------
    Let's assume that you're using a Jupyter Notebook:

    >>> import pygmt
    >>> fig = pygmt.Figure()
    >>> fig.basemap(region=[0, 10, 0, 10], projection="X10c/5c", frame=True)
    >>> fig.show()  # Will display a PNG image in the current notebook
    >>>
    >>> # Set the display method to "external"
    >>> pygmt.set_display(method="external")  # doctest: +SKIP
    >>> fig.show()  # Will display a PDF image using the default PDF viewer
    >>>
    >>> # Set the display method to "none"
    >>> pygmt.set_display(method="none")
    >>> fig.show()  # Will not show any image
    >>>
    >>> # Reset to the default display method
    >>> pygmt.set_display(method=None)
    >>> fig.show()  # Again, will show a PNG image in the current notebook
    """
    match method:
        case "external" | "notebook" | "none":
            SHOW_CONFIG["method"] = method
        case None:
            SHOW_CONFIG["method"] = _get_default_display_method()
        case _:
            msg = (
                f"Invalid display method '{method}'. "
                "Valid values are 'external', 'notebook', 'none' or None."
            )
            raise GMTInvalidInput(msg)<|MERGE_RESOLUTION|>--- conflicted
+++ resolved
@@ -9,11 +9,8 @@
 from tempfile import TemporaryDirectory
 from typing import Literal, overload
 
-<<<<<<< HEAD
 from pygmt._state import _STATE
-=======
 from pygmt._typing import PathLike
->>>>>>> de0eba86
 
 try:
     import IPython
@@ -134,13 +131,10 @@
             fmt = "-"
             lib.call_module(module="figure", args=[self._name, fmt])
 
-<<<<<<< HEAD
         # Track the current activated figure name
         _STATE["current_figure"] = self._name
 
-=======
     # TODO(PyGMT>=v0.18.0):  Remove the _preprocess method.
->>>>>>> de0eba86
     def _preprocess(self, **kwargs):
         """
         Call the ``figure`` module before each plotting command to ensure we're plotting
