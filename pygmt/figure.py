--- conflicted
+++ resolved
@@ -424,11 +424,8 @@
         solar,
         subplot,
         text,
-<<<<<<< HEAD
         velo,
-=======
         wiggle,
->>>>>>> 7466dc31
     )
 
 
