"""
Define the Figure class that handles all plotting.
"""
import base64
import os
import sys
from tempfile import TemporaryDirectory


<<<<<<< HEAD
from .clib import Session
from .base_plotting import BasePlotting
from .exceptions import GMTInvalidInput
from .helpers import (
=======
from pygmt.base_plotting import BasePlotting
from pygmt.clib import Session
from pygmt.exceptions import GMTError, GMTInvalidInput
from pygmt.helpers import (
>>>>>>> 9c357f39
    build_arg_string,
    fmt_docstring,
    kwargs_to_strings,
    launch_external_viewer,
    unique_name,
    use_alias,
)

# A registry of all figures that have had "show" called in this session.
# This is needed for the sphinx-gallery scraper in pygmt/sphinx_gallery.py
SHOWED_FIGURES = []

# Configuration options for Jupyter notebook support
SHOW_CONFIG = {
    "external": True,  # Open in an external viewer
    "notebook": True,  # Notebook display
    "dpi": 200,  # default DPI
}

# Determine the default display mode
try:
    IPython = sys.modules["IPython"]
    get_ipython = IPython.get_ipython()
    if get_ipython and "IPKernelApp" in get_ipython.config:  # Jupyter Notebook enabled
        SHOW_CONFIG["notebook"] = True
        SHOW_CONFIG["external"] = False
    else:
        SHOW_CONFIG["notebook"] = False
        SHOW_CONFIG["external"] = True
except KeyError:
    SHOW_CONFIG["notebook"] = False
    SHOW_CONFIG["external"] = True

# If the environment variable is set to "true", disable the external viewer.
# Use this for running the tests and building the docs to avoid pop up windows.
if os.environ.get("PYGMT_DISABLE_EXTERNAL_DISPLAY", "default").lower() == "true":
    SHOW_CONFIG["external"] = False


class Figure(BasePlotting):
    """
    A GMT figure to handle all plotting.

    Use the plotting methods of this class to add elements to the figure.  You
    can preview the figure using :meth:`pygmt.Figure.show` and save the figure
    to a file using :meth:`pygmt.Figure.savefig`.

    Unlike traditional GMT figures, no figure file is generated until you call
    :meth:`pygmt.Figure.savefig` or :meth:`pygmt.Figure.psconvert`.

    Examples
    --------

    >>> fig = Figure()
    >>> fig.basemap(region=[0, 360, -90, 90], projection="W7i", frame=True)
    >>> fig.savefig("my-figure.png")
    >>> # Make sure the figure file is generated and clean it up
    >>> import os
    >>> os.path.exists("my-figure.png")
    True
    >>> os.remove("my-figure.png")

    The plot region can be specified through ISO country codes (for example,
    ``'JP'`` for Japan):

    >>> fig = Figure()
    >>> fig.basemap(region="JP", projection="M3i", frame=True)
    >>> # The fig.region attribute shows the WESN bounding box for the figure
    >>> print(", ".join("{:.2f}".format(i) for i in fig.region))
    122.94, 145.82, 20.53, 45.52

    """

    def __init__(self):
        self._name = unique_name()
        self._preview_dir = TemporaryDirectory(prefix=self._name + "-preview-")
        self._activate_figure()

    def __del__(self):
        # Clean up the temporary directory that stores the previews
        if hasattr(self, "_preview_dir"):
            self._preview_dir.cleanup()

    def _activate_figure(self):
        """
        Start and/or activate the current figure.

        All plotting commands run afterward will append to this figure.

        Unlike the command-line version (``gmt figure``), this method does not
        trigger the generation of a figure file. An explicit call to
        :meth:`pygmt.Figure.savefig` or :meth:`pygmt.Figure.psconvert` must be
        made in order to get a file.
        """
        # Passing format '-' tells pygmt.end to not produce any files.
        fmt = "-"
        with Session() as lib:
            lib.call_module("figure", "{} {}".format(self._name, fmt))

    def _preprocess(self, **kwargs):
        """
        Call the ``figure`` module before each plotting command to ensure we're
        plotting to this particular figure.
        """
        self._activate_figure()
        return kwargs

    @property
    def region(self):
        "The geographic WESN bounding box for the current figure."
        self._activate_figure()
        with Session() as lib:
            wesn = lib.extract_region()
        return wesn

    @fmt_docstring
    @use_alias(
        A="crop",
        C="gs_option",
        E="dpi",
        F="prefix",
        I="icc_gray",
        T="fmt",
        Q="anti_aliasing",
    )
    @kwargs_to_strings()
    def psconvert(self, **kwargs):
        """
        Convert [E]PS file(s) to other formats.

        Converts one or more PostScript files to other formats (BMP, EPS, JPEG,
        PDF, PNG, PPM, SVG, TIFF) using GhostScript.

        If no input files are given, will convert the current active figure
        (see :func:`pygmt.figure`). In this case, an output name must be given
        using parameter *prefix*.

        Full option list at :gmt-docs:`psconvert.html`

        {aliases}

        Parameters
        ----------
        crop : str or bool
            Adjust the BoundingBox and HiResBoundingBox to the minimum required
            by the image content. Append ``u`` to first remove any GMT-produced
            time-stamps. Default is True.
        gs_option : str
            Specify a single, custom option that will be passed on to
            GhostScript as is.
        dpi : int
            Set raster resolution in dpi. Default = 720 for PDF, 300 for
            others.
        prefix : str
            Force the output file name. By default output names are constructed
            using the input names as base, which are appended with an
            appropriate extension. Use this option to provide a different name,
            but without extension. Extension is still determined automatically.
        icc_gray : bool
            Enforce gray-shades by using ICC profiles.
        anti_aliasing : str
            Set the anti-aliasing options for graphics or text. Append the size
            of the subsample box (1, 2, or 4) [4]. Default is no anti-aliasing
            (same as bits = 1).
        fmt : str
            Sets the output format, where *b* means BMP, *e* means EPS, *E*
            means EPS with PageSize command, *f* means PDF, *F* means
            multi-page PDF, *j* means JPEG, *g* means PNG, *G* means
            transparent PNG (untouched regions are transparent), *m* means PPM,
            *s* means SVG, and *t* means TIFF [default is JPEG]. To ``'bjgt'``
            you can append ``'+m'`` in order to get a monochrome (grayscale)
            image. The EPS format can be combined with any of the other
            formats. For example, ``'ef'`` creates both an EPS and a PDF file.
            Using ``'F'`` creates a multi-page PDF file from the list of input
            PS or PDF files. It requires the *prefix* option.

        """
        kwargs = self._preprocess(**kwargs)
        # Default cropping the figure to True
        if "A" not in kwargs:
            kwargs["A"] = ""
        with Session() as lib:
            lib.call_module("psconvert", build_arg_string(kwargs))

    def savefig(
        self, fname, transparent=False, crop=True, anti_alias=True, show=False, **kwargs
    ):
        """
        Save the figure to a file.

        This method implements a matplotlib-like interface for
        :meth:`~gmt.Figure.psconvert`.

        Supported formats: PNG (``.png``), JPEG (``.jpg``), PDF (``.pdf``),
        BMP (``.bmp``), TIFF (``.tif``), EPS (``.eps``), and KML (``.kml``).
        The KML output generates a companion PNG file.

        You can pass in any keyword arguments that
        :meth:`~gmt.Figure.psconvert` accepts.

        Parameters
        ----------
        fname : str
            The desired figure file name, including the extension. See the list
            of supported formats and their extensions above.
        transparent : bool
            If True, will use a transparent background for the figure. Only
            valid for PNG format.
        crop : bool
            If True, will crop the figure canvas (page) to the plot area.
        anti_alias: bool
            If True, will use anti aliasing when creating raster images (PNG,
            JPG, TIf). More specifically, uses options ``Qt=2, Qg=2`` in
            :meth:`~gmt.Figure.psconvert`. Ignored if creating vector graphics.
            Overrides values of ``Qt`` and ``Qg`` passed in through ``kwargs``.
        show: bool
            If True, will open the figure in an external viewer.
        dpi : int
            Set raster resolution in dpi. Default is 720 for PDF, 300 for
            others.

        """
        # All supported formats
        fmts = dict(png="g", pdf="f", jpg="j", bmp="b", eps="e", tif="t", kml="g")

        prefix, ext = os.path.splitext(fname)
        ext = ext[1:]  # Remove the .
        if ext not in fmts:
            raise GMTInvalidInput("Unknown extension '.{}'".format(ext))
        fmt = fmts[ext]
        if transparent:
            if fmt != "g":
                raise GMTInvalidInput(
                    "Transparency unavailable for '{}', only for png.".format(ext)
                )
            fmt = fmt.upper()
        if anti_alias:
            kwargs["Qt"] = 2
            kwargs["Qg"] = 2
        if ext == "kml":
            kwargs["W"] = "+k"

        self.psconvert(prefix=prefix, fmt=fmt, crop=crop, **kwargs)
        if show:
            launch_external_viewer(fname)

    def show(self):
        """
        Display a preview of the figure.

        Inserts the preview in the Jupyter notebook output, otherwise opens it
        in the default viewer for your operating system (falls back to the
        default web browser). Note that the external viewer does not block the
        current process, so this won't work in a script.

        :func:`pygmt.set_display` can select the default display mode (either
        "notebook" or "external").

        The external viewer can also be disabled by setting the
        ``PYGMT_DISABLE_EXTERNAL_DISPLAY`` environment variable to ``true``.
        This is mainly used for running our tests and building the
        documentation.

        """
        # Module level variable to know which figures had their show method
        # called. Needed for the sphinx-gallery scraper.
        SHOWED_FIGURES.append(self)

        if SHOW_CONFIG["notebook"]:
            png = self._repr_png_()
            if IPython is not None:
                IPython.display.display(IPython.display.Image(data=png))

        if SHOW_CONFIG["external"]:
            pdf = self._preview(
                fmt="pdf", dpi=SHOW_CONFIG["dpi"], anti_alias=False, as_bytes=False
            )
            launch_external_viewer(pdf)

    def shift_origin(self, xshift=None, yshift=None):
        """
        Shift plot origin in x and/or y directions.

        This method shifts plot origin relative to the current origin by
        (*xshift*, *yshift*) and optionally append the length unit (**c**,
        **i**, or **p**).

        Prepend **a** to shift the origin back to the original position after
        plotting, prepend **c** to center the plot on the center of the paper
        (optionally add shift), prepend **f** to shift the origin relative to
        the fixed lower left corner of the page, or prepend **r** [Default] to
        move the origin relative to its current location.

        Detailed usage at
        :gmt-docs:`cookbook/options.html#plot-positioning-and-layout-the-x-y-options`

        Parameters
        ----------
        xshift : str
            Shift plot origin in x direction.
        yshift : str
            Shift plot origin in y direction.
        """
        self._preprocess()
        args = ["-T"]
        if xshift:
            args.append("-X{}".format(xshift))
        if yshift:
            args.append("-Y{}".format(yshift))

        with Session() as lib:
            lib.call_module("plot", " ".join(args))

    def _preview(self, fmt, dpi, as_bytes=False, **kwargs):
        """
        Grab a preview of the figure.

        Parameters
        ----------
        fmt : str
            The image format. Can be any extension that
            :meth:`~gmt.Figure.savefig` recognizes.
        dpi : int
            The image resolution (dots per inch).
        as_bytes : bool
            If ``True``, will load the image as a bytes string and return that
            instead of the file name.

        Returns
        -------
        preview : str or bytes
            If ``as_bytes=False``, this is the file name of the preview image
            file. Else, it is the file content loaded as a bytes string.

        """
        fname = os.path.join(self._preview_dir.name, "{}.{}".format(self._name, fmt))
        self.savefig(fname, dpi=dpi, **kwargs)
        if as_bytes:
            with open(fname, "rb") as image:
                preview = image.read()
            return preview
        return fname

    def _repr_png_(self):
        """
        Show a PNG preview if the object is returned in an interactive shell.
        For the Jupyter notebook or IPython Qt console.
        """
        png = self._preview(
            fmt="png", dpi=SHOW_CONFIG["dpi"], anti_alias=True, as_bytes=True
        )
        return png

    def _repr_html_(self):
        """
        Show the PNG image embedded in HTML with a controlled width.
        Looks better than the raw PNG.
        """
        raw_png = self._preview(fmt="png", dpi=300, anti_alias=True, as_bytes=True)
        base64_png = base64.encodebytes(raw_png)
        html = '<img src="data:image/png;base64,{image}" width="{width}px">'
        return html.format(image=base64_png.decode("utf-8"), width=500)


def set_display(mode, dpi=200):
    """Set the display mode.

    Parameters
    ----------
    mode : str
        Choose from "notebook" (for inline display in Jupyter notebook)
        or "external" (for displaying preview using the external viewer).

    dpi : int
        Set the default DPI (dots-per-inch) used for PNG image previews that
        are inserted into the notebook.
    """
    if mode == "notebook":
        SHOW_CONFIG["notebook"] = True
        SHOW_CONFIG["external"] = False
    elif mode == "external":
        SHOW_CONFIG["notebook"] = False
        SHOW_CONFIG["external"] = True
    else:
        raise GMTInvalidInput(
            f'Invalid display mode {mode}, should be either "notebook" or "external".'
        )
    SHOW_CONFIG["dpi"] = dpi<|MERGE_RESOLUTION|>--- conflicted
+++ resolved
@@ -7,17 +7,10 @@
 from tempfile import TemporaryDirectory
 
 
-<<<<<<< HEAD
-from .clib import Session
-from .base_plotting import BasePlotting
-from .exceptions import GMTInvalidInput
-from .helpers import (
-=======
 from pygmt.base_plotting import BasePlotting
 from pygmt.clib import Session
 from pygmt.exceptions import GMTError, GMTInvalidInput
 from pygmt.helpers import (
->>>>>>> 9c357f39
     build_arg_string,
     fmt_docstring,
     kwargs_to_strings,
