--- conflicted
+++ resolved
@@ -146,13 +146,8 @@
         PDF, PNG, PPM, SVG, TIFF) using Ghostscript.
 
         If no input files are given, will convert the current active figure
-<<<<<<< HEAD
-        (see :func:`pygmt.Figure`). In this case, an output name must be given
+        (see :class:`pygmt.Figure`). In this case, an output name must be given
         using parameter ``prefix``.
-=======
-        (see :class:`pygmt.Figure`). In this case, an output name must be given
-        using parameter *prefix*.
->>>>>>> c8060652
 
         Full option list at :gmt-docs:`psconvert.html`
 
