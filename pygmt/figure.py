"""
Define the Figure class that handles all plotting.
"""
import os
import sys
from tempfile import TemporaryDirectory
import base64


from .clib import Session
from .base_plotting import BasePlotting
from .exceptions import GMTInvalidInput
from .helpers import (
    build_arg_string,
    fmt_docstring,
    use_alias,
    kwargs_to_strings,
    launch_external_viewer,
    unique_name,
)


# A registry of all figures that have had "show" called in this session.
# This is needed for the sphinx-gallery scraper in pygmt/sphinx_gallery.py
SHOWED_FIGURES = []

# Configuration options for Jupyter notebook support
SHOW_CONFIG = {
    "external": True,  # Open in an external viewer
    "notebook": True,  # Notebook display
    "dpi": 200,  # default DPI
}

# Determine the default display mode
try:
    IPython = sys.modules["IPython"]
    get_ipython = IPython.get_ipython()
    if get_ipython and "IPKernelApp" in get_ipython.config:  # Jupyter Notebook enabled
        SHOW_CONFIG["notebook"] = True
        SHOW_CONFIG["external"] = False
    else:
        SHOW_CONFIG["notebook"] = False
        SHOW_CONFIG["external"] = True
except KeyError:
    SHOW_CONFIG["notebook"] = False
    SHOW_CONFIG["external"] = True

# If the environment variable is set to "true", disable the external viewer.
# Use this for running the tests and building the docs to avoid pop up windows.
if os.environ.get("PYGMT_DISABLE_EXTERNAL_DISPLAY", "default").lower() == "true":
    SHOW_CONFIG["external"] = False


class Figure(BasePlotting):
    """
    A GMT figure to handle all plotting.

    Use the plotting methods of this class to add elements to the figure.  You
    can preview the figure using :meth:`pygmt.Figure.show` and save the figure
    to a file using :meth:`pygmt.Figure.savefig`.

    Unlike traditional GMT figures, no figure file is generated until you call
    :meth:`pygmt.Figure.savefig` or :meth:`pygmt.Figure.psconvert`.

    Examples
    --------

    >>> fig = Figure()
    >>> fig.basemap(region=[0, 360, -90, 90], projection="W7i", frame=True)
    >>> fig.savefig("my-figure.png")
    >>> # Make sure the figure file is generated and clean it up
    >>> import os
    >>> os.path.exists("my-figure.png")
    True
    >>> os.remove("my-figure.png")

    The plot region can be specified through ISO country codes (for example,
    ``'JP'`` for Japan):

    >>> fig = Figure()
    >>> fig.basemap(region="JP", projection="M3i", frame=True)
    >>> # The fig.region attribute shows the WESN bounding box for the figure
<<<<<<< HEAD
    >>> print(', '.join('{:.2f}'.format(i) for i in fig.region))
=======
    >>> print(", ".join("{:.2f}".format(i) for i in fig.region))
>>>>>>> 1bf0a305
    122.94, 145.82, 20.53, 45.52

    """

    def __init__(self):
        self._name = unique_name()
        self._preview_dir = TemporaryDirectory(prefix=self._name + "-preview-")
        self._activate_figure()

    def __del__(self):
        # Clean up the temporary directory that stores the previews
        if hasattr(self, "_preview_dir"):
            self._preview_dir.cleanup()

    def _activate_figure(self):
        """
        Start and/or activate the current figure.

        All plotting commands run afterward will append to this figure.

        Unlike the command-line version (``gmt figure``), this method does not
        trigger the generation of a figure file. An explicit call to
        :meth:`pygmt.Figure.savefig` or :meth:`pygmt.Figure.psconvert` must be
        made in order to get a file.
        """
        # Passing format '-' tells pygmt.end to not produce any files.
        fmt = "-"
        with Session() as lib:
            lib.call_module("figure", "{} {}".format(self._name, fmt))

    def _preprocess(self, **kwargs):
        """
        Call the ``figure`` module before each plotting command to ensure we're
        plotting to this particular figure.
        """
        self._activate_figure()
        return kwargs

    @property
    def region(self):
        "The geographic WESN bounding box for the current figure."
        self._activate_figure()
        with Session() as lib:
            wesn = lib.extract_region()
        return wesn

    @fmt_docstring
    @use_alias(
        A="crop",
        C="gs_option",
        E="dpi",
        F="prefix",
        I="icc_gray",
        T="fmt",
        Q="anti_aliasing",
    )
    @kwargs_to_strings()
    def psconvert(self, **kwargs):
        """
        Convert [E]PS file(s) to other formats.

        Converts one or more PostScript files to other formats (BMP, EPS, JPEG,
        PDF, PNG, PPM, SVG, TIFF) using GhostScript.

        If no input files are given, will convert the current active figure
        (see :func:`pygmt.figure`). In this case, an output name must be given
        using parameter *prefix*.

        Full option list at :gmt-docs:`psconvert.html`

        {aliases}

        Parameters
        ----------
        crop : str or bool
            Adjust the BoundingBox and HiResBoundingBox to the minimum required
            by the image content. Append ``u`` to first remove any GMT-produced
            time-stamps. Default is True.
        gs_option : str
            Specify a single, custom option that will be passed on to
            GhostScript as is.
        dpi : int
            Set raster resolution in dpi. Default = 720 for PDF, 300 for
            others.
        prefix : str
            Force the output file name. By default output names are constructed
            using the input names as base, which are appended with an
            appropriate extension. Use this option to provide a different name,
            but without extension. Extension is still determined automatically.
        icc_gray : bool
            Enforce gray-shades by using ICC profiles.
        anti_aliasing : str
            Set the anti-aliasing options for graphics or text. Append the size
            of the subsample box (1, 2, or 4) [4]. Default is no anti-aliasing
            (same as bits = 1).
        fmt : str
            Sets the output format, where *b* means BMP, *e* means EPS, *E*
            means EPS with PageSize command, *f* means PDF, *F* means
            multi-page PDF, *j* means JPEG, *g* means PNG, *G* means
            transparent PNG (untouched regions are transparent), *m* means PPM,
            *s* means SVG, and *t* means TIFF [default is JPEG]. To ``'bjgt'``
            you can append ``'+m'`` in order to get a monochrome (grayscale)
            image. The EPS format can be combined with any of the other
            formats. For example, ``'ef'`` creates both an EPS and a PDF file.
            Using ``'F'`` creates a multi-page PDF file from the list of input
            PS or PDF files. It requires the *prefix* option.

        """
        kwargs = self._preprocess(**kwargs)
        # Default cropping the figure to True
        if "A" not in kwargs:
            kwargs["A"] = ""
        with Session() as lib:
            lib.call_module("psconvert", build_arg_string(kwargs))

    def savefig(
        self, fname, transparent=False, crop=True, anti_alias=True, show=False, **kwargs
    ):
        """
        Save the figure to a file.

        This method implements a matplotlib-like interface for
        :meth:`~gmt.Figure.psconvert`.

        Supported formats: PNG (``.png``), JPEG (``.jpg``), PDF (``.pdf``),
        BMP (``.bmp``), TIFF (``.tif``), EPS (``.eps``), and KML (``.kml``).
        The KML output generates a companion PNG file.

        You can pass in any keyword arguments that
        :meth:`~gmt.Figure.psconvert` accepts.

        Parameters
        ----------
        fname : str
            The desired figure file name, including the extension. See the list
            of supported formats and their extensions above.
        transparent : bool
            If True, will use a transparent background for the figure. Only
            valid for PNG format.
        crop : bool
            If True, will crop the figure canvas (page) to the plot area.
        anti_alias: bool
            If True, will use anti aliasing when creating raster images (PNG,
            JPG, TIf). More specifically, uses options ``Qt=2, Qg=2`` in
            :meth:`~gmt.Figure.psconvert`. Ignored if creating vector graphics.
            Overrides values of ``Qt`` and ``Qg`` passed in through ``kwargs``.
        show: bool
            If True, will open the figure in an external viewer.
        dpi : int
            Set raster resolution in dpi. Default is 720 for PDF, 300 for
            others.

        """
        # All supported formats
        fmts = dict(png="g", pdf="f", jpg="j", bmp="b", eps="e", tif="t", kml="g")

        prefix, ext = os.path.splitext(fname)
        ext = ext[1:]  # Remove the .
        if ext not in fmts:
            raise GMTInvalidInput("Unknown extension '.{}'".format(ext))
        fmt = fmts[ext]
        if transparent:
            if fmt != "g":
                raise GMTInvalidInput(
                    "Transparency unavailable for '{}', only for png.".format(ext)
                )
            fmt = fmt.upper()
        if anti_alias:
            kwargs["Qt"] = 2
            kwargs["Qg"] = 2
        if ext == "kml":
            kwargs["W"] = "+k"

        self.psconvert(prefix=prefix, fmt=fmt, crop=crop, **kwargs)
        if show:
            launch_external_viewer(fname)

    def show(self):
        """
        Display a preview of the figure.

        Inserts the preview in the Jupyter notebook output, otherwise opens it
        in the default viewer for your operating system (falls back to the
        default web browser). Note that the external viewer does not block the
        current process, so this won't work in a script.

        :func:`pygmt.set_display` can select the default display mode (either
        "notebook" or "external").

        The external viewer can also be disabled by setting the
        ``PYGMT_DISABLE_EXTERNAL_DISPLAY`` environment variable to ``true``.
        This is mainly used for running our tests and building the
        documentation.

        """
        # Module level variable to know which figures had their show method
        # called. Needed for the sphinx-gallery scraper.
        SHOWED_FIGURES.append(self)

        if SHOW_CONFIG["notebook"]:
            png = self._repr_png_()
            if IPython is not None:
                IPython.display.display(IPython.display.Image(data=png))

        if SHOW_CONFIG["external"]:
            pdf = self._preview(
                fmt="pdf", dpi=SHOW_CONFIG["dpi"], anti_alias=False, as_bytes=False
            )
            launch_external_viewer(pdf)

    def shift_origin(self, xshift=None, yshift=None):
        """
        Shift plot origin in x and/or y directions.

        This method shifts plot origin relative to the current origin by
        (*xshift*, *yshift*) and optionally append the length unit (**c**,
        **i**, or **p**).

        Prepend **a** to shift the origin back to the original position after
        plotting, prepend **c** to center the plot on the center of the paper
        (optionally add shift), prepend **f** to shift the origin relative to
        the fixed lower left corner of the page, or prepend **r** [Default] to
        move the origin relative to its current location.

        Detailed usage at
        :gmt-docs:`cookbook/options.html#plot-positioning-and-layout-the-x-y-options`

        Parameters
        ----------
        xshift : str
            Shift plot origin in x direction.
        yshift : str
            Shift plot origin in y direction.
        """
        self._preprocess()
        args = ["-T"]
        if xshift:
            args.append("-X{}".format(xshift))
        if yshift:
            args.append("-Y{}".format(yshift))

        with Session() as lib:
            lib.call_module("plot", " ".join(args))

    def _preview(self, fmt, dpi, as_bytes=False, **kwargs):
        """
        Grab a preview of the figure.

        Parameters
        ----------
        fmt : str
            The image format. Can be any extension that
            :meth:`~gmt.Figure.savefig` recognizes.
        dpi : int
            The image resolution (dots per inch).
        as_bytes : bool
            If ``True``, will load the image as a bytes string and return that
            instead of the file name.

        Returns
        -------
        preview : str or bytes
            If ``as_bytes=False``, this is the file name of the preview image
            file. Else, it is the file content loaded as a bytes string.

        """
        fname = os.path.join(self._preview_dir.name, "{}.{}".format(self._name, fmt))
        self.savefig(fname, dpi=dpi, **kwargs)
        if as_bytes:
            with open(fname, "rb") as image:
                preview = image.read()
            return preview
        return fname

    def _repr_png_(self):
        """
        Show a PNG preview if the object is returned in an interactive shell.
        For the Jupyter notebook or IPython Qt console.
        """
        png = self._preview(
            fmt="png", dpi=SHOW_CONFIG["dpi"], anti_alias=True, as_bytes=True
        )
        return png

    def _repr_html_(self):
        """
        Show the PNG image embedded in HTML with a controlled width.
        Looks better than the raw PNG.
        """
        raw_png = self._preview(fmt="png", dpi=300, anti_alias=True, as_bytes=True)
        base64_png = base64.encodebytes(raw_png)
        html = '<img src="data:image/png;base64,{image}" width="{width}px">'
        return html.format(image=base64_png.decode("utf-8"), width=500)


def set_display(mode, dpi=200):
    """Set the display mode.

    Parameters
    ----------
    mode : str
        Choose from "notebook" (for inline display in Jupyter notebook)
        or "external" (for displaying preview using the external viewer).

    dpi : int
        Set the default DPI (dots-per-inch) used for PNG image previews that
        are inserted into the notebook.
    """
    if mode == "notebook":
        SHOW_CONFIG["notebook"] = True
        SHOW_CONFIG["external"] = False
    elif mode == "external":
        SHOW_CONFIG["notebook"] = False
        SHOW_CONFIG["external"] = True
    else:
        raise GMTInvalidInput(
            f'Invalid display mode {mode}, should be either "notebook" or "external".'
        )
    SHOW_CONFIG["dpi"] = dpi<|MERGE_RESOLUTION|>--- conflicted
+++ resolved
@@ -80,11 +80,7 @@
     >>> fig = Figure()
     >>> fig.basemap(region="JP", projection="M3i", frame=True)
     >>> # The fig.region attribute shows the WESN bounding box for the figure
-<<<<<<< HEAD
-    >>> print(', '.join('{:.2f}'.format(i) for i in fig.region))
-=======
     >>> print(", ".join("{:.2f}".format(i) for i in fig.region))
->>>>>>> 1bf0a305
     122.94, 145.82, 20.53, 45.52
 
     """
