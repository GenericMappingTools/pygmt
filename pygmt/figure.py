--- conflicted
+++ resolved
@@ -263,12 +263,8 @@
         - JPEG (``.jpg`` or ``.jpeg``)
         - PDF (``.pdf``)
         - BMP (``.bmp``)
-<<<<<<< HEAD
-        - TIFF (``.tif`` or `.tiff`)
-=======
         - TIFF (``.tif``)
         - GeoTIFF (``.tiff``)
->>>>>>> 9e77ef3f
         - EPS (``.eps``)
         - KML (``.kml``)
 
@@ -291,17 +287,10 @@
             If ``True``, will crop the figure canvas (page) to the plot area.
         anti_alias: bool
             If ``True``, will use anti-aliasing when creating raster images
-<<<<<<< HEAD
-            (BMP, PNG, JPEG and TIFF). More specifically, it passes arguments
-            ``t2`` and ``g2`` to the ``anti_aliasing`` parameter of
-            :meth:`pygmt.Figure.psconvert`. Ignored if creating vector
-            graphics.
-=======
             (BMP, PNG, JPEG, and TIFF). More specifically, it passes the
             arguments ``"t2"`` and ``"g2"`` to the ``anti_aliasing``
             parameter of :meth:`pygmt.Figure.psconvert`. Ignored if
             creating vector graphics.
->>>>>>> 9e77ef3f
         show: bool
             If ``True``, will open the figure in an external viewer.
         dpi : int
