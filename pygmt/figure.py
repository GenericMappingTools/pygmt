--- conflicted
+++ resolved
@@ -11,12 +11,8 @@
 
     _HAS_IPYTHON = True
 except ImportError:
-<<<<<<< HEAD
     _HAS_IPYTHON = False
 
-=======
-    IPython = None
->>>>>>> 1ef9fb4c
 
 from pygmt.clib import Session
 from pygmt.exceptions import GMTError, GMTInvalidInput
@@ -39,13 +35,8 @@
 }
 
 # Show figures in Jupyter notebooks if available
-<<<<<<< HEAD
 if _HAS_IPYTHON:
-    get_ipython = IPython.get_ipython()  # pylint: disable=invalid-name
-=======
-if IPython:
     get_ipython = IPython.get_ipython()
->>>>>>> 1ef9fb4c
     if get_ipython and "IPKernelApp" in get_ipython.config:  # Jupyter Notebook enabled
         SHOW_CONFIG["method"] = "notebook"
 
