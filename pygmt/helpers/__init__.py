"""
Functions, classes, decorators, and context managers to help wrap GMT modules.
"""
from pygmt.helpers.decorators import (
    deprecate_parameter,
    fmt_docstring,
    kwargs_to_strings,
    use_alias,
)
from pygmt.helpers.tempfile import (
    GMTTempFile,
    tempfile_from_geojson,
    tempfile_from_image,
    unique_name,
)
from pygmt.helpers.utils import (
    args_in_kwargs,
    build_arg_string,
    data_kind,
    is_nonstr_iter,
    launch_external_viewer,
    non_ascii_to_octal,
<<<<<<< HEAD
    validate_data_input,
)
=======
)
from pygmt.helpers.validators import validate_output_table_type
>>>>>>> 7285bc80
<|MERGE_RESOLUTION|>--- conflicted
+++ resolved
@@ -20,10 +20,6 @@
     is_nonstr_iter,
     launch_external_viewer,
     non_ascii_to_octal,
-<<<<<<< HEAD
     validate_data_input,
 )
-=======
-)
-from pygmt.helpers.validators import validate_output_table_type
->>>>>>> 7285bc80
+from pygmt.helpers.validators import validate_output_table_type