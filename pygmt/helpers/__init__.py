"""
Functions, classes, decorators, and context managers to help wrap GMT modules.
"""
<<<<<<< HEAD
from pygmt.helpers.decorators import fmt_docstring, kwargs_to_strings, use_alias
from pygmt.helpers.tempfile import GMTTempFile, tempfile_from_geojson, unique_name
=======
from pygmt.helpers.decorators import (
    deprecate_parameter,
    fmt_docstring,
    kwargs_to_strings,
    use_alias,
)
from pygmt.helpers.tempfile import GMTTempFile, unique_name
>>>>>>> 4777a6f1
from pygmt.helpers.utils import (
    args_in_kwargs,
    build_arg_string,
    data_kind,
    dummy_context,
    is_nonstr_iter,
    launch_external_viewer,
)<|MERGE_RESOLUTION|>--- conflicted
+++ resolved
@@ -1,18 +1,13 @@
 """
 Functions, classes, decorators, and context managers to help wrap GMT modules.
 """
-<<<<<<< HEAD
-from pygmt.helpers.decorators import fmt_docstring, kwargs_to_strings, use_alias
-from pygmt.helpers.tempfile import GMTTempFile, tempfile_from_geojson, unique_name
-=======
 from pygmt.helpers.decorators import (
     deprecate_parameter,
     fmt_docstring,
     kwargs_to_strings,
     use_alias,
 )
-from pygmt.helpers.tempfile import GMTTempFile, unique_name
->>>>>>> 4777a6f1
+from pygmt.helpers.tempfile import GMTTempFile, tempfile_from_geojson, unique_name
 from pygmt.helpers.utils import (
     args_in_kwargs,
     build_arg_string,
