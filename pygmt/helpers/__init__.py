"""
Functions, classes, decorators, and context managers to help wrap GMT modules.
"""
from pygmt.helpers.decorators import (
    deprecate_parameter,
    fmt_docstring,
    kwargs_to_strings,
    use_alias,
)
from pygmt.helpers.tempfile import (
    GMTTempFile,
    tempfile_from_geojson,
    tempfile_from_image,
    unique_name,
)
from pygmt.helpers.utils import (
    args_in_kwargs,
    build_arg_string,
    data_kind,
    is_nonstr_iter,
    launch_external_viewer,
    non_ascii_to_octal,
<<<<<<< HEAD
    return_table,
)
from pygmt.helpers.validators import validate_output_type
=======
)
from pygmt.helpers.validators import validate_output_table_type
>>>>>>> 8f1d476e
<|MERGE_RESOLUTION|>--- conflicted
+++ resolved
@@ -20,11 +20,6 @@
     is_nonstr_iter,
     launch_external_viewer,
     non_ascii_to_octal,
-<<<<<<< HEAD
     return_table,
 )
-from pygmt.helpers.validators import validate_output_type
-=======
-)
-from pygmt.helpers.validators import validate_output_table_type
->>>>>>> 8f1d476e
+from pygmt.helpers.validators import validate_output_table_type