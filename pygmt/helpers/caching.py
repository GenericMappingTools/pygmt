--- conflicted
+++ resolved
@@ -59,18 +59,15 @@
         "@S90E000.earth_wdmam_03m_g.nc",  # Specific grid for 03m test
         # Earth day/night images
         "@earth_day_01d_p",
-<<<<<<< HEAD
-        # Venus relief grids
-        "@venus_relief_01d_g",
-        "@N00W030.venus_relief_01m_g.nc",  # Specific grid for 01m test
-=======
         # Mars relief grids
         "@mars_relief_01d_g",
         "@N00W030.mars_relief_01m_g.nc",  # Specific grid for 01m tes
         # Moon relief grids
         "@moon_relief_01d_g",
         "@N00W030.moon_relief_01m_p.nc",  # Specific grid for 01m test
->>>>>>> f7ad824a
+        # Venus relief grids
+        "@venus_relief_01d_g",
+        "@N00W030.venus_relief_01m_g.nc",  # Specific grid for 01m test
         # Other cache files
         "@capitals.gmt",
         "@circuit.png",
