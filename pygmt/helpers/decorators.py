--- conflicted
+++ resolved
@@ -309,17 +309,10 @@
               text, add the column **t**. Append the word number to **t** to
               write only a single word from the trailing text. Instead of
               specifying columns, use ``outcols="n"`` to simply read numerical
-<<<<<<< HEAD
-              input and skip trailing text. Note: if ``incols`` is also used
-              then the columns given to ``outcols`` correspond to the order
-              after the ``incols`` selection has taken place.""",
-    "perspective": r"""
-=======
               input and skip trailing text. *Note**: If ``incols`` is also
               used then the columns given to ``outcols`` correspond to the
               order after the ``incols`` selection has taken place.""",
-    "p": r"""
->>>>>>> a555ba70
+    "perspective": r"""
         perspective : list or str
             [**x**\|\ **y**\|\ **z**]\ *azim*\[/*elev*\[/*zlevel*]]\
             [**+w**\ *lon0*/*lat0*\[/*z0*]][**+v**\ *x0*/*y0*].
