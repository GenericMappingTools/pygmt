"""
Decorators to help wrap the GMT modules.

Apply them to functions wrapping GMT modules to automate: alias generation for
arguments, insert common text into docstrings, transform arguments to strings,
etc.
"""
import functools
import textwrap
import warnings
from inspect import Parameter, signature

import numpy as np
from pygmt.exceptions import GMTInvalidInput
from pygmt.helpers.utils import is_nonstr_iter

COMMON_DOCSTRINGS = {
    "region": r"""
        region : str or list
            *xmin/xmax/ymin/ymax*\ [**+r**][**+u**\ *unit*].
            Specify the :doc:`region </tutorials/basics/regions>` of interest.""",
    "projection": r"""
        projection : str
            *projcode*\[*projparams*/]\ *width*.
            Select map :doc:`projection </projections/index>`.""",
    "area_thresh": r"""
        area_thresh : int or float or str
            *min_area*\ [/*min_level*/*max_level*][**+a**\[**g**\|\ **i**]\
            [**s**\|\ **S**]][**+l**\|\ **r**][**+p**\ *percent*].
            Features with an area smaller than *min_area* in km\ :sup:`2` or of
            hierarchical level that is lower than *min_level* or higher than
            *max_level* will not be plotted [Default is 0/0/4 (all
            features)].""",
    "frame": r"""
        frame : bool or str or list
            Set map boundary
            :doc:`frame and axes attributes </tutorials/basics/frames>`. """,
    "timestamp": """\
        timestamp : bool or str
            Draw GMT time stamp logo on plot.""",
    "cmap": r"""
        cmap : str
           File name of a CPT file or a series of comma-separated colors
           (e.g., *color1*,\ *color2*,\ *color3*) to build a linear continuous
           CPT from those colors automatically.""",
    "color": """\
        color : str or 1d array
            Select color or pattern for filling of symbols or polygons [Default
            is no fill].""",
    "fill": """\
        fill : str
            Select color or pattern for filling of symbols or polygons [Default
            is no fill].""",
    "spacing": r"""
        spacing : str
            *x_inc*\ [**+e**\|\ **n**][/\ *y_inc*\ [**+e**\|\ **n**]].
            *x_inc* [and optionally *y_inc*] is the grid spacing.

            - **Geographical (degrees) coordinates**: Optionally, append an
              increment unit. Choose among **m** to indicate arc minutes or
              **s** to indicate arc seconds. If one of the units **e**, **f**,
              **k**, **M**, **n** or **u** is appended instead, the increment
              is assumed to be given in meter, foot, km, mile, nautical mile or
              US survey foot, respectively, and will be converted to the
              equivalent degrees longitude at the middle latitude of the region
              (the conversion depends on :gmt-term:`PROJ_ELLIPSOID`). If
              *y_inc* is given but set to 0 it will be reset equal to *x_inc*;
              otherwise it will be converted to degrees latitude.

            - **All coordinates**: If **+e** is appended then the corresponding
              max *x* (*east*) or *y* (*north*) may be slightly adjusted to fit
              exactly the given increment [by default the increment may be
              adjusted slightly to fit the given domain]. Finally, instead of
              giving an increment you may specify the *number of nodes* desired
              by appending **+n** to the supplied integer argument; the
              increment is then recalculated from the number of nodes, the
              ``registration``, and the domain. The resulting increment value
              depends on whether you have selected a gridline-registered or
              pixel-registered grid; see :gmt-docs:`GMT File Formats
              <cookbook/file-formats.html#gmt-file-formats>` for details.

            **Note**: If ``region=grdfile`` is used then the grid spacing and
            the registration have already been initialized; use ``spacing`` and
            ``registration`` to override these values.""",
    "verbose": """\
        verbose : bool or str
            Select verbosity level [Default is **w**], which modulates the messages
            written to stderr. Choose among 7 levels of verbosity:

            - **q** - Quiet, not even fatal error messages are produced
            - **e** - Error messages only
            - **w** - Warnings [Default]
            - **t** - Timings (report runtimes for time-intensive algorithms)
            - **i** - Informational messages (same as ``verbose=True``)
            - **c** - Compatibility warnings
            - **d** - Debugging messages""",
    "pen": """\
        pen : str
            Set pen attributes for lines or the outline of symbols.""",
    "aspatial": r"""
        aspatial : bool or str
            [*col*\ =]\ *name*\ [,...].
            Control how aspatial data are handled during input and output.
            Full documentation is at :gmt-docs:`gmt.html#aspatial-full`.
         """,
    "binary": r"""
        binary : bool or str
            **i**\|\ **o**\ [*ncols*][*type*][**w**][**+l**\|\ **b**].
            Select native binary input (using ``binary="i"``) or output
            (using ``binary="o"``), where *ncols* is the number of data columns
            of *type*, which must be one of:

                - **c** - int8_t (1-byte signed char)
                - **u** - uint8_t (1-byte unsigned char)
                - **h** - int16_t (2-byte signed int)
                - **H** - uint16_t (2-byte unsigned int)
                - **i** - int32_t (4-byte signed int)
                - **I** - uint32_t (4-byte unsigned int)
                - **l** - int64_t (8-byte signed int)
                - **L** - uint64_t (8-byte unsigned int)
                - **f** - 4-byte single-precision float
                - **d** - 8-byte double-precision float
                - **x** - use to skip *ncols* anywhere in the record

            For records with mixed types, append additional comma-separated
            combinations of *ncols* *type* (no space). The following modifiers
            are supported:

                - **w** after any item to force byte-swapping.
                - **+l**\|\ **b** to indicate that the entire data file should
                  be read as little- or big-endian, respectively.

            Full documentation is at :gmt-docs:`gmt.html#bi-full`.""",
    "nodata": r"""
        nodata : str
            **i**\|\ **o**\ *nodata*.
            Substitute specific values with NaN (for tabular data). For
            example, ``nodata="-9999"`` will replace all values equal to -9999
            with NaN during input and all NaN values with -9999 during output.
            Prepend **i** to the *nodata* value for input columns only. Prepend
            **o** to the *nodata* value for output columns only.""",
    "panel": r"""
        panel : bool or int or list
            [*row,col*\|\ *index*].
            Select a specific subplot panel. Only allowed when in subplot
            mode. Use ``panel=True`` to advance to the next panel in the
            selected order. Instead of *row,col* you may also give a scalar
            value *index* which depends on the order you set via ``autolabel``
            when the subplot was defined. **Note**: *row*, *col*, and *index*
            all start at 0.
         """,
    "find": r"""
        find : str
            [**~**]\ *"pattern"* \| [**~**]/\ *regexp*/[**i**].
            Only pass records that match the given *pattern* or regular
            expressions [Default processes all records]. Prepend **~** to
            the *pattern* or *regexp* to instead only pass data expressions
            that do not match the pattern. Append **i** for case insensitive
            matching. This does not apply to headers or segment headers.""",
    "coltypes": r"""
        coltypes : str
            [**i**\|\ **o**]\ *colinfo*.
            Specify data types of input and/or output columns (time or
            geographical data). Full documentation is at
            :gmt-docs:`gmt.html#f-full`.""",
    "gap": r"""
        gap : str or list
            **x**\|\ **y**\|\ **z**\|\ **d**\|\ **X**\|\ **Y**\|\
            **D**\ *gap*\ [**u**][**+a**][**+c**\ *col*][**+n**\|\ **p**].
            Examine the spacing between consecutive data points in order to
            impose breaks in the line. To specify multiple criteria, provide
            a list with each item containing a string describing one set of
            criteria.

                - **x**\|\ **X** - define a gap when there is a large enough
                  change in the x coordinates (upper case to use projected
                  coordinates).
                - **y**\|\ **Y** - define a gap when there is a large enough
                  change in the y coordinates (upper case to use projected
                  coordinates).
                - **d**\|\ **D** - define a gap when there is a large enough
                  distance between coordinates (upper case to use projected
                  coordinates).
                - **z** - define a gap when there is a large enough change in
                  the z data. Use **+c**\ *col* to change the z data column
                  [Default *col* is 2 (i.e., 3rd column)].

            A unit **u** may be appended to the specified *gap*:

                - For geographic data (**x**\|\ **y**\|\ **d**), the unit may
                  be arc **d**\ (egree), **m**\ (inute), and **s**\ (econd), or
                  (m)\ **e**\ (ter), **f**\ (eet), **k**\ (ilometer),
                  **M**\ (iles), or **n**\ (autical miles) [Default is
                  (m)\ **e**\ (ter)].
                - For projected data (**X**\|\ **Y**\|\ **D**), the unit may be
                  **i**\ (nch), **c**\ (entimeter), or **p**\ (oint).

            Append modifier **+a** to specify that *all* the criteria must be
            met [default imposes breaks if any one criterion is met].

            One of the following modifiers can be appended:

                - **+n** - specify that the previous value minus the current
                  column value must exceed *gap* for a break to be imposed.
                - **+p** - specify that the current value minus the previous
                  value must exceed *gap* for a break to be imposed.""",
    "header": r"""
        header : str
            [**i**\|\ **o**][*n*][**+c**][**+d**][**+m**\ *segheader*][**+r**\
            *remark*][**+t**\ *title*].
            Specify that input and/or output file(s) have *n* header records
            [Default is 0]. Prepend **i** if only the primary input should have
            header records. Prepend **o** to control the writing of header
            records, with the following modifiers supported:

                - **+d** to remove existing header records.
                - **+c** to add a header comment with column names to the
                  output [Default is no column names].
                - **+m** to add a segment header *segheader* to the output
                  after the header block [Default is no segment header].
                - **+r** to add a *remark* comment to the output [Default is no
                  comment]. The *remark* string may contain \\n to indicate
                  line-breaks.
                - **+t** to add a *title* comment to the output [Default is no
                  title]. The *title* string may contain \\n to indicate
                  line-breaks.

            Blank lines and lines starting with \# are always skipped.""",
    "incols": r"""
        incols : str or 1d array
            Specify data columns for primary input in arbitrary order. Columns
            can be repeated and columns not listed will be skipped [Default
            reads all columns in order, starting with the first (i.e., column
            0)].

            - For *1d array*: specify individual columns in input order (e.g.,
              ``incols=[1,0]`` for the 2nd column followed by the 1st column).
            - For :py:class:`str`: specify individual columns or column
              ranges in the format *start*\ [:*inc*]:*stop*, where *inc*
              defaults to 1 if not specified, with columns and/or column ranges
              separated by commas (e.g., ``incols="0:2,4+l"`` to input the
              first three columns followed by the log-transformed 5th column).
              To read from a given column until the end of the record, leave
              off *stop* when specifying the column range. To read trailing
              text, add the column **t**. Append the word number to **t** to
              ingest only a single word from the trailing text. Instead of
              specifying columns, use ``incols="n"`` to simply read numerical
              input and skip trailing text. Optionally, append one of the
              following modifiers to any column or column range to transform
              the input columns:

                - **+l** to take the *log10* of the input values.
                - **+d** to divide the input values by the factor *divisor*
                  [Default is 1].
                - **+s** to multiple the input values by the factor *scale*
                  [Default is 1].
                - **+o** to add the given *offset* to the input values [Default
                  is 0].""",
    "distcalc": r"""
        distcalc : str
            **e**\|\ **f**\|\ **g**.
            Determine how spherical distances are calculated.

            - **e** - Ellipsoidal (or geodesic) mode
            - **f** - Flat Earth mode
            - **g** - Great circle distance [Default]

            All spherical distance calculations depend on the current ellipsoid
            (:gmt-term:`PROJ_ELLIPSOID`), the definition of the mean radius
            (:gmt-term:`PROJ_MEAN_RADIUS`), and the specification of latitude type
            (:gmt-term:`PROJ_AUX_LATITUDE`). Geodesic distance calculations is also
            controlled by method (:gmt-term:`PROJ_GEODESIC`).""",
    "label": r"""
        label : str
            Add a legend entry for the symbol or line being plotted. Full
            documentation is at :gmt-docs:`gmt.html#l-full`.""",
    "interpolation": r"""
        interpolation : str
            [**b**\|\ **c**\|\ **l**\|\ **n**][**+a**][**+b**\ *BC*][**+c**][**+t**\ *threshold*].
            Select interpolation mode for grids. You can select the type of
            spline used:

            - **b** for B-spline
            - **c** for bicubic [Default]
            - **l** for bilinear
            - **n** for nearest-neighbor""",
    "outcols": r"""
        outcols : str or 1d array
            *cols*\ [,...][,\ **t**\ [*word*]].
            Specify data columns for primary output in arbitrary order. Columns
            can be repeated and columns not listed will be skipped [Default
            writes all columns in order, starting with the first (i.e., column
            0)].

            - For *1d array*: specify individual columns in output order (e.g.,
              ``outcols=[1,0]`` for the 2nd column followed by the 1st column).
            - For :py:class:`str`: specify individual columns or column
              ranges in the format *start*\ [:*inc*]:*stop*, where *inc*
              defaults to 1 if not specified, with columns and/or column ranges
              separated by commas (e.g., ``outcols="0:2,4"`` to output the
              first three columns followed by the 5th column).
              To write from a given column until the end of the record, leave
              off *stop* when specifying the column range. To write trailing
              text, add the column **t**. Append the word number to **t** to
              write only a single word from the trailing text. Instead of
              specifying columns, use ``outcols="n"`` to simply read numerical
              input and skip trailing text. **Note**: If ``incols`` is also
              used then the columns given to ``outcols`` correspond to the
              order after the ``incols`` selection has taken place.""",
    "perspective": r"""
        perspective : list or str
            [**x**\|\ **y**\|\ **z**]\ *azim*\[/*elev*\[/*zlevel*]]\
            [**+w**\ *lon0*/*lat0*\[/*z0*]][**+v**\ *x0*/*y0*].
            Select perspective view and set the azimuth and elevation angle of
            the viewpoint. Default is [180, 90]. Full documentation is at
            :gmt-docs:`gmt.html#perspective-full`.
        """,
    "registration": r"""
        registration : str
            **g**\|\ **p**.
            Force gridline (**g**) or pixel (**p**) node registration.
            [Default is **g**\ (ridline)].
        """,
    "skiprows": r"""
        skiprows : bool or str
            [*cols*][**+a**][**+r**].
            Suppress output for records whose *z*-value equals NaN [Default
            outputs all records]. Optionally, supply a comma-separated list of
            all columns or column ranges to consider for this NaN test [Default
            only considers the third data column (i.e., *cols = 2*)]. Column
            ranges must be given in the format *start*\ [:*inc*]:*stop*, where
            *inc* defaults to 1 if not specified. The following modifiers are
            supported:

                - **+r** to reverse the suppression, i.e., only output the
                  records whose *z*-value equals NaN.
                - **+a** to suppress the output of the record if just one or
                  more of the columns equal NaN [Default skips record only
                  if values in all specified *cols* equal NaN].""",
    "transparency": """\
        transparency : int or float
            Set transparency level, in [0-100] percent range
            [Default is 0, i.e., opaque].
            Only visible when PDF or raster format output is selected.
            Only the PNG format selection adds a transparency layer
            in the image (for further processing). """,
    "wrap": r"""
        wrap : str
            **y**\|\ **a**\|\ **w**\|\ **d**\|\ **h**\|\ **m**\|\ **s**\|\
            **c**\ *period*\ [/*phase*][**+c**\ *col*].
            Convert the input *x*-coordinate to a cyclical coordinate, or a
            different column if selected via **+c**\ *col*. The following
            cyclical coordinate transformations are supported:

                - **y** - yearly cycle (normalized)
                - **a** - annual cycle (monthly)
                - **w** - weekly cycle (day)
                - **d** - daily cycle (hour)
                - **h** - hourly cycle (minute)
                - **m** - minute cycle (second)
                - **s** - second cycle (second)
                - **c** - custom cycle (normalized)

            Full documentation is at :gmt-docs:`gmt.html#w-full`.""",
    "cores": r"""
        cores : bool or int
            [[**-**]\ *n*].
            Limit the number of cores to be used in any OpenMP-enabled
            multi-threaded algorithms. By default we try to use all available
            cores. Set a number *n* to only use n cores (if too large it will
            be truncated to the maximum cores available). Finally, give a
            negative number *-n* to select (all - *n*) cores (or at least 1 if
            *n* equals or exceeds all).
            """,
}


def fmt_docstring(module_func):
    r"""
    Decorator to insert common text into module docstrings.

    Should be the last decorator (at the top).

    Use any of these placeholders in your docstring to have them substituted:

    * ``{aliases}``: Insert a section listing the parameter aliases defined by
      decorator ``use_alias``.

    Parameters
    ----------
    module_func : function
        The module function.

    Returns
    -------
    module_func
        The same *module_func* but with the docstring formatted.

    Examples
    --------

    >>> @fmt_docstring
    ... @use_alias(R="region", J="projection")
    ... def gmtinfo(**kwargs):
    ...     '''
    ...     My nice module.
    ...
    ...     Parameters
    ...     ----------
    ...     data : str or {table-like}
    ...         Pass in either a file name to an ASCII data table, a 2D
    ...         {table-classes}.
    ...     {region}
    ...     {projection}
    ...
    ...     {aliases}
    ...     '''
    ...     pass
    ...
    >>> print(gmtinfo.__doc__)
    <BLANKLINE>
    My nice module.
    <BLANKLINE>
    Parameters
    ----------
    data : str or numpy.ndarray or pandas.DataFrame or xarray.Dataset or geo...
        Pass in either a file name to an ASCII data table, a 2D
        :class:`numpy.ndarray`, a :class:`pandas.DataFrame`, an
        :class:`xarray.Dataset` made up of 1D :class:`xarray.DataArray`
        data variables, or a :class:`geopandas.GeoDataFrame` containing the
        tabular data.
    region : str or list
        *xmin/xmax/ymin/ymax*\ [**+r**][**+u**\ *unit*].
        Specify the :doc:`region </tutorials/basics/regions>` of interest.
    projection : str
        *projcode*\[*projparams*/]\ *width*.
        Select map :doc:`projection </projections/index>`.
    <BLANKLINE>
    **Aliases:**
    <BLANKLINE>
    - J = projection
    - R = region
    <BLANKLINE>
    """
    filler_text = {}

    if hasattr(module_func, "aliases"):
        aliases = ["**Aliases:**\n"]
        for arg in sorted(module_func.aliases):
            alias = module_func.aliases[arg]
            aliases.append(f"- {arg} = {alias}")
        filler_text["aliases"] = "\n".join(aliases)

    filler_text["table-like"] = " or ".join(
        [
            "numpy.ndarray",
            "pandas.DataFrame",
            "xarray.Dataset",
            "geopandas.GeoDataFrame",
        ]
    )
    filler_text["table-classes"] = (
        ":class:`numpy.ndarray`, a :class:`pandas.DataFrame`, an\n"
        "    :class:`xarray.Dataset` made up of 1D :class:`xarray.DataArray`\n"
        "    data variables, or a :class:`geopandas.GeoDataFrame` containing the\n"
        "    tabular data"
    )

    for marker, text in COMMON_DOCSTRINGS.items():
        # Remove the indentation and the first line break from the multiline
        # strings so that it doesn't mess up the original docstring
        filler_text[marker] = textwrap.dedent(text.lstrip("\n"))

    # Dedent the docstring to make it all match the option text.
    docstring = textwrap.dedent(module_func.__doc__)

    module_func.__doc__ = docstring.format(**filler_text)

    return module_func


def _insert_alias(module_func, default_value=None):
    """
    Function to insert PyGMT long aliases into the signature of a method.
    """

    # Get current signature and parameters
    sig = signature(module_func)
    wrapped_params = list(sig.parameters.values())
    kwargs_param = wrapped_params.pop(-1)
    # Add new parameters from aliases
    for alias in module_func.aliases.values():
        if alias not in sig.parameters:
            new_param = Parameter(
                alias, kind=Parameter.KEYWORD_ONLY, default=default_value
            )
            wrapped_params = wrapped_params + [new_param]
    all_params = wrapped_params + [kwargs_param]
    # Update method signature
    sig_new = sig.replace(parameters=all_params)
    module_func.__signature__ = sig_new

    return module_func


def use_alias(**aliases):
    """
    Decorator to add aliases to keyword arguments of a function.

    Use this decorator above the argument parsing decorators, usually only
    below ``fmt_docstring``.

    Replaces the aliases with their desired names before passing them along to
    the module function.

    Keywords passed to this decorator are the desired argument name and their
    value is the alias.

    Adds a dictionary attribute to the function with the aliases. Use in
    conjunction with ``fmt_docstring`` to insert a list of valid aliases in
    your docstring.

    Examples
    --------

    >>> @use_alias(R="region", J="projection")
    ... def my_module(**kwargs):
    ...     print("R =", kwargs["R"], "J =", kwargs["J"])
    ...
    >>> my_module(R="bla", J="meh")
    R = bla J = meh
    >>> my_module(region="bla", J="meh")
    R = bla J = meh
    >>> my_module(R="bla", projection="meh")
    R = bla J = meh
    >>> my_module(region="bla", projection="meh")
    R = bla J = meh
    >>> my_module(
    ...     region="bla", projection="meh", J="bla"
    ... )  # doctest: +NORMALIZE_WHITESPACE
    Traceback (most recent call last):
      ...
    pygmt.exceptions.GMTInvalidInput:
        Parameters in short-form (J) and long-form (projection) can't coexist.
    """

    def alias_decorator(module_func):
        """
        Decorator that replaces the aliases for arguments.
        """

        @functools.wraps(module_func)
        def new_module(*args, **kwargs):
            """
            New module that parses and replaces the registered aliases.
            """
            for short_param, long_alias in aliases.items():
                if long_alias in kwargs and short_param in kwargs:
                    raise GMTInvalidInput(
                        f"Parameters in short-form ({short_param}) and "
                        f"long-form ({long_alias}) can't coexist."
                    )
                if long_alias in kwargs:
                    kwargs[short_param] = kwargs.pop(long_alias)
                elif short_param in kwargs:
                    msg = (
                        f"Short-form parameter ({short_param}) is not recommended. "
                        f"Use long-form parameter '{long_alias}' instead."
                    )
                    warnings.warn(msg, category=SyntaxWarning, stacklevel=2)

<<<<<<< HEAD
            # timestamp (U) is deprecated since v0.8.0, remove in v0.12.0
            if "U" in kwargs or "timestamp" in kwargs:
                if "timestamp" in kwargs:
                    kwargs["U"] = kwargs.pop("timestamp")
                msg = (
                    "Parameters 'U' and 'timestamp' are deprecated since v0.8.0 "
                    "and will be removed in v0.12.0. "
                    "Use Figure.timestamp() instead."
=======
            # xshift (X) is deprecated since v0.8.0.
            if "X" in kwargs or "xshift" in kwargs:
                if "xshift" in kwargs:
                    kwargs["X"] = kwargs.pop("xshift")
                msg = (
                    "Parameters 'X' and 'xshift' are deprecated since v0.8.0 "
                    "and will be removed in v0.12.0. "
                    "Use Figure.shift_origin(xshift=...) instead."
                )
                warnings.warn(msg, category=SyntaxWarning, stacklevel=2)

            # yshift (Y) is deprecated since v0.8.0.
            if "Y" in kwargs or "yshift" in kwargs:
                if "yshift" in kwargs:
                    kwargs["Y"] = kwargs.pop("yshift")
                msg = (
                    "Parameters 'Y' and 'yshift' are deprecated since v0.8.0. "
                    "and will be removed in v0.12.0. "
                    "Use Figure.shift_origin(yshift=...) instead."
>>>>>>> 10973aa5
                )
                warnings.warn(msg, category=SyntaxWarning, stacklevel=2)

            return module_func(*args, **kwargs)

        new_module.aliases = aliases

        new_module = _insert_alias(new_module)

        return new_module

    return alias_decorator


def kwargs_to_strings(**conversions):
    """
    Decorator to convert given keyword arguments to strings.

    The strings are what GMT expects from command line arguments.

    Boolean arguments and None are not converted and will be processed in the
    ``build_arg_string`` function.

    You can also specify other conversions to specific arguments.

    Conversions available:

    * 'sequence': transforms a sequence (list, tuple) into a ``'/'`` separated
      string
    * 'sequence_comma': transforms a sequence into a ``','`` separated string
    * 'sequence_plus': transforms a sequence into a ``'+'`` separated string
    * 'sequence_space': transforms a sequence into a ``' '`` separated string

    Parameters
    ----------
    conversions : keyword arguments
        Keyword arguments specifying other kinds of conversions that should be
        performed. The keyword is the name of the argument and the value is the
        conversion type (see list above).

    Examples
    --------

    >>> @kwargs_to_strings(
    ...     R="sequence", i="sequence_comma", files="sequence_space"
    ... )
    ... def module(*args, **kwargs):
    ...     "A module that prints the arguments it received"
    ...     print("{", end="")
    ...     print(
    ...         ", ".join(f"'{k}': {repr(kwargs[k])}" for k in sorted(kwargs)),
    ...         end="",
    ...     )
    ...     print("}")
    ...     if args:
    ...         print("args:", " ".join(f"{x}" for x in args))
    >>> module(R=[1, 2, 3, 4])
    {'R': '1/2/3/4'}
    >>> # It's already a string, do nothing
    >>> module(R="5/6/7/8")
    {'R': '5/6/7/8'}
    >>> module(P=True)
    {'P': True}
    >>> module(P=False)
    {'P': False}
    >>> module(P=None)
    {'P': None}
    >>> module(i=[1, 2])
    {'i': '1,2'}
    >>> module(files=["data1.txt", "data2.txt"])
    {'files': 'data1.txt data2.txt'}
    >>> # Other non-boolean arguments are passed along as they are
    >>> module(123, bla=(1, 2, 3), foo=True, A=False, i=(5, 6))
    {'A': False, 'bla': (1, 2, 3), 'foo': True, 'i': '5,6'}
    args: 123
    >>> import datetime
    >>> module(
    ...     R=[
    ...         np.datetime64("2010-01-01T16:00:00"),
    ...         datetime.datetime(2020, 1, 1, 12, 23, 45),
    ...     ]
    ... )
    {'R': '2010-01-01T16:00:00/2020-01-01T12:23:45.000000'}
    >>> import pandas as pd
    >>> import xarray as xr
    >>> module(
    ...     R=[
    ...         xr.DataArray(data=np.datetime64("2005-01-01T08:00:00")),
    ...         pd.Timestamp("2015-01-01T12:00:00.123456789"),
    ...     ]
    ... )
    {'R': '2005-01-01T08:00:00.000000000/2015-01-01T12:00:00.123456'}
    """
    valid_conversions = [
        "sequence",
        "sequence_comma",
        "sequence_plus",
        "sequence_space",
    ]

    for arg, fmt in conversions.items():
        if fmt not in valid_conversions:
            raise GMTInvalidInput(
                f"Invalid conversion type '{fmt}' for argument '{arg}'."
            )

    separators = {
        "sequence": "/",
        "sequence_comma": ",",
        "sequence_plus": "+",
        "sequence_space": " ",
    }

    # Make the actual decorator function
    def converter(module_func):
        """
        The decorator that creates our new function with the conversions.
        """

        @functools.wraps(module_func)
        def new_module(*args, **kwargs):
            """
            New module instance that converts the arguments first.
            """
            for arg, fmt in conversions.items():
                if arg in kwargs:
                    value = kwargs[arg]
                    issequence = fmt in separators
                    if issequence and is_nonstr_iter(value):
                        for index, item in enumerate(value):
                            try:
                                # check if there is a space " " when converting
                                # a pandas.Timestamp/xr.DataArray to a string.
                                # If so, use np.datetime_as_string instead.
                                assert " " not in str(item)
                            except AssertionError:
                                # convert datetime-like item to ISO 8601
                                # string format like YYYY-MM-DDThh:mm:ss.ffffff
                                value[index] = np.datetime_as_string(
                                    np.asarray(item, dtype=np.datetime64)
                                )
                        kwargs[arg] = separators[fmt].join(f"{item}" for item in value)
            # Execute the original function and return its output
            return module_func(*args, **kwargs)

        return new_module

    return converter


def deprecate_parameter(oldname, newname, deprecate_version, remove_version):
    """
    Decorator to deprecate a parameter.

    The old parameter name will be automatically swapped to the new parameter
    name, and users will receive a FutureWarning to inform them of the pending
    deprecation.

    Use this decorator above the ``use_alias`` decorator.

    Parameters
    ----------
    oldname : str
        The old, deprecated parameter name.
    newname : str
        The new parameter name.
    deprecate_version : str
        The PyGMT version when the old parameter starts to be deprecated.
    remove_version : str
        The PyGMT version when the old parameter will be fully removed.

    Examples
    --------
    >>> @deprecate_parameter("sizes", "size", "v0.0.0", "v9.9.9")
    ... @deprecate_parameter("colors", "color", "v0.0.0", "v9.9.9")
    ... @deprecate_parameter("infile", "data", "v0.0.0", "v9.9.9")
    ... def module(data, size=0, **kwargs):
    ...     "A module that prints the arguments it received"
    ...     print(f"data={data}, size={size}, color={kwargs['color']}")
    ...
    >>> # new names are supported
    >>> module(data="table.txt", size=5.0, color="red")
    data=table.txt, size=5.0, color=red
    >>> # old names are supported, FutureWarning warnings are reported
    >>> with warnings.catch_warnings(record=True) as w:
    ...     module(infile="table.txt", sizes=5.0, colors="red")
    ...     # check the number of warnings
    ...     assert len(w) == 3
    ...     for i in range(len(w)):
    ...         assert issubclass(w[i].category, FutureWarning)
    ...         assert "deprecated" in str(w[i].message)
    ...
    data=table.txt, size=5.0, color=red
    >>> # using both old and new names will raise an GMTInvalidInput exception
    >>> import pytest
    >>> with pytest.raises(GMTInvalidInput):
    ...     module(data="table.txt", size=5.0, sizes=4.0)
    ...
    """

    def deprecator(module_func):
        """
        The decorator that creates the new function to work with both old and
        new parameters.
        """

        @functools.wraps(module_func)
        def new_module(*args, **kwargs):
            """
            New module instance that converts old parameters to new parameters.
            """
            if oldname in kwargs:
                if newname in kwargs:
                    raise GMTInvalidInput(
                        f"Can't provide both '{newname}' and '{oldname}'."
                    )
                msg = (
                    f"The '{oldname}' parameter has been deprecated since {deprecate_version}"
                    f" and will be removed in {remove_version}."
                    f" Please use '{newname}' instead."
                )
                warnings.warn(msg, category=FutureWarning, stacklevel=2)
                kwargs[newname] = kwargs.pop(oldname)
            return module_func(*args, **kwargs)

        return new_module

    return deprecator<|MERGE_RESOLUTION|>--- conflicted
+++ resolved
@@ -569,8 +569,7 @@
                     )
                     warnings.warn(msg, category=SyntaxWarning, stacklevel=2)
 
-<<<<<<< HEAD
-            # timestamp (U) is deprecated since v0.8.0, remove in v0.12.0
+            # timestamp (U) is deprecated since v0.8.0.
             if "U" in kwargs or "timestamp" in kwargs:
                 if "timestamp" in kwargs:
                     kwargs["U"] = kwargs.pop("timestamp")
@@ -578,7 +577,8 @@
                     "Parameters 'U' and 'timestamp' are deprecated since v0.8.0 "
                     "and will be removed in v0.12.0. "
                     "Use Figure.timestamp() instead."
-=======
+                warnings.warn(msg, category=SyntaxWarning, stacklevel=2)
+
             # xshift (X) is deprecated since v0.8.0.
             if "X" in kwargs or "xshift" in kwargs:
                 if "xshift" in kwargs:
@@ -598,7 +598,6 @@
                     "Parameters 'Y' and 'yshift' are deprecated since v0.8.0. "
                     "and will be removed in v0.12.0. "
                     "Use Figure.shift_origin(yshift=...) instead."
->>>>>>> 10973aa5
                 )
                 warnings.warn(msg, category=SyntaxWarning, stacklevel=2)
 
