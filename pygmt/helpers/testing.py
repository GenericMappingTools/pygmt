"""
Helper functions for testing.
"""
import inspect
import os
import string

from pygmt.exceptions import GMTImageComparisonFailure
from pygmt.io import load_dataarray
from pygmt.src import which


def check_figures_equal(*, extensions=("png",), tol=0.0, result_dir="result_images"):
    """
    Decorator for test cases that generate and compare two figures.

    The decorated function must return two arguments, *fig_ref* and *fig_test*,
    these two figures will then be saved and compared against each other.

    This decorator is practically identical to matplotlib's check_figures_equal
    function, but adapted for PyGMT figures. See also the original code at
    https://matplotlib.org/3.3.1/api/testing_api.html#
    matplotlib.testing.decorators.check_figures_equal

    Parameters
    ----------
    extensions : list
        The extensions to test. Default is ["png"].
    tol : float
        The RMS threshold above which the test is considered failed.
    result_dir : str
        The directory where the figures will be stored.

    Examples
    --------

    >>> import pytest
    >>> import shutil
    >>> from pygmt import Figure

    >>> @check_figures_equal(result_dir="tmp_result_images")
    ... def test_check_figures_equal():
    ...     fig_ref = Figure()
    ...     fig_ref.basemap(projection="X5c", region=[0, 5, 0, 5], frame=True)
    ...     fig_test = Figure()
    ...     fig_test.basemap(
    ...         projection="X5c", region=[0, 5, 0, 5], frame=["WrStZ", "af"]
    ...     )
    ...     return fig_ref, fig_test
    ...
    >>> test_check_figures_equal()
    >>> assert len(os.listdir("tmp_result_images")) == 0
    >>> shutil.rmtree(path="tmp_result_images")  # cleanup folder if tests pass

    >>> @check_figures_equal(result_dir="tmp_result_images")
    ... def test_check_figures_unequal():
    ...     fig_ref = Figure()
    ...     fig_ref.basemap(projection="X5c", region=[0, 6, 0, 6], frame=True)
    ...     fig_test = Figure()
    ...     fig_test.basemap(projection="X5c", region=[0, 3, 0, 3], frame=True)
    ...     return fig_ref, fig_test
    ...
    >>> with pytest.raises(GMTImageComparisonFailure):
    ...     test_check_figures_unequal()
    ...
    >>> for suffix in ["", "-expected", "-failed-diff"]:
    ...     assert os.path.exists(
    ...         os.path.join(
    ...             "tmp_result_images",
    ...             f"test_check_figures_unequal{suffix}.png",
    ...         )
    ...     )
    ...
    >>> shutil.rmtree(path="tmp_result_images")  # cleanup folder if tests pass
    """
    # pylint: disable=invalid-name
    ALLOWED_CHARS = set(string.digits + string.ascii_letters + "_-[]()")
    KEYWORD_ONLY = inspect.Parameter.KEYWORD_ONLY

    def decorator(func):
        # pylint: disable=import-outside-toplevel
        import pytest
        from matplotlib.testing.compare import compare_images

        os.makedirs(result_dir, exist_ok=True)
        old_sig = inspect.signature(func)

        @pytest.mark.parametrize("ext", extensions)
        def wrapper(*args, ext="png", request=None, **kwargs):
            if "ext" in old_sig.parameters:
                kwargs["ext"] = ext
            if "request" in old_sig.parameters:
                kwargs["request"] = request
            try:
                file_name = "".join(c for c in request.node.name if c in ALLOWED_CHARS)
            except AttributeError:  # 'NoneType' object has no attribute 'node'
                file_name = func.__name__
            try:
                fig_ref, fig_test = func(*args, **kwargs)
                ref_image_path = os.path.join(result_dir, f"{file_name}-expected.{ext}")
                test_image_path = os.path.join(result_dir, f"{file_name}.{ext}")
                fig_ref.savefig(ref_image_path)
                fig_test.savefig(test_image_path)

                # Code below is adapted for PyGMT, and is originally based on
                # matplotlib.testing.decorators._raise_on_image_difference
                err = compare_images(
                    expected=ref_image_path,
                    actual=test_image_path,
                    tol=tol,
                    in_decorator=True,
                )
                if err is None:  # Images are the same
                    os.remove(ref_image_path)
                    os.remove(test_image_path)
                else:  # Images are not the same
                    for key in ["actual", "expected", "diff"]:
                        err[key] = os.path.relpath(err[key])
                    raise GMTImageComparisonFailure(
                        f"images not close (RMS {err['rms']:.3f}):\n"
                        f"\t{err['actual']}\n"
                        f"\t{err['expected']}"
                    )
            finally:
                del fig_ref
                del fig_test

        parameters = [
            param
            for param in old_sig.parameters.values()
            if param.name not in {"fig_test", "fig_ref"}
        ]
        if "ext" not in old_sig.parameters:
            parameters += [inspect.Parameter("ext", KEYWORD_ONLY)]
        if "request" not in old_sig.parameters:
            parameters += [inspect.Parameter("request", KEYWORD_ONLY)]
        new_sig = old_sig.replace(parameters=parameters)
        wrapper.__signature__ = new_sig

        # reach a bit into pytest internals to hoist the marks from
        # our wrapped function
        new_marks = getattr(func, "pytestmark", []) + wrapper.pytestmark
        wrapper.pytestmark = new_marks

        return wrapper

    return decorator


def download_test_data():
    """
    Convenience function to download remote data files used in PyGMT tests and
    docs.
    """
    # List of datasets to download
    datasets = [
        # Earth relief grids
        "@earth_gebco_01d_g",
        "@earth_gebcosi_01d_g",
        "@earth_gebcosi_15m_p",
        "@earth_relief_01d_p",
        "@earth_relief_01d_g",
        "@earth_relief_30m_p",
        "@earth_relief_30m_g",
        "@earth_relief_10m_p",
        "@earth_relief_10m_g",
        "@earth_relief_05m_p",
        "@earth_relief_05m_g",
        "@earth_synbath_01d_g",
        # List of tiles of 03s srtm data.
        # Names like @N35E135.earth_relief_03s_g.nc is for internal use only.
        # The naming scheme may change. DO NOT USE IT IN YOUR SCRIPTS.
        "@N30W120.earth_relief_15s_p.nc",
        "@N35E135.earth_relief_03s_g.nc",
        "@N37W120.earth_relief_03s_g.nc",
        "@N00W090.earth_relief_03m_p.nc",
        "@N00E135.earth_relief_30s_g.nc",
        # Earth synbath relief grids
        "@S15W105.earth_synbath_30s_p.nc",
        # Earth seafloor age grids
        "@earth_age_01d_g",
        "@S90W180.earth_age_05m_g.nc",  # Specific grid for 05m test
        # Earth geoid grids
        "@earth_geoid_01d_g",
        "@S90W180.earth_geoid_05m_g.nc",  # Specific grid for 05m test
        # Earth magnetic anomaly grids
        "@earth_mag_01d_g",
        "@S90W180.earth_mag_05m_g.nc",  # Specific grid for 05m test
<<<<<<< HEAD
        # Earth free-air anomaly grids
        "@earth_faa_01d_g",
        "@S90W180.earth_faa_05m_g.nc",  # Specific grid for 05m test
=======
        "@earth_mag4km_01d_g",
        "@S90W180.earth_mag4km_05m_g.nc",  # Specific grid for 05m test
>>>>>>> 030e68e3
        # Other cache files
        "@capitals.gmt",
        "@earth_relief_20m_holes.grd",
        "@EGM96_to_36.txt",
        "@MaunaLoa_CO2.txt",
        "@RidgeTest.shp",
        "@RidgeTest.shx",
        "@RidgeTest.dbf",
        "@RidgeTest.prj",
        "@Table_5_11.txt",
        "@Table_5_11_mean.xyz",
        "@fractures_06.txt",
        "@hotspots.txt",
        "@ridge.txt",
        "@mars370d.txt",
        "@srtm_tiles.nc",  # needed for 03s and 01s relief data
        "@static_earth_relief.nc",
        "@ternary.txt",
        "@test.dat.nc",
        "@tut_bathy.nc",
        "@tut_quakes.ngdc",
        "@tut_ship.xyz",
        "@usgs_quakes_22.txt",
    ]
    which(fname=datasets, download="a")


def load_static_earth_relief():
    """
    Load the static_earth_relief file for internal testing.

    Returns
    -------
    data : xarray.DataArray
        A grid of Earth relief for internal tests.
    """
    fname = which("@static_earth_relief.nc", download="c")
    return load_dataarray(fname)<|MERGE_RESOLUTION|>--- conflicted
+++ resolved
@@ -186,14 +186,11 @@
         # Earth magnetic anomaly grids
         "@earth_mag_01d_g",
         "@S90W180.earth_mag_05m_g.nc",  # Specific grid for 05m test
-<<<<<<< HEAD
+        "@earth_mag4km_01d_g",
+        "@S90W180.earth_mag4km_05m_g.nc",  # Specific grid for 05m test
         # Earth free-air anomaly grids
         "@earth_faa_01d_g",
         "@S90W180.earth_faa_05m_g.nc",  # Specific grid for 05m test
-=======
-        "@earth_mag4km_01d_g",
-        "@S90W180.earth_mag4km_05m_g.nc",  # Specific grid for 05m test
->>>>>>> 030e68e3
         # Other cache files
         "@capitals.gmt",
         "@earth_relief_20m_holes.grd",
