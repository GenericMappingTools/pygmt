"""
Helper functions for testing.
"""
import inspect
import os
import string

from pygmt.exceptions import GMTImageComparisonFailure
from pygmt.io import load_dataarray
from pygmt.src import which


def check_figures_equal(*, extensions=("png",), tol=0.0, result_dir="result_images"):
    """
    Decorator for test cases that generate and compare two figures.

    The decorated function must return two arguments, *fig_ref* and *fig_test*,
    these two figures will then be saved and compared against each other.

    This decorator is practically identical to matplotlib's check_figures_equal
    function, but adapted for PyGMT figures. See also the original code at
    https://matplotlib.org/3.3.1/api/testing_api.html#
    matplotlib.testing.decorators.check_figures_equal

    Parameters
    ----------
    extensions : list
        The extensions to test. Default is ["png"].
    tol : float
        The RMS threshold above which the test is considered failed.
    result_dir : str
        The directory where the figures will be stored.

    Examples
    --------

    >>> import pytest
    >>> import shutil
    >>> from pygmt import Figure

    >>> @check_figures_equal(result_dir="tmp_result_images")
    ... def test_check_figures_equal():
    ...     fig_ref = Figure()
    ...     fig_ref.basemap(projection="X5c", region=[0, 5, 0, 5], frame=True)
    ...     fig_test = Figure()
    ...     fig_test.basemap(
    ...         projection="X5c", region=[0, 5, 0, 5], frame=["WrStZ", "af"]
    ...     )
    ...     return fig_ref, fig_test
    ...
    >>> test_check_figures_equal()
    >>> assert len(os.listdir("tmp_result_images")) == 0
    >>> shutil.rmtree(path="tmp_result_images")  # cleanup folder if tests pass

    >>> @check_figures_equal(result_dir="tmp_result_images")
    ... def test_check_figures_unequal():
    ...     fig_ref = Figure()
    ...     fig_ref.basemap(projection="X5c", region=[0, 6, 0, 6], frame=True)
    ...     fig_test = Figure()
    ...     fig_test.basemap(projection="X5c", region=[0, 3, 0, 3], frame=True)
    ...     return fig_ref, fig_test
    ...
    >>> with pytest.raises(GMTImageComparisonFailure):
    ...     test_check_figures_unequal()
    ...
    >>> for suffix in ["", "-expected", "-failed-diff"]:
    ...     assert os.path.exists(
    ...         os.path.join(
    ...             "tmp_result_images",
    ...             f"test_check_figures_unequal{suffix}.png",
    ...         )
    ...     )
    ...
    >>> shutil.rmtree(path="tmp_result_images")  # cleanup folder if tests pass
    """
    # pylint: disable=invalid-name
    ALLOWED_CHARS = set(string.digits + string.ascii_letters + "_-[]()")
    KEYWORD_ONLY = inspect.Parameter.KEYWORD_ONLY

    def decorator(func):
        # pylint: disable=import-outside-toplevel
        import pytest
        from matplotlib.testing.compare import compare_images

        os.makedirs(result_dir, exist_ok=True)
        old_sig = inspect.signature(func)

        @pytest.mark.parametrize("ext", extensions)
        def wrapper(*args, ext="png", request=None, **kwargs):
            if "ext" in old_sig.parameters:
                kwargs["ext"] = ext
            if "request" in old_sig.parameters:
                kwargs["request"] = request
            try:
                file_name = "".join(c for c in request.node.name if c in ALLOWED_CHARS)
            except AttributeError:  # 'NoneType' object has no attribute 'node'
                file_name = func.__name__
            try:
                fig_ref, fig_test = func(*args, **kwargs)
                ref_image_path = os.path.join(result_dir, f"{file_name}-expected.{ext}")
                test_image_path = os.path.join(result_dir, f"{file_name}.{ext}")
                fig_ref.savefig(ref_image_path)
                fig_test.savefig(test_image_path)

                # Code below is adapted for PyGMT, and is originally based on
                # matplotlib.testing.decorators._raise_on_image_difference
                err = compare_images(
                    expected=ref_image_path,
                    actual=test_image_path,
                    tol=tol,
                    in_decorator=True,
                )
                if err is None:  # Images are the same
                    os.remove(ref_image_path)
                    os.remove(test_image_path)
                else:  # Images are not the same
                    for key in ["actual", "expected", "diff"]:
                        err[key] = os.path.relpath(err[key])
                    raise GMTImageComparisonFailure(
                        f"images not close (RMS {err['rms']:.3f}):\n"
                        f"\t{err['actual']}\n"
                        f"\t{err['expected']}"
                    )
            finally:
                del fig_ref
                del fig_test

        parameters = [
            param
            for param in old_sig.parameters.values()
            if param.name not in {"fig_test", "fig_ref"}
        ]
        if "ext" not in old_sig.parameters:
            parameters += [inspect.Parameter("ext", KEYWORD_ONLY)]
        if "request" not in old_sig.parameters:
            parameters += [inspect.Parameter("request", KEYWORD_ONLY)]
        new_sig = old_sig.replace(parameters=parameters)
        wrapper.__signature__ = new_sig

        # reach a bit into pytest internals to hoist the marks from
        # our wrapped function
        new_marks = getattr(func, "pytestmark", []) + wrapper.pytestmark
        wrapper.pytestmark = new_marks

        return wrapper

    return decorator


def download_test_data():
    """
    Convenience function to download remote data files used in PyGMT tests and
    docs.
    """
    # List of datasets to download
    datasets = [
        # Earth relief grids
        "@earth_gebco_01d_g",
        "@earth_gebcosi_01d_g",
        "@earth_gebcosi_15m_p",
        "@earth_relief_01d_p",
        "@earth_relief_01d_g",
        "@earth_relief_30m_p",
        "@earth_relief_30m_g",
        "@earth_relief_10m_p",
        "@earth_relief_10m_g",
        "@earth_relief_05m_p",
        "@earth_relief_05m_g",
        "@earth_synbath_01d_g",
        # List of tiles of 03s srtm data.
        # Names like @N35E135.earth_relief_03s_g.nc is for internal use only.
        # The naming scheme may change. DO NOT USE IT IN YOUR SCRIPTS.
        "@N30W120.earth_relief_15s_p.nc",
        "@N35E135.earth_relief_03s_g.nc",
        "@N37W120.earth_relief_03s_g.nc",
        "@N00W090.earth_relief_03m_p.nc",
        "@N00E135.earth_relief_30s_g.nc",
        # Earth synbath relief grids
        "@S15W105.earth_synbath_30s_p.nc",
        # Earth seafloor age grids
        "@earth_age_01d_g",
        "@S90W180.earth_age_05m_g.nc",  # Specific grid for 05m test
<<<<<<< HEAD
        # Earth geoid grids
        "@earth_geoid_01d_g.grd",
        "@S90W180.earth_geoid_05m_g.nc",  # Specific grid for 05m test
=======
        # Earth magnetic anomaly grids
        "@earth_mag_01d_g.grd"
        "@S90W180.earth_mag_05m_g.nc"  # Specific grid for 05m test
>>>>>>> 6d9079f6
        # Other cache files
        "@capitals.gmt",
        "@earth_relief_20m_holes.grd",
        "@EGM96_to_36.txt",
        "@MaunaLoa_CO2.txt",
        "@RidgeTest.shp",
        "@RidgeTest.shx",
        "@RidgeTest.dbf",
        "@RidgeTest.prj",
        "@Table_5_11.txt",
        "@Table_5_11_mean.xyz",
        "@fractures_06.txt",
        "@hotspots.txt",
        "@ridge.txt",
        "@mars370d.txt",
        "@srtm_tiles.nc",  # needed for 03s and 01s relief data
        "@static_earth_relief.nc",
        "@ternary.txt",
        "@test.dat.nc",
        "@tut_bathy.nc",
        "@tut_quakes.ngdc",
        "@tut_ship.xyz",
        "@usgs_quakes_22.txt",
    ]
    which(fname=datasets, download="a")


def load_static_earth_relief():
    """
    Load the static_earth_relief file for internal testing.

    Returns
    -------
    data : xarray.DataArray
        A grid of Earth relief for internal tests.
    """
    fname = which("@static_earth_relief.nc", download="c")
    return load_dataarray(fname)<|MERGE_RESOLUTION|>--- conflicted
+++ resolved
@@ -180,15 +180,12 @@
         # Earth seafloor age grids
         "@earth_age_01d_g",
         "@S90W180.earth_age_05m_g.nc",  # Specific grid for 05m test
-<<<<<<< HEAD
         # Earth geoid grids
         "@earth_geoid_01d_g.grd",
         "@S90W180.earth_geoid_05m_g.nc",  # Specific grid for 05m test
-=======
         # Earth magnetic anomaly grids
         "@earth_mag_01d_g.grd"
         "@S90W180.earth_mag_05m_g.nc"  # Specific grid for 05m test
->>>>>>> 6d9079f6
         # Other cache files
         "@capitals.gmt",
         "@earth_relief_20m_holes.grd",
