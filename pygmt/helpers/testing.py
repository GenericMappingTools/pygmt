--- conflicted
+++ resolved
@@ -184,15 +184,10 @@
         "@earth_geoid_01d_g.grd",
         "@S90W180.earth_geoid_05m_g.nc",  # Specific grid for 05m test
         # Earth magnetic anomaly grids
-<<<<<<< HEAD
-        "@earth_mag_01d_g.grd"
-        "@S90W180.earth_mag_05m_g.nc"  # Specific grid for 05m test
-        "@earth_mag4km_01d_g.grd"
-        "@S90W180.earth_mag4km_05m_g.nc"  # Specific grid for 05m test
-=======
         "@earth_mag_01d_g.grd",
         "@S90W180.earth_mag_05m_g.nc",  # Specific grid for 05m test
->>>>>>> 772f3f7a
+        "@earth_mag4km_01d_g.grd",
+        "@S90W180.earth_mag4km_05m_g.nc",  # Specific grid for 05m test
         # Other cache files
         "@capitals.gmt",
         "@earth_relief_20m_holes.grd",
