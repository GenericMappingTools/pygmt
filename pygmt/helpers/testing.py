--- conflicted
+++ resolved
@@ -9,11 +9,7 @@
 
 import xarray as xr
 from pygmt.exceptions import GMTImageComparisonFailure
-<<<<<<< HEAD
-from pygmt.io import gmtread
-=======
 from pygmt.src import which
->>>>>>> d29303bb
 
 
 def check_figures_equal(*, extensions=("png",), tol=0.0, result_dir="result_images"):
@@ -157,12 +153,8 @@
     data
         A grid of Earth relief for internal tests.
     """
-<<<<<<< HEAD
-    return gmtread("@static_earth_relief.nc", kind="grid")  # type: ignore[return-value]
-=======
     fname = which("@static_earth_relief.nc", download="c")
     return xr.load_dataarray(fname, engine="gmt", raster_kind="grid")
->>>>>>> d29303bb
 
 
 def skip_if_no(package):
