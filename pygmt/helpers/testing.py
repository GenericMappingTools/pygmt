"""
Helper functions for testing.
"""
import inspect
import os
import string

from pygmt.exceptions import GMTImageComparisonFailure
from pygmt.io import load_dataarray
from pygmt.src import which


def check_figures_equal(*, extensions=("png",), tol=0.0, result_dir="result_images"):
    """
    Decorator for test cases that generate and compare two figures.

    The decorated function must return two arguments, *fig_ref* and *fig_test*,
    these two figures will then be saved and compared against each other.

    This decorator is practically identical to matplotlib's check_figures_equal
    function, but adapted for PyGMT figures. See also the original code at
    https://matplotlib.org/3.3.1/api/testing_api.html#
    matplotlib.testing.decorators.check_figures_equal

    Parameters
    ----------
    extensions : list
        The extensions to test. Default is ["png"].
    tol : float
        The RMS threshold above which the test is considered failed.
    result_dir : str
        The directory where the figures will be stored.

    Examples
    --------

    >>> import pytest
    >>> import shutil
    >>> from pygmt import Figure

    >>> @check_figures_equal(result_dir="tmp_result_images")
    ... def test_check_figures_equal():
    ...     fig_ref = Figure()
    ...     fig_ref.basemap(projection="X5c", region=[0, 5, 0, 5], frame=True)
    ...     fig_test = Figure()
    ...     fig_test.basemap(
    ...         projection="X5c", region=[0, 5, 0, 5], frame=["WrStZ", "af"]
    ...     )
    ...     return fig_ref, fig_test
    ...
    >>> test_check_figures_equal()
    >>> assert len(os.listdir("tmp_result_images")) == 0
    >>> shutil.rmtree(path="tmp_result_images")  # cleanup folder if tests pass

    >>> @check_figures_equal(result_dir="tmp_result_images")
    ... def test_check_figures_unequal():
    ...     fig_ref = Figure()
    ...     fig_ref.basemap(projection="X5c", region=[0, 6, 0, 6], frame=True)
    ...     fig_test = Figure()
    ...     fig_test.basemap(projection="X5c", region=[0, 3, 0, 3], frame=True)
    ...     return fig_ref, fig_test
    ...
    >>> with pytest.raises(GMTImageComparisonFailure):
    ...     test_check_figures_unequal()
    ...
    >>> for suffix in ["", "-expected", "-failed-diff"]:
    ...     assert os.path.exists(
    ...         os.path.join(
    ...             "tmp_result_images",
    ...             f"test_check_figures_unequal{suffix}.png",
    ...         )
    ...     )
    ...
    >>> shutil.rmtree(path="tmp_result_images")  # cleanup folder if tests pass
    """
    # pylint: disable=invalid-name
    ALLOWED_CHARS = set(string.digits + string.ascii_letters + "_-[]()")
    KEYWORD_ONLY = inspect.Parameter.KEYWORD_ONLY

    def decorator(func):
        # pylint: disable=import-outside-toplevel
        import pytest
        from matplotlib.testing.compare import compare_images

        os.makedirs(result_dir, exist_ok=True)
        old_sig = inspect.signature(func)

        @pytest.mark.parametrize("ext", extensions)
        def wrapper(*args, ext="png", request=None, **kwargs):
            if "ext" in old_sig.parameters:
                kwargs["ext"] = ext
            if "request" in old_sig.parameters:
                kwargs["request"] = request
            try:
                file_name = "".join(c for c in request.node.name if c in ALLOWED_CHARS)
            except AttributeError:  # 'NoneType' object has no attribute 'node'
                file_name = func.__name__
            try:
                fig_ref, fig_test = func(*args, **kwargs)
                ref_image_path = os.path.join(result_dir, f"{file_name}-expected.{ext}")
                test_image_path = os.path.join(result_dir, f"{file_name}.{ext}")
                fig_ref.savefig(ref_image_path)
                fig_test.savefig(test_image_path)

                # Code below is adapted for PyGMT, and is originally based on
                # matplotlib.testing.decorators._raise_on_image_difference
                err = compare_images(
                    expected=ref_image_path,
                    actual=test_image_path,
                    tol=tol,
                    in_decorator=True,
                )
                if err is None:  # Images are the same
                    os.remove(ref_image_path)
                    os.remove(test_image_path)
                else:  # Images are not the same
                    for key in ["actual", "expected", "diff"]:
                        err[key] = os.path.relpath(err[key])
                    raise GMTImageComparisonFailure(
                        f"images not close (RMS {err['rms']:.3f}):\n"
                        f"\t{err['actual']}\n"
                        f"\t{err['expected']}"
                    )
            finally:
                del fig_ref
                del fig_test

        parameters = [
            param
            for param in old_sig.parameters.values()
            if param.name not in {"fig_test", "fig_ref"}
        ]
        if "ext" not in old_sig.parameters:
            parameters += [inspect.Parameter("ext", KEYWORD_ONLY)]
        if "request" not in old_sig.parameters:
            parameters += [inspect.Parameter("request", KEYWORD_ONLY)]
        new_sig = old_sig.replace(parameters=parameters)
        wrapper.__signature__ = new_sig

        # reach a bit into pytest internals to hoist the marks from
        # our wrapped function
        new_marks = getattr(func, "pytestmark", []) + wrapper.pytestmark
        wrapper.pytestmark = new_marks

        return wrapper

    return decorator


def download_test_data():
    """
    Convenience function to download remote data files used in PyGMT tests and
    docs.
    """
    # List of datasets to download
    datasets = [
        # Earth relief grids
        "@earth_gebco_01d_g",
        "@earth_gebcosi_01d_g",
        "@earth_gebcosi_15m_p",
        "@earth_relief_01d_p",
        "@earth_relief_01d_g",
        "@earth_relief_30m_p",
        "@earth_relief_30m_g",
        "@earth_relief_10m_p",
        "@earth_relief_10m_g",
        "@earth_relief_05m_p",
        "@earth_relief_05m_g",
        "@earth_synbath_01d_g",
        # List of tiles of 03s srtm data.
        # Names like @N35E135.earth_relief_03s_g.nc is for internal use only.
        # The naming scheme may change. DO NOT USE IT IN YOUR SCRIPTS.
        "@N30W120.earth_relief_15s_p.nc",
        "@N35E135.earth_relief_03s_g.nc",
        "@N37W120.earth_relief_03s_g.nc",
        "@N00W090.earth_relief_03m_p.nc",
        "@N00E135.earth_relief_30s_g.nc",
        # Earth synbath relief grids
        "@S15W105.earth_synbath_30s_p.nc",
        # Earth seafloor age grids
        "@earth_age_01d_g",
        "@S90W180.earth_age_05m_g.nc",  # Specific grid for 05m test
        # Earth geoid grids
        "@earth_geoid_01d_g",
        "@S90W180.earth_geoid_05m_g.nc",  # Specific grid for 05m test
        # Earth magnetic anomaly grids
        "@earth_mag_01d_g",
        "@S90W180.earth_mag_05m_g.nc",  # Specific grid for 05m test
<<<<<<< HEAD
        # Earth vertical gravity gradient grids
        "@earth_vgg_01d_g",
        "@S90W180.earth_vgg_05m_g.nc",  # Specific grid for 05m test
=======
        "@earth_mag4km_01d_g",
        "@S90W180.earth_mag4km_05m_g.nc",  # Specific grid for 05m test
        # Earth free-air anomaly grids
        "@earth_faa_01d_g",
        "@S90W180.earth_faa_05m_g.nc",  # Specific grid for 05m test
>>>>>>> 3f8c2729
        # Other cache files
        "@capitals.gmt",
        "@earth_relief_20m_holes.grd",
        "@EGM96_to_36.txt",
        "@MaunaLoa_CO2.txt",
        "@RidgeTest.shp",
        "@RidgeTest.shx",
        "@RidgeTest.dbf",
        "@RidgeTest.prj",
        "@Table_5_11.txt",
        "@Table_5_11_mean.xyz",
        "@fractures_06.txt",
        "@hotspots.txt",
        "@ridge.txt",
        "@mars370d.txt",
        "@srtm_tiles.nc",  # needed for 03s and 01s relief data
        "@static_earth_relief.nc",
        "@ternary.txt",
        "@test.dat.nc",
        "@tut_bathy.nc",
        "@tut_quakes.ngdc",
        "@tut_ship.xyz",
        "@usgs_quakes_22.txt",
    ]
    which(fname=datasets, download="a")


def load_static_earth_relief():
    """
    Load the static_earth_relief file for internal testing.

    Returns
    -------
    data : xarray.DataArray
        A grid of Earth relief for internal tests.
    """
    fname = which("@static_earth_relief.nc", download="c")
    return load_dataarray(fname)<|MERGE_RESOLUTION|>--- conflicted
+++ resolved
@@ -186,17 +186,14 @@
         # Earth magnetic anomaly grids
         "@earth_mag_01d_g",
         "@S90W180.earth_mag_05m_g.nc",  # Specific grid for 05m test
-<<<<<<< HEAD
-        # Earth vertical gravity gradient grids
-        "@earth_vgg_01d_g",
-        "@S90W180.earth_vgg_05m_g.nc",  # Specific grid for 05m test
-=======
         "@earth_mag4km_01d_g",
         "@S90W180.earth_mag4km_05m_g.nc",  # Specific grid for 05m test
         # Earth free-air anomaly grids
         "@earth_faa_01d_g",
         "@S90W180.earth_faa_05m_g.nc",  # Specific grid for 05m test
->>>>>>> 3f8c2729
+        # Earth vertical gravity gradient grids
+        "@earth_vgg_01d_g",
+        "@S90W180.earth_vgg_05m_g.nc",  # Specific grid for 05m test
         # Other cache files
         "@capitals.gmt",
         "@earth_relief_20m_holes.grd",
