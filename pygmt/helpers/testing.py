"""
Helper functions for testing.
"""
import inspect
import os
import string

from pygmt.exceptions import GMTImageComparisonFailure
from pygmt.io import load_dataarray
from pygmt.src import which


def check_figures_equal(*, extensions=("png",), tol=0.0, result_dir="result_images"):
    """
    Decorator for test cases that generate and compare two figures.

    The decorated function must return two arguments, *fig_ref* and *fig_test*,
    these two figures will then be saved and compared against each other.

    This decorator is practically identical to matplotlib's check_figures_equal
    function, but adapted for PyGMT figures. See also the original code at
    https://matplotlib.org/3.3.1/api/testing_api.html#
    matplotlib.testing.decorators.check_figures_equal

    Parameters
    ----------
    extensions : list
        The extensions to test. Default is ["png"].
    tol : float
        The RMS threshold above which the test is considered failed.
    result_dir : str
        The directory where the figures will be stored.

    Examples
    --------

    >>> import pytest
    >>> import shutil
    >>> from pygmt import Figure

    >>> @check_figures_equal(result_dir="tmp_result_images")
    ... def test_check_figures_equal():
    ...     fig_ref = Figure()
    ...     fig_ref.basemap(projection="X5c", region=[0, 5, 0, 5], frame=True)
    ...     fig_test = Figure()
    ...     fig_test.basemap(
    ...         projection="X5c", region=[0, 5, 0, 5], frame=["WrStZ", "af"]
    ...     )
    ...     return fig_ref, fig_test
    ...
    >>> test_check_figures_equal()
    >>> assert len(os.listdir("tmp_result_images")) == 0
    >>> shutil.rmtree(path="tmp_result_images")  # cleanup folder if tests pass

    >>> @check_figures_equal(result_dir="tmp_result_images")
    ... def test_check_figures_unequal():
    ...     fig_ref = Figure()
    ...     fig_ref.basemap(projection="X5c", region=[0, 6, 0, 6], frame=True)
    ...     fig_test = Figure()
    ...     fig_test.basemap(projection="X5c", region=[0, 3, 0, 3], frame=True)
    ...     return fig_ref, fig_test
    ...
    >>> with pytest.raises(GMTImageComparisonFailure):
    ...     test_check_figures_unequal()
    ...
    >>> for suffix in ["", "-expected", "-failed-diff"]:
    ...     assert os.path.exists(
    ...         os.path.join(
    ...             "tmp_result_images",
    ...             f"test_check_figures_unequal{suffix}.png",
    ...         )
    ...     )
    ...
    >>> shutil.rmtree(path="tmp_result_images")  # cleanup folder if tests pass
    """
    # pylint: disable=invalid-name
    ALLOWED_CHARS = set(string.digits + string.ascii_letters + "_-[]()")
    KEYWORD_ONLY = inspect.Parameter.KEYWORD_ONLY

    def decorator(func):
        # pylint: disable=import-outside-toplevel
        import pytest
        from matplotlib.testing.compare import compare_images

        os.makedirs(result_dir, exist_ok=True)
        old_sig = inspect.signature(func)

        @pytest.mark.parametrize("ext", extensions)
        def wrapper(*args, ext="png", request=None, **kwargs):
            if "ext" in old_sig.parameters:
                kwargs["ext"] = ext
            if "request" in old_sig.parameters:
                kwargs["request"] = request
            try:
                file_name = "".join(c for c in request.node.name if c in ALLOWED_CHARS)
            except AttributeError:  # 'NoneType' object has no attribute 'node'
                file_name = func.__name__
            try:
                fig_ref, fig_test = func(*args, **kwargs)
                ref_image_path = os.path.join(result_dir, f"{file_name}-expected.{ext}")
                test_image_path = os.path.join(result_dir, f"{file_name}.{ext}")
                fig_ref.savefig(ref_image_path)
                fig_test.savefig(test_image_path)

                # Code below is adapted for PyGMT, and is originally based on
                # matplotlib.testing.decorators._raise_on_image_difference
                err = compare_images(
                    expected=ref_image_path,
                    actual=test_image_path,
                    tol=tol,
                    in_decorator=True,
                )
                if err is None:  # Images are the same
                    os.remove(ref_image_path)
                    os.remove(test_image_path)
                else:  # Images are not the same
                    for key in ["actual", "expected", "diff"]:
                        err[key] = os.path.relpath(err[key])
                    raise GMTImageComparisonFailure(
                        f"images not close (RMS {err['rms']:.3f}):\n"
                        f"\t{err['actual']}\n"
                        f"\t{err['expected']}"
                    )
            finally:
                del fig_ref
                del fig_test

        parameters = [
            param
            for param in old_sig.parameters.values()
            if param.name not in {"fig_test", "fig_ref"}
        ]
        if "ext" not in old_sig.parameters:
            parameters += [inspect.Parameter("ext", KEYWORD_ONLY)]
        if "request" not in old_sig.parameters:
            parameters += [inspect.Parameter("request", KEYWORD_ONLY)]
        new_sig = old_sig.replace(parameters=parameters)
        wrapper.__signature__ = new_sig

        # reach a bit into pytest internals to hoist the marks from
        # our wrapped function
        new_marks = getattr(func, "pytestmark", []) + wrapper.pytestmark
        wrapper.pytestmark = new_marks

        return wrapper

    return decorator


def download_test_data():
    """
    Convenience function to download remote data files used in PyGMT tests and
    docs.
    """
    # List of datasets to download
    datasets = [
        # Earth relief grids
        "@earth_gebco_01d_g",
        "@earth_gebcosi_01d_g",
        "@earth_gebcosi_15m_p",
        "@earth_relief_01d_p",
        "@earth_relief_01d_g",
        "@earth_relief_30m_p",
        "@earth_relief_30m_g",
        "@earth_relief_10m_p",
        "@earth_relief_10m_g",
        "@earth_relief_05m_p",
        "@earth_relief_05m_g",
        "@earth_synbath_01d_g",
        # List of tiles of 03s srtm data.
        # Names like @N35E135.earth_relief_03s_g.nc is for internal use only.
        # The naming scheme may change. DO NOT USE IT IN YOUR SCRIPTS.
        "@N30W120.earth_relief_15s_p.nc",
        "@N35E135.earth_relief_03s_g.nc",
        "@N37W120.earth_relief_03s_g.nc",
        "@N00W090.earth_relief_03m_p.nc",
        "@N00E135.earth_relief_30s_g.nc",
        # Earth synbath relief grids
        "@S15W105.earth_synbath_30s_p.nc",
        # Earth seafloor age grids
        "@earth_age_01d_g",
        "@S90W180.earth_age_05m_g.nc",  # Specific grid for 05m test
        # Earth geoid grids
        "@earth_geoid_01d_g",
        "@S90W180.earth_geoid_05m_g.nc",  # Specific grid for 05m test
        # Earth magnetic anomaly grids
        "@earth_mag_01d_g",
        "@S90W180.earth_mag_05m_g.nc",  # Specific grid for 05m test
        "@earth_mag4km_01d_g",
        "@S90W180.earth_mag4km_05m_g.nc",  # Specific grid for 05m test
        # Earth free-air anomaly grids
        "@earth_faa_01d_g",
        "@S90W180.earth_faa_05m_g.nc",  # Specific grid for 05m test
<<<<<<< HEAD
        # Earth WDMAM grids
        "@earth_wdmam_01d_g",
        "@S90W180.earth_wdmam_05m_g.nc",  # Specific grid for 05m test
=======
        # Earth vertical gravity gradient grids
        "@earth_vgg_01d_g",
        "@S90W180.earth_vgg_05m_g.nc",  # Specific grid for 05m test
>>>>>>> 25fab2e3
        # Other cache files
        "@capitals.gmt",
        "@earth_relief_20m_holes.grd",
        "@EGM96_to_36.txt",
        "@MaunaLoa_CO2.txt",
        "@RidgeTest.shp",
        "@RidgeTest.shx",
        "@RidgeTest.dbf",
        "@RidgeTest.prj",
        "@Table_5_11.txt",
        "@Table_5_11_mean.xyz",
        "@fractures_06.txt",
        "@hotspots.txt",
        "@ridge.txt",
        "@mars370d.txt",
        "@srtm_tiles.nc",  # needed for 03s and 01s relief data
        "@static_earth_relief.nc",
        "@ternary.txt",
        "@test.dat.nc",
        "@tut_bathy.nc",
        "@tut_quakes.ngdc",
        "@tut_ship.xyz",
        "@usgs_quakes_22.txt",
    ]
    which(fname=datasets, download="a")


def load_static_earth_relief():
    """
    Load the static_earth_relief file for internal testing.

    Returns
    -------
    data : xarray.DataArray
        A grid of Earth relief for internal tests.
    """
    fname = which("@static_earth_relief.nc", download="c")
    return load_dataarray(fname)<|MERGE_RESOLUTION|>--- conflicted
+++ resolved
@@ -191,15 +191,12 @@
         # Earth free-air anomaly grids
         "@earth_faa_01d_g",
         "@S90W180.earth_faa_05m_g.nc",  # Specific grid for 05m test
-<<<<<<< HEAD
+        # Earth vertical gravity gradient grids
+        "@earth_vgg_01d_g",
+        "@S90W180.earth_vgg_05m_g.nc",  # Specific grid for 05m test
         # Earth WDMAM grids
         "@earth_wdmam_01d_g",
         "@S90W180.earth_wdmam_05m_g.nc",  # Specific grid for 05m test
-=======
-        # Earth vertical gravity gradient grids
-        "@earth_vgg_01d_g",
-        "@S90W180.earth_vgg_05m_g.nc",  # Specific grid for 05m test
->>>>>>> 25fab2e3
         # Other cache files
         "@capitals.gmt",
         "@earth_relief_20m_holes.grd",
