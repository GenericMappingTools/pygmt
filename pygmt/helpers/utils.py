"""
Utilities and common tasks for wrapping the GMT modules.
"""

import os
import pathlib
import shutil
import string
import subprocess
import sys
import time
import warnings
import webbrowser
from collections.abc import Iterable, Sequence
from typing import Any, Literal

import xarray as xr
from pygmt.encodings import charset
from pygmt.exceptions import GMTInvalidInput


def validate_data_input(
    data=None, vectors=None, names="xy", required_data=True, kind=None
):
    """
    Check if the data input is valid.

    Parameters
    ----------
    data : str, pathlib.PurePath, None, bool, xarray.DataArray or {table-like}
        Pass in either a file name or :class:`pathlib.Path` to an ASCII data
        table, an :class:`xarray.DataArray`, a 1-D/2-D
        {table-classes} or an option argument.
    vectors : list of 1-D arrays
        A list of 1-D arrays with the data columns.
    names : list of str
        List of column names.
    required_data : bool
        Set to True when 'data' is required, or False when dealing with
        optional virtual files [Default is True].
    kind : str or None
        The kind of data that will be passed to a module. If not given, it
        will be determined by calling :func:`data_kind`.

    Examples
    --------
    >>> validate_data_input(data="infile")
    >>> validate_data_input(vectors=[[1, 2, 3], [4, 5, 6]], names="xy")
    >>> validate_data_input(vectors=[[1, 2, 3], [4, 5, 6], [7, 8, 9]], names="xyz")
    >>> validate_data_input(data=None, required_data=False)
    >>> validate_data_input()
    Traceback (most recent call last):
        ...
    pygmt.exceptions.GMTInvalidInput: No input data provided.
    >>> validate_data_input(vectors=[[1, 2, 3], None], names="xy")
    Traceback (most recent call last):
        ...
    pygmt.exceptions.GMTInvalidInput: Column 1 ('y') can't be None.
    >>> validate_data_input(vectors=[None, [4, 5, 6]], names="xy")
    Traceback (most recent call last):
        ...
    pygmt.exceptions.GMTInvalidInput: Column 0 ('x') can't be None.
    >>> validate_data_input(vectors=[[1, 2, 3], [4, 5, 6], None], names="xyz")
    Traceback (most recent call last):
        ...
    pygmt.exceptions.GMTInvalidInput: Column 2 ('z') can't be None.
    >>> import numpy as np
    >>> import pandas as pd
    >>> import xarray as xr
    >>> data = np.arange(8).reshape((4, 2))
    >>> validate_data_input(data=data, names="xyz", kind="matrix")
    Traceback (most recent call last):
        ...
    pygmt.exceptions.GMTInvalidInput: data must have at least 3 columns.
    x y z
    >>> validate_data_input(
    ...     data=pd.DataFrame(data, columns=["x", "y"]),
    ...     names="xyz",
    ...     kind="matrix",
    ... )
    Traceback (most recent call last):
        ...
    pygmt.exceptions.GMTInvalidInput: data must have at least 3 columns.
    x y z
    >>> validate_data_input(
    ...     data=xr.Dataset(pd.DataFrame(data, columns=["x", "y"])),
    ...     names="xyz",
    ...     kind="matrix",
    ... )
    Traceback (most recent call last):
        ...
    pygmt.exceptions.GMTInvalidInput: data must have at least 3 columns.
    x y z
    >>> validate_data_input(data="infile", vectors=[[1, 2, 3], None])
    Traceback (most recent call last):
        ...
    pygmt...GMTInvalidInput: Too much data. Use either 'data' or 1-D arrays.
    >>> validate_data_input(data="infile", vectors=[None, [4, 5, 6]])
    Traceback (most recent call last):
        ...
<<<<<<< HEAD
    pygmt...GMTInvalidInput: Too much data. Use either 'data' or 1-D arrays.
    >>> validate_data_input(data="infile", vectors=[None, None, [7, 8, 9]])
=======
    pygmt.exceptions.GMTInvalidInput: Too much data. Use either data or x/y/z.
    >>> _validate_data_input(data="infile", x=[1, 2, 3], y=[4, 5, 6])
    Traceback (most recent call last):
        ...
    pygmt.exceptions.GMTInvalidInput: Too much data. Use either data or x/y/z.
    >>> _validate_data_input(data="infile", z=[7, 8, 9])
>>>>>>> 9ec92be5
    Traceback (most recent call last):
        ...
    pygmt...GMTInvalidInput: Too much data. Use either 'data' or 1-D arrays.

    Raises
    ------
    GMTInvalidInput
        If the data input is not valid.
    """
    if kind is None:
        kind = data_kind(data=data, required=required_data)

    if kind == "vectors":  # From data_kind, we know that data is None
        if vectors is None:
            raise GMTInvalidInput("No input data provided.")
        if len(vectors) < len(names):
            raise GMTInvalidInput(
                f"Requires {len(names)} 1-D arrays but got {len(vectors)}."
            )
        for i, v in enumerate(vectors[: len(names)]):
            if v is None:
                raise GMTInvalidInput(f"Column {i} ('{names[i]}') can't be None.")
    else:
        if vectors is not None and any(v is not None for v in vectors):
            raise GMTInvalidInput("Too much data. Use either 'data' or 1-D arrays.")
        if kind == "matrix":  # check number of columns for matrix-like data
            msg = f"data must have at least {len(names)} columns.\n" + " ".join(names)
            if hasattr(data, "shape"):  # np.ndarray or pd.DataFrame
                if len(data.shape) == 1 and data.shape[0] < len(names):
                    raise GMTInvalidInput(msg)
                if len(data.shape) > 1 and data.shape[1] < len(names):
                    raise GMTInvalidInput(msg)
            if hasattr(data, "data_vars") and len(data.data_vars) < len(
                names
            ):  # xr.Dataset
                raise GMTInvalidInput(msg)


<<<<<<< HEAD
def data_kind(data=None, required=True):
    """
    Determine the kind of data that will be passed to a module.

    It checks the type of the ``data`` argument and determines the kind of
    data. Falls back to ``"vectors"`` if ``data`` is None but required.

    Possible data kinds:

    - ``'file'``: a file name or a pathlib.PurePath object provided as 'data'
    - ``'arg'``: an optional argument (None, bool, int or float) provided
      as 'data'
    - ``'grid'``: an xarray.DataArray with 2 dimensions provided as 'data'
    - ``'image'``: an xarray.DataArray with 3 dimensions provided as 'data'
    - ``'geojson'``: a geo-like Python object that implements
      ``__geo_interface__`` (geopandas.GeoDataFrame or shapely.geometry)
      provided as 'data'
    - ``'matrix'``: a 2-D array provided as 'data'
    - ``'vectors'``: a list of 1-D arrays provided as 'vectors'
=======
def data_kind(
    data: Any = None, required: bool = True
) -> Literal["arg", "file", "geojson", "grid", "image", "matrix", "vectors"]:
    """
    Check the kind of data that is provided to a module.

    The ``data`` argument can be in any type, but only following types are supported:

    - a string or a :class:`pathlib.PurePath` object or a sequence of them, representing
      a file name or a list of file names
    - a 2-D or 3-D :class:`xarray.DataArray` object
    - a 2-D matrix
    - None, bool, int or float type representing an optional arguments
    - a geo-like Python object that implements ``__geo_interface__`` (e.g.,
      geopandas.GeoDataFrame or shapely.geometry)
>>>>>>> 9ec92be5

    Parameters
    ----------
    data : str, pathlib.PurePath, None, bool, xarray.DataArray or {table-like}
        Pass in either a file name or :class:`pathlib.Path` to an ASCII data
        table, an :class:`xarray.DataArray`, a 1-D/2-D
        {table-classes} or an option argument.
<<<<<<< HEAD
    required : bool
=======
    required
>>>>>>> 9ec92be5
        Set to True when 'data' is required, or False when dealing with
        optional virtual files. [Default is True].

    Returns
    -------
    kind
        The data kind.

    Examples
    --------
    >>> import numpy as np
    >>> import xarray as xr
    >>> import pathlib
    >>> data_kind(data=None)
    'vectors'
    >>> data_kind(data=np.arange(10).reshape((5, 2)))
    'matrix'
    >>> data_kind(data="my-data-file.txt")
    'file'
    >>> data_kind(data=pathlib.Path("my-data-file.txt"))
    'file'
    >>> data_kind(data=None, required=False)
    'arg'
    >>> data_kind(data=2.0, required=False)
    'arg'
    >>> data_kind(data=True, required=False)
    'arg'
    >>> data_kind(data=xr.DataArray(np.random.rand(4, 3)))
    'grid'
    >>> data_kind(data=xr.DataArray(np.random.rand(3, 4, 5)))
    'image'
    """
    kind: Literal["arg", "file", "geojson", "grid", "image", "matrix", "vectors"]
    if isinstance(data, str | pathlib.PurePath) or (
        isinstance(data, list | tuple)
        and all(isinstance(_file, str | pathlib.PurePath) for _file in data)
    ):
        # One or more files
        kind = "file"
    elif isinstance(data, bool | int | float) or (data is None and not required):
        kind = "arg"
    elif isinstance(data, xr.DataArray):
        kind = "image" if len(data.dims) == 3 else "grid"
    elif hasattr(data, "__geo_interface__"):
        # geo-like Python object that implements ``__geo_interface__``
        # (geopandas.GeoDataFrame or shapely.geometry)
        kind = "geojson"
    elif data is not None:  # anything but None is taken as a matrix
        kind = "matrix"
    else:  # fallback to vectors if data is None but required
        kind = "vectors"
    return kind


def non_ascii_to_octal(argstr: str) -> str:
    r"""
    Translate non-ASCII characters to their corresponding octal codes.

    Currently, only characters in the ISOLatin1+ charset and Symbol/ZapfDingbats fonts
    are supported.

    Parameters
    ----------
    argstr
        The string to be translated.

    Returns
    -------
    translated_argstr
        The translated string.

    Examples
    --------
    >>> non_ascii_to_octal("•‰“”±°ÿ")
    '\\031\\214\\216\\217\\261\\260\\377'
    >>> non_ascii_to_octal("αζ∆Ω∑π∇")
    '@~\\141@~@~\\172@~@~\\104@~@~\\127@~@~\\345@~@~\\160@~@~\\321@~'
    >>> non_ascii_to_octal("✁❞❡➾")
    '@%34%\\041@%%@%34%\\176@%%@%34%\\241@%%@%34%\\376@%%'
    >>> non_ascii_to_octal("ABC ±120° DEF α ♥")
    'ABC \\261120\\260 DEF @~\\141@~ @%34%\\252@%%'
    """  # noqa: RUF002
    # Return the string if it only contains printable ASCII characters from 32 to 126.
    if all(32 <= ord(c) <= 126 for c in argstr):
        return argstr

    # Dictionary mapping non-ASCII characters to octal codes
    mapping: dict = {}
    # Adobe Symbol charset.
    mapping.update({c: f"@~\\{i:03o}@~" for i, c in charset["Symbol"].items()})
    # Adobe ZapfDingbats charset. Font number is 34.
    mapping.update(
        {c: f"@%34%\\{i:03o}@%%" for i, c in charset["ZapfDingbats"].items()}
    )
    # Adobe ISOLatin1+ charset. Put at the end.
    mapping.update({c: f"\\{i:03o}" for i, c in charset["ISOLatin1+"].items()})

    # Remove any printable characters
    mapping = {k: v for k, v in mapping.items() if k not in string.printable}
    return argstr.translate(str.maketrans(mapping))


def build_arg_list(
    kwdict: dict[str, Any],
    confdict: dict[str, str] | None = None,
    infile: str | pathlib.PurePath | Sequence[str | pathlib.PurePath] | None = None,
    outfile: str | pathlib.PurePath | None = None,
) -> list[str]:
    r"""
    Convert keyword dictionaries and input/output files into a list of GMT arguments.

    Make sure all values in ``kwdict`` have been previously converted to a string
    representation using the ``kwargs_to_strings`` decorator. The only exceptions are
    ``True``, ``False`` and ``None``.

    Any remaining lists or tuples will be interpreted as multiple entries for the same
    parameter. For example, the kwargs entry ``"B": ["xa", "yaf"]`` will be
    converted to ``["-Bxa", "-Byaf"]``.

    Parameters
    ----------
    kwdict
        A dictionary containing parsed keyword arguments.
    confdict
        A dictionary containing configurable GMT parameters.
    infile
        The input file or a list of input files.
    outfile
        The output file.

    Returns
    -------
    args
        The list of command line arguments that will be passed to GMT modules. The
        keyword arguments are sorted alphabetically, followed by GMT configuration
        key-value pairs, with optional input file(s) at the beginning and optional
        output file at the end.

    Examples
    --------
    >>> build_arg_list(dict(A=True, B=False, C=None, D=0, E=200, F="", G="1/2/3/4"))
    ['-A', '-D0', '-E200', '-F', '-G1/2/3/4']
    >>> build_arg_list(dict(A="1/2/3/4", B=["xaf", "yaf", "WSen"], C=("1p", "2p")))
    ['-A1/2/3/4', '-BWSen', '-Bxaf', '-Byaf', '-C1p', '-C2p']
    >>> print(
    ...     build_arg_list(
    ...         dict(
    ...             B=["af", "WSne+tBlank Space"],
    ...             F='+t"Empty Spaces"',
    ...             l="'Void Space'",
    ...         )
    ...     )
    ... )
    ['-BWSne+tBlank Space', '-Baf', '-F+t"Empty Spaces"', "-l'Void Space'"]
    >>> print(
    ...     build_arg_list(
    ...         dict(A="0", B=True, C="rainbow"),
    ...         confdict=dict(FORMAT_DATE_MAP="o dd"),
    ...         infile="input.txt",
    ...         outfile="output.txt",
    ...     )
    ... )
    ['input.txt', '-A0', '-B', '-Crainbow', '--FORMAT_DATE_MAP=o dd', '->output.txt']
    >>> print(
    ...     build_arg_list(
    ...         dict(A="0", B=True),
    ...         confdict=dict(FORMAT_DATE_MAP="o dd"),
    ...         infile=["f1.txt", "f2.txt"],
    ...         outfile="out.txt",
    ...     )
    ... )
    ['f1.txt', 'f2.txt', '-A0', '-B', '--FORMAT_DATE_MAP=o dd', '->out.txt']
    >>> print(build_arg_list(dict(R="1/2/3/4", J="X4i", watre=True)))
    Traceback (most recent call last):
      ...
    pygmt.exceptions.GMTInvalidInput: Unrecognized parameter 'watre'.
    """
    gmt_args = []
    for key, value in kwdict.items():
        if len(key) > 2:  # Raise an exception for unrecognized options
            raise GMTInvalidInput(f"Unrecognized parameter '{key}'.")
        if value is None or value is False:  # Exclude arguments that are None or False
            pass
        elif value is True:
            gmt_args.append(f"-{key}")
        elif is_nonstr_iter(value):
            gmt_args.extend(non_ascii_to_octal(f"-{key}{_value}") for _value in value)
        else:
            gmt_args.append(non_ascii_to_octal(f"-{key}{value}"))
    gmt_args = sorted(gmt_args)

    if confdict:
        gmt_args.extend(f"--{key}={value}" for key, value in confdict.items())

    if infile:  # infile can be a single file or a list of files
        if isinstance(infile, str | pathlib.PurePath):
            gmt_args = [str(infile), *gmt_args]
        else:
            gmt_args = [str(_file) for _file in infile] + gmt_args
    if outfile is not None:
        if (
            not isinstance(outfile, str | pathlib.PurePath)
            or str(outfile) in {"", ".", ".."}
            or str(outfile).endswith(("/", "\\"))
        ):
            raise GMTInvalidInput(f"Invalid output file name '{outfile}'.")
        gmt_args.append(f"->{outfile}")
    return gmt_args


def build_arg_string(kwdict, confdict=None, infile=None, outfile=None):
    r"""
    Convert keyword dictionaries and input/output files into a GMT argument string.

    Make sure all values in ``kwdict`` have been previously converted to a
    string representation using the ``kwargs_to_strings`` decorator. The only
    exceptions are True, False and None.

    Any lists or tuples left will be interpreted as multiple entries for the
    same command line option. For example, the kwargs entry ``'B': ['xa',
    'yaf']`` will be converted to ``-Bxa -Byaf`` in the argument string.

    Note that spaces `` `` in arguments are converted to the equivalent octal
    code ``\040``, except in the case of -J (projection) arguments where PROJ4
    strings (e.g. "+proj=longlat +datum=WGS84") will have their spaces removed.
    See https://github.com/GenericMappingTools/pygmt/pull/1487 for more info.

    .. deprecated:: 0.12.0

       Use :func:`build_arg_list` instead.

    Parameters
    ----------
    kwdict : dict
        A dictionary containing parsed keyword arguments.
    confdict : dict
        A dictionary containing configurable GMT parameters.
    infile : str or pathlib.Path
        The input file.
    outfile : str or pathlib.Path
        The output file.

    Returns
    -------
    args : str
        The space-delimited argument string with '-' inserted before each
        keyword, or '--' inserted before GMT configuration key-value pairs.
        The keyword arguments are sorted alphabetically, followed by GMT
        configuration key-value pairs, with optional input file at the
        beginning and optional output file at the end.

    Examples
    --------

    >>> print(
    ...     build_arg_string(
    ...         dict(
    ...             A=True,
    ...             B=False,
    ...             E=200,
    ...             J="+proj=longlat +datum=WGS84",
    ...             P="",
    ...             R="1/2/3/4",
    ...             X=None,
    ...             Y=None,
    ...             Z=0,
    ...         )
    ...     )
    ... )
    -A -E200 -J+proj=longlat+datum=WGS84 -P -R1/2/3/4 -Z0
    >>> print(
    ...     build_arg_string(
    ...         dict(
    ...             R="1/2/3/4",
    ...             J="X4i",
    ...             B=["xaf", "yaf", "WSen"],
    ...             I=("1/1p,blue", "2/0.25p,blue"),
    ...         )
    ...     )
    ... )
    -BWSen -Bxaf -Byaf -I1/1p,blue -I2/0.25p,blue -JX4i -R1/2/3/4
    >>> print(build_arg_string(dict(R="1/2/3/4", J="X4i", watre=True)))
    Traceback (most recent call last):
      ...
    pygmt.exceptions.GMTInvalidInput: Unrecognized parameter 'watre'.
    >>> print(
    ...     build_arg_string(
    ...         dict(
    ...             B=["af", "WSne+tBlank Space"],
    ...             F='+t"Empty  Spaces"',
    ...             l="'Void Space'",
    ...         ),
    ...     )
    ... )
    -BWSne+tBlank\040Space -Baf -F+t"Empty\040\040Spaces" -l'Void\040Space'
    >>> print(
    ...     build_arg_string(
    ...         dict(A="0", B=True, C="rainbow"),
    ...         confdict=dict(FORMAT_DATE_MAP="o dd"),
    ...         infile="input.txt",
    ...         outfile="output.txt",
    ...     )
    ... )
    input.txt -A0 -B -Crainbow --FORMAT_DATE_MAP="o dd" ->output.txt
    """
    msg = (
        "Utility function 'build_arg_string()' is deprecated in v0.12.0 and will be "
        "removed in v0.14.0. Use 'build_arg_list()' instead."
    )
    warnings.warn(msg, category=FutureWarning, stacklevel=2)

    gmt_args = []
    for key in kwdict:
        if len(key) > 2:  # raise an exception for unrecognized options
            raise GMTInvalidInput(f"Unrecognized parameter '{key}'.")
        if kwdict[key] is None or kwdict[key] is False:
            pass  # Exclude arguments that are None and False
        elif is_nonstr_iter(kwdict[key]):
            for value in kwdict[key]:
                _value = str(value).replace(" ", r"\040")
                gmt_args.append(rf"-{key}{_value}")
        elif kwdict[key] is True:
            gmt_args.append(f"-{key}")
        else:
            if key != "J":  # non-projection parameters
                _value = str(kwdict[key]).replace(" ", r"\040")
            else:
                # special handling if key == "J" (projection)
                # remove any spaces in PROJ4 string
                _value = str(kwdict[key]).replace(" ", "")
            gmt_args.append(rf"-{key}{_value}")
    gmt_args = sorted(gmt_args)

    if confdict:
        gmt_args.extend(f'--{key}="{value}"' for key, value in confdict.items())

    if infile:
        gmt_args = [str(infile), *gmt_args]
    if outfile:
        gmt_args.append("->" + str(outfile))
    return non_ascii_to_octal(" ".join(gmt_args))


def is_nonstr_iter(value):
    """
    Check if the value is not a string but is iterable (list, tuple, array)

    Parameters
    ----------
    value
        What you want to check.

    Returns
    -------
    is_iterable : bool
        Whether it is a non-string iterable or not.

    Examples
    --------

    >>> is_nonstr_iter("abc")
    False
    >>> is_nonstr_iter(10)
    False
    >>> is_nonstr_iter(None)
    False
    >>> is_nonstr_iter([1, 2, 3])
    True
    >>> is_nonstr_iter((1, 2, 3))
    True
    >>> import numpy as np
    >>> is_nonstr_iter(np.array([1.0, 2.0, 3.0]))
    True
    >>> is_nonstr_iter(np.array(["abc", "def", "ghi"]))
    True
    """
    return isinstance(value, Iterable) and not isinstance(value, str)


def launch_external_viewer(fname, waiting=0):
    """
    Open a file in an external viewer program.

    Uses the ``xdg-open`` command on Linux, the ``open`` command on macOS, the
    associated application on Windows, and the default web browser on other
    systems.

    Parameters
    ----------
    fname : str
        The file name of the file (preferably a full path).
    """
    # Redirect stdout and stderr to devnull so that the terminal isn't filled
    # with noise
    run_args = {
        "stdout": subprocess.DEVNULL,
        "stderr": subprocess.DEVNULL,
    }

    # Open the file with the default viewer.
    # Fall back to the browser if can't recognize the operating system.
    os_name = sys.platform
    if os_name.startswith(("linux", "freebsd")) and (
        xdgopen := shutil.which("xdg-open")
    ):
        subprocess.run([xdgopen, fname], check=False, **run_args)
    elif os_name == "darwin":  # Darwin is macOS
        subprocess.run([shutil.which("open"), fname], check=False, **run_args)
    elif os_name == "win32":
        os.startfile(fname)  # noqa: S606
    else:
        webbrowser.open_new_tab(f"file://{fname}")
    if waiting > 0:
        # suspend the execution for a few seconds to avoid the images being
        # deleted when a Python script exits
        time.sleep(waiting)


def args_in_kwargs(args, kwargs):
    """
    Take a list and a dictionary, and determine if any entries in the list are keys in
    the dictionary.

    This function is used to determine if at least one of the required
    arguments is passed to raise a GMTInvalidInput Error.

    Parameters
    ----------
    args : list
        List of required arguments, using the GMT short-form aliases.

    kwargs : dict
        The dictionary of kwargs is the format returned by the _preprocess
        function of the BasePlotting class. The keys are the GMT
        short-form aliases of the parameters.

    Returns
    -------
    bool
        If one of the required arguments is in ``kwargs``.

    Examples
    --------

    >>> args_in_kwargs(args=["A", "B"], kwargs={"C": "xyz"})
    False
    >>> args_in_kwargs(args=["A", "B"], kwargs={"B": "af"})
    True
    >>> args_in_kwargs(args=["A", "B"], kwargs={"B": None})
    False
    >>> args_in_kwargs(args=["A", "B"], kwargs={"B": True})
    True
    >>> args_in_kwargs(args=["A", "B"], kwargs={"B": False})
    False
    >>> args_in_kwargs(args=["A", "B"], kwargs={"B": 0})
    True
    """
    return any(
        kwargs.get(arg) is not None and kwargs.get(arg) is not False for arg in args
    )<|MERGE_RESOLUTION|>--- conflicted
+++ resolved
@@ -19,7 +19,7 @@
 from pygmt.exceptions import GMTInvalidInput
 
 
-def validate_data_input(
+def _validate_data_input(
     data=None, vectors=None, names="xy", required_data=True, kind=None
 ):
     """
@@ -44,23 +44,23 @@
 
     Examples
     --------
-    >>> validate_data_input(data="infile")
-    >>> validate_data_input(vectors=[[1, 2, 3], [4, 5, 6]], names="xy")
-    >>> validate_data_input(vectors=[[1, 2, 3], [4, 5, 6], [7, 8, 9]], names="xyz")
-    >>> validate_data_input(data=None, required_data=False)
-    >>> validate_data_input()
+    >>> _validate_data_input(data="infile")
+    >>> _validate_data_input(vectors=[[1, 2, 3], [4, 5, 6]], names="xy")
+    >>> _validate_data_input(vectors=[[1, 2, 3], [4, 5, 6], [7, 8, 9]], names="xyz")
+    >>> _validate_data_input(data=None, required_data=False)
+    >>> _validate_data_input()
     Traceback (most recent call last):
         ...
     pygmt.exceptions.GMTInvalidInput: No input data provided.
-    >>> validate_data_input(vectors=[[1, 2, 3], None], names="xy")
+    >>> _validate_data_input(vectors=[[1, 2, 3], None], names="xy")
     Traceback (most recent call last):
         ...
     pygmt.exceptions.GMTInvalidInput: Column 1 ('y') can't be None.
-    >>> validate_data_input(vectors=[None, [4, 5, 6]], names="xy")
+    >>> _validate_data_input(vectors=[None, [4, 5, 6]], names="xy")
     Traceback (most recent call last):
         ...
     pygmt.exceptions.GMTInvalidInput: Column 0 ('x') can't be None.
-    >>> validate_data_input(vectors=[[1, 2, 3], [4, 5, 6], None], names="xyz")
+    >>> _validate_data_input(vectors=[[1, 2, 3], [4, 5, 6], None], names="xyz")
     Traceback (most recent call last):
         ...
     pygmt.exceptions.GMTInvalidInput: Column 2 ('z') can't be None.
@@ -68,12 +68,12 @@
     >>> import pandas as pd
     >>> import xarray as xr
     >>> data = np.arange(8).reshape((4, 2))
-    >>> validate_data_input(data=data, names="xyz", kind="matrix")
+    >>> _validate_data_input(data=data, names="xyz", kind="matrix")
     Traceback (most recent call last):
         ...
     pygmt.exceptions.GMTInvalidInput: data must have at least 3 columns.
     x y z
-    >>> validate_data_input(
+    >>> _validate_data_input(
     ...     data=pd.DataFrame(data, columns=["x", "y"]),
     ...     names="xyz",
     ...     kind="matrix",
@@ -82,7 +82,7 @@
         ...
     pygmt.exceptions.GMTInvalidInput: data must have at least 3 columns.
     x y z
-    >>> validate_data_input(
+    >>> _validate_data_input(
     ...     data=xr.Dataset(pd.DataFrame(data, columns=["x", "y"])),
     ...     names="xyz",
     ...     kind="matrix",
@@ -91,24 +91,19 @@
         ...
     pygmt.exceptions.GMTInvalidInput: data must have at least 3 columns.
     x y z
-    >>> validate_data_input(data="infile", vectors=[[1, 2, 3], None])
+    >>> _validate_data_input(data="infile", vectors=[[1, 2, 3], None])
+    Traceback (most recent call last):
+        ...
+    pygmt.exceptions.GMTInvalidInput: Too much data. Use either data or x/y/z.
+    >>> _validate_data_input(data="infile", y=[4, 5, 6])
     Traceback (most recent call last):
         ...
     pygmt...GMTInvalidInput: Too much data. Use either 'data' or 1-D arrays.
-    >>> validate_data_input(data="infile", vectors=[None, [4, 5, 6]])
-    Traceback (most recent call last):
-        ...
-<<<<<<< HEAD
+    >>> _validate_data_input(data="infile", vectors=[None, None, [7, 8, 9]])
+    Traceback (most recent call last):
+        ...
     pygmt...GMTInvalidInput: Too much data. Use either 'data' or 1-D arrays.
-    >>> validate_data_input(data="infile", vectors=[None, None, [7, 8, 9]])
-=======
-    pygmt.exceptions.GMTInvalidInput: Too much data. Use either data or x/y/z.
     >>> _validate_data_input(data="infile", x=[1, 2, 3], y=[4, 5, 6])
-    Traceback (most recent call last):
-        ...
-    pygmt.exceptions.GMTInvalidInput: Too much data. Use either data or x/y/z.
-    >>> _validate_data_input(data="infile", z=[7, 8, 9])
->>>>>>> 9ec92be5
     Traceback (most recent call last):
         ...
     pygmt...GMTInvalidInput: Too much data. Use either 'data' or 1-D arrays.
@@ -147,43 +142,20 @@
                 raise GMTInvalidInput(msg)
 
 
-<<<<<<< HEAD
-def data_kind(data=None, required=True):
-    """
-    Determine the kind of data that will be passed to a module.
-
-    It checks the type of the ``data`` argument and determines the kind of
-    data. Falls back to ``"vectors"`` if ``data`` is None but required.
-
-    Possible data kinds:
-
-    - ``'file'``: a file name or a pathlib.PurePath object provided as 'data'
-    - ``'arg'``: an optional argument (None, bool, int or float) provided
-      as 'data'
-    - ``'grid'``: an xarray.DataArray with 2 dimensions provided as 'data'
-    - ``'image'``: an xarray.DataArray with 3 dimensions provided as 'data'
-    - ``'geojson'``: a geo-like Python object that implements
-      ``__geo_interface__`` (geopandas.GeoDataFrame or shapely.geometry)
-      provided as 'data'
-    - ``'matrix'``: a 2-D array provided as 'data'
-    - ``'vectors'``: a list of 1-D arrays provided as 'vectors'
-=======
 def data_kind(
     data: Any = None, required: bool = True
-) -> Literal["arg", "file", "geojson", "grid", "image", "matrix", "vectors"]:
-    """
-    Check the kind of data that is provided to a module.
-
-    The ``data`` argument can be in any type, but only following types are supported:
-
-    - a string or a :class:`pathlib.PurePath` object or a sequence of them, representing
-      a file name or a list of file names
-    - a 2-D or 3-D :class:`xarray.DataArray` object
-    - a 2-D matrix
-    - None, bool, int or float type representing an optional arguments
-    - a geo-like Python object that implements ``__geo_interface__`` (e.g.,
-      geopandas.GeoDataFrame or shapely.geometry)
->>>>>>> 9ec92be5
+) -> Literal["arg", "file", "grid", "image", "matrix", "vectors"]:
+    """
+    Check what kind of data is provided to a module.
+
+    Possible types:
+
+    * a file name provided as 'data'
+    * a pathlib.PurePath object provided as 'data'
+    * an xarray.DataArray object provided as 'data'
+    * a 2-D matrix provided as 'data'
+    * 1-D arrays x and y (and z, optionally)
+    * an optional argument (None, bool, int or float) provided as 'data'
 
     Parameters
     ----------
@@ -191,11 +163,7 @@
         Pass in either a file name or :class:`pathlib.Path` to an ASCII data
         table, an :class:`xarray.DataArray`, a 1-D/2-D
         {table-classes} or an option argument.
-<<<<<<< HEAD
-    required : bool
-=======
     required
->>>>>>> 9ec92be5
         Set to True when 'data' is required, or False when dealing with
         optional virtual files. [Default is True].
 
