"""
Utilities and common tasks for wrapping the GMT modules.
"""

import io
import os
import pathlib
import shutil
import string
import subprocess
import sys
import time
import webbrowser
from collections.abc import Iterable, Mapping, Sequence
from itertools import islice
from pathlib import Path
from typing import Any, Literal

import xarray as xr
from pygmt.encodings import charset
from pygmt.exceptions import GMTInvalidInput

# Type hints for the list of encodings supported by PyGMT.
Encoding = Literal[
    "ascii",
    "ISOLatin1+",
    "ISO-8859-1",
    "ISO-8859-2",
    "ISO-8859-3",
    "ISO-8859-4",
    "ISO-8859-5",
    "ISO-8859-6",
    "ISO-8859-7",
    "ISO-8859-8",
    "ISO-8859-9",
    "ISO-8859-10",
    "ISO-8859-11",
    "ISO-8859-13",
    "ISO-8859-14",
    "ISO-8859-15",
    "ISO-8859-16",
]
# Type hints for the list of possible data kinds.
Kind = Literal[
    "arg", "empty", "file", "geojson", "grid", "image", "matrix", "stringio", "vectors"
]


<<<<<<< HEAD
def _validate_data_input(data: Any, kind: Kind, ncols=2) -> None:
=======
def _validate_data_input(  # noqa: PLR0912
    data=None, x=None, y=None, z=None, ncols=2, required_data=True, kind=None
) -> None:
>>>>>>> da874d10
    """
    Check if the data to be passed to the virtualfile_from_ functions is valid.

    Examples
    --------
    The "empty" kind means the data is given via a series of vectors like x/y/z.

    >>> _validate_data_input(data=[[1, 2, 3], [4, 5, 6]], kind="empty")
    >>> _validate_data_input(data=[[1, 2, 3], [4, 5, 6], [7, 8, 9]], kind="empty")
    >>> _validate_data_input(data=[None, [4, 5, 6]], kind="empty")
    Traceback (most recent call last):
        ...
    pygmt.exceptions.GMTInvalidInput: Must provide both x and y.
    >>> _validate_data_input(data=[[1, 2, 3], None], kind="empty")
    Traceback (most recent call last):
        ...
    pygmt.exceptions.GMTInvalidInput: Must provide both x and y.
    >>> _validate_data_input(data=[None, None], kind="empty")
    Traceback (most recent call last):
        ...
    pygmt.exceptions.GMTInvalidInput: Must provide both x and y.
    >>> _validate_data_input(data=[[1, 2, 3], [4, 5, 6]], kind="empty", ncols=3)
    >>> _validate_data_input(x=[1, 2, 3], y=[4, 5, 6], ncols=3)
    Traceback (most recent call last):
        ...
    pygmt.exceptions.GMTInvalidInput: Must provide x, y, and z.

    The "matrix" kind means the data is given via a 2-D numpy.ndarray.

    >>> import numpy as np
    >>> import pandas as pd
    >>> import xarray as xr
    >>> data = np.arange(8).reshape((4, 2))
    >>> _validate_data_input(data=data, ncols=3, kind="matrix")
    Traceback (most recent call last):
        ...
    pygmt.exceptions.GMTInvalidInput: Need at least 3 columns but 2 column(s) are given.

    The "vectors" kind means the original data is either dictionary, list, tuple,
    pandas.DataFrame, pandas.Series, xarray.Dataset, or xarray.DataArray.

    >>> _validate_data_input(
    ...     data=pd.DataFrame(data, columns=["x", "y"]),
    ...     ncols=3,
    ...     kind="vectors",
    ... )
    Traceback (most recent call last):
        ...
    pygmt.exceptions.GMTInvalidInput: Need at least 3 columns but 2 column(s) are given.
    >>> _validate_data_input(
    ...     data=xr.Dataset(pd.DataFrame(data, columns=["x", "y"])),
    ...     ncols=3,
    ...     kind="vectors",
    ... )
    Traceback (most recent call last):
        ...
    pygmt.exceptions.GMTInvalidInput: Need at least 3 columns but 2 column(s) are given.

    Raises
    ------
    GMTInvalidInput
        If the data input is not valid.
    """
    match kind:
        case "empty":  # data = [x, y], [x, y, z], [x, y, z, ...]
            if len(data) < 2 or any(v is None for v in data[:2]):
                msg = "Must provide both x and y."
                raise GMTInvalidInput(msg)
            if ncols >= 3 and (len(data) < 3 or data[:3] is None):
                msg = "Must provide x, y, and z."
                raise GMTInvalidInput(msg)
        case "matrix":  # 2-D numpy.ndarray
            if (actual_cols := data.shape[1]) < ncols:
                msg = f"Need at least {ncols} columns but {actual_cols} column(s) are given."
                raise GMTInvalidInput(msg)
        case "vectors":
            # "vectors" means the original data is either dictionary, list, tuple,
            # pandas.DataFrame, pandas.Series, xarray.Dataset, or xarray.DataArray.
            # The original data is converted to a list of vectors or a 2-D numpy.ndarray
            # in the virtualfile_in function.
            if (actual_cols := len(data)) < ncols:
                msg = f"Need at least {ncols} columns but {actual_cols} column(s) are given."
                raise GMTInvalidInput(msg)
<<<<<<< HEAD
=======
            if kind == "vectors":
                if hasattr(data, "shape") and (
                    (len(data.shape) == 1 and data.shape[0] < 3)
                    or (len(data.shape) > 1 and data.shape[1] < 3)
                ):  # np.ndarray or pd.DataFrame
                    raise GMTInvalidInput(msg)
                if hasattr(data, "data_vars") and len(data.data_vars) < 3:  # xr.Dataset
                    raise GMTInvalidInput(msg)
        if kind == "vectors" and isinstance(data, dict):
            # Iterator over the up-to-3 first elements.
            arrays = list(islice(data.values(), 3))
            if len(arrays) < 2 or any(v is None for v in arrays[:2]):  # Check x/y
                msg = "Must provide x and y."
                raise GMTInvalidInput(msg)
            if required_z and (len(arrays) < 3 or arrays[2] is None):  # Check z
                msg = "Must provide x, y, and z."
                raise GMTInvalidInput(msg)
>>>>>>> da874d10


def _is_printable_ascii(argstr: str) -> bool:
    """
    Check if a string only contains printable ASCII characters.

    Here, printable ASCII characters are defined as the characters in the range of 32 to
    126 in the ASCII table. It's different from the ``string.printable`` constant that
    it doesn't include the control characters that are considered whitespace (tab,
    linefeed, return, formfeed, and vertical tab).

    Parameters
    ----------
    argstr
        The string to be checked.

    Returns
    -------
    ``True`` if the string only contains printable ASCII characters. Otherwise, return
    ``False``.

    Examples
    --------
    >>> _is_printable_ascii("123ABC+-?!")
    True
    >>> _is_printable_ascii("12AB±β①②")
    False
    """
    return all(32 <= ord(c) <= 126 for c in argstr)


def _contains_apostrophe_or_backtick(argstr: str) -> bool:
    """
    Check if a string contains apostrophe (') or backtick (`).

    For typographical reasons, apostrophe (') and backtick (`) are mapped to left and
    right single quotation marks (‘ and ’) in Adobe ISOLatin1+ encoding. To ensure that
    what you type is what you get (issue #3476), they need special handling in the
    ``_check_encoding`` and ``non_ascii_to_octal`` functions. More specifically, a
    string containing printable ASCII characters with apostrophe (') and backtick (`)
    will not be considered as "ascii" encoding.

    Parameters
    ----------
    argstr
        The string to be checked.

    Returns
    -------
    ``True`` if the string contains apostrophe (') or backtick (`). Otherwise, return
    ``False``.

    Examples
    --------
    >>> _contains_apostrophe_or_backtick("12AB±β①②")
    False
    >>> _contains_apostrophe_or_backtick("12AB`")
    True
    >>> _contains_apostrophe_or_backtick("12AB'")
    True
    >>> _contains_apostrophe_or_backtick("12AB'`")
    True
    """  # noqa: RUF002
    return "'" in argstr or "`" in argstr


def _check_encoding(argstr: str) -> Encoding:
    """
    Check the charset encoding of a string.

    All characters in the string must be in the same charset encoding, otherwise the
    default ``ISOLatin1+`` encoding is returned. Characters in the Adobe Symbol and
    ZapfDingbats encodings are also checked because they're independent on the choice of
    encodings.

    Parameters
    ----------
    argstr
        The string to be checked.

    Returns
    -------
    encoding
        The encoding of the string.

    Examples
    --------
    >>> _check_encoding("123ABC+-?!")  # ASCII characters only
    'ascii'
    >>> _check_encoding("12AB±β①②")  # Characters in ISOLatin1+
    'ISOLatin1+'
    >>> _check_encoding("12ABāáâãäåβ①②")  # Characters in ISO-8859-4
    'ISO-8859-4'
    >>> _check_encoding("12ABŒā")  # Mix characters in ISOLatin1+ (Œ) and ISO-8859-4 (ā)
    'ISOLatin1+'
    >>> _check_encoding("123AB中文")  # Characters not in any charset encoding
    'ISOLatin1+'
    """
    # Return "ascii" if the string only contains printable ASCII characters, excluding
    # apostrophe (') and backtick (`).
    if _is_printable_ascii(argstr) and not _contains_apostrophe_or_backtick(argstr):
        return "ascii"
    # Loop through all supported encodings and check if all characters in the string
    # are in the charset of the encoding. If all characters are in the charset, return
    # the encoding. The ISOLatin1+ encoding is checked first because it is the default
    # and most common encoding.
    adobe_chars = set(charset["Symbol"].values()) | set(
        charset["ZapfDingbats"].values()
    )
    for encoding in ["ISOLatin1+"] + [f"ISO-8859-{i}" for i in range(1, 17) if i != 12]:
        chars = set(charset[encoding].values()) | adobe_chars
        if all(c in chars for c in argstr):
            return encoding  # type: ignore[return-value]
    # Return the "ISOLatin1+" encoding if the string contains characters from multiple
    # charset encodings or contains characters that are not in any charset encoding.
    return "ISOLatin1+"


def data_kind(data: Any, required: bool = True) -> Kind:
    r"""
    Check the kind of data that is provided to a module.

    The argument passed to the ``data`` parameter can have any data type. The following
    data kinds are recognized and returned as ``kind``:

    - ``"arg"``: ``data`` is ``None`` and ``required=False``, or bool, int, float,
      representing an optional argument, used for dealing with optional virtual files
    - ``"empty"`: ``data`` is ``None`` and ``required=True``. It means the data is given
      via a series of vectors like x/y/z
    - ``"file"``: a string or a :class:`pathlib.PurePath` object or a sequence of them,
      representing one or more file names
    - ``"geojson"``: a geo-like Python object that implements ``__geo_interface__``
      (e.g., geopandas.GeoDataFrame or shapely.geometry)
    - ``"grid"``: a :class:`xarray.DataArray` object that is not 3-D
    - ``"image"``: a 3-D :class:`xarray.DataArray` object
    - ``"stringio"``: a :class:`io.StringIO` object
    - ``"matrix"``: a 2-D array-like object that implements ``__array_interface__``
      (e.g., :class:`numpy.ndarray`)
    - ``"vectors"``: any unrecognized data. Common data types include, a
      :class:`pandas.DataFrame` object, a dictionary with array-like values, a 1-D/3-D
      :class:`numpy.ndarray` object, or array-like objects

    Parameters
    ----------
    data
        The data to be passed to a GMT module.
    required
        Whether 'data' is required. Set to ``False`` when dealing with optional virtual
        files.

    Returns
    -------
    kind
        The data kind.

    Examples
    --------
    >>> import io
    >>> from pathlib import Path
    >>> import numpy as np
    >>> import pandas as pd
    >>> import xarray as xr

    The "arg" kind:

    >>> [data_kind(data=data, required=False) for data in (2, 2.0, True, False)]
    ['arg', 'arg', 'arg', 'arg']
    >>> data_kind(data=None, required=False)
    'arg'

    The "empty" kind:

    >>> data_kind(data=None, required=True)
    'empty'

    The "file" kind:

    >>> [data_kind(data=data) for data in ("file.txt", ("file1.txt", "file2.txt"))]
    ['file', 'file']
    >>> data_kind(data=Path("file.txt"))
    'file'
    >>> data_kind(data=(Path("file1.txt"), Path("file2.txt")))
    'file'

    The "grid" kind:

    >>> data_kind(data=xr.DataArray(np.random.rand(4, 3)))  # 2-D xarray.DataArray
    'grid'
    >>> data_kind(data=xr.DataArray(np.arange(12)))  # 1-D xarray.DataArray
    'grid'
    >>> data_kind(data=xr.DataArray(np.random.rand(2, 3, 4, 5)))  # 4-D xarray.DataArray
    'grid'

    The "image" kind:

    >>> data_kind(data=xr.DataArray(np.random.rand(3, 4, 5)))  # 3-D xarray.DataArray
    'image'

    The "stringio" kind:

    >>> data_kind(data=io.StringIO("TEXT1\nTEXT23\n"))
    'stringio'

    The "matrix" kind:

    >>> data_kind(data=np.arange(10).reshape((5, 2)))  # 2-D numpy.ndarray
    'matrix'

    The "vectors" kind:

    >>> data_kind(data=np.arange(10))  # 1-D numpy.ndarray
    'vectors'
    >>> data_kind(data=np.arange(60).reshape((3, 4, 5)))  # 3-D numpy.ndarray
    'vectors'
    >>> data_kind(xr.DataArray(np.arange(12), name="x").to_dataset())  # xarray.Dataset
    'vectors'
    >>> data_kind(data=[1, 2, 3])  # 1-D sequence
    'vectors'
    >>> data_kind(data=[[1, 2, 3], [4, 5, 6]])  # sequence of sequences
    'vectors'
    >>> data_kind(data={"x": [1, 2, 3], "y": [4, 5, 6]})  # dictionary
    'vectors'
    >>> data_kind(data=pd.DataFrame({"x": [1, 2, 3], "y": [4, 5, 6]}))  # pd.DataFrame
    'vectors'
    >>> data_kind(data=pd.Series([1, 2, 3], name="x"))  # pd.Series
    'vectors'
    """
    match data:
        case None if required:  # No data provided and required=True.
            kind = "empty"
        case str() | pathlib.PurePath():  # One file.
            kind = "file"
        case list() | tuple() if all(
            isinstance(_file, str | pathlib.PurePath) for _file in data
        ):  # A list/tuple of files.
            kind = "file"
        case io.StringIO():
            kind = "stringio"
        case (bool() | int() | float()) | None if not required:
            # An option argument, mainly for dealing with optional virtual files.
            kind = "arg"
        case xr.DataArray():
            # An xarray.DataArray object, representing either a grid or an image.
            kind = "image" if len(data.dims) == 3 else "grid"
        case x if hasattr(x, "__geo_interface__"):
            # Geo-like Python object that implements ``__geo_interface__`` (e.g.,
            # geopandas.GeoDataFrame or shapely.geometry).
            # Reference: https://gist.github.com/sgillies/2217756
            kind = "geojson"
        case x if hasattr(x, "__array_interface__") and data.ndim == 2:
            # 2-D Array-like objects that implements ``__array_interface__`` (e.g.,
            # numpy.ndarray).
            # Reference: https://numpy.org/doc/stable/reference/arrays.interface.html
            kind = "matrix"
        case _:  # Fall back to "vectors" if data is None and required=True.
            kind = "vectors"
    return kind  # type: ignore[return-value]


def non_ascii_to_octal(argstr: str, encoding: Encoding = "ISOLatin1+") -> str:
    r"""
    Translate non-ASCII characters to their corresponding octal codes.

    Currently, only non-ASCII characters in the Adobe ISOLatin1+, Adobe Symbol, Adobe
    ZapfDingbats, and ISO-8850-x (x can be in 1-11, 13-17) encodings are supported.
    The Adobe Standard+ encoding is not supported.

    Parameters
    ----------
    argstr
        The string to be translated.
    encoding
        The encoding of characters in the string.

    Returns
    -------
    translated_argstr
        The translated string.

    Examples
    --------
    >>> non_ascii_to_octal("•‰“”±°ÿ")
    '\\031\\214\\216\\217\\261\\260\\377'
    >>> non_ascii_to_octal("αζ∆Ω∑π∇")
    '@~\\141@~@~\\172@~@~\\104@~@~\\127@~@~\\345@~@~\\160@~@~\\321@~'
    >>> non_ascii_to_octal("✁❞❡➾")
    '@%34%\\041@%%@%34%\\176@%%@%34%\\241@%%@%34%\\376@%%'
    >>> non_ascii_to_octal("ABC ±120° DEF α ♥")
    'ABC \\261120\\260 DEF @~\\141@~ @%34%\\252@%%'
    >>> non_ascii_to_octal("12ABāáâãäåβ①②", encoding="ISO-8859-4")
    '12AB\\340\\341\\342\\343\\344\\345@~\\142@~@%34%\\254@%%@%34%\\255@%%'
    >>> non_ascii_to_octal("'‘’\"“”")
    '\\234\\140\\047"\\216\\217'
    """  # noqa: RUF002
    # Return the input string if it only contains printable ASCII characters, excluding
    # apostrophe (') and backtick (`).
    if encoding == "ascii" or (
        _is_printable_ascii(argstr) and not _contains_apostrophe_or_backtick(argstr)
    ):
        return argstr

    # Dictionary mapping non-ASCII characters to octal codes
    mapping: dict = {}
    # Adobe Symbol charset.
    mapping.update({c: f"@~\\{i:03o}@~" for i, c in charset["Symbol"].items()})
    # Adobe ZapfDingbats charset. Font number is 34.
    mapping.update(
        {c: f"@%34%\\{i:03o}@%%" for i, c in charset["ZapfDingbats"].items()}
    )
    # ISOLatin1+ or ISO-8859-x charset.
    mapping.update({c: f"\\{i:03o}" for i, c in charset[encoding].items()})

    # Remove any printable characters.
    mapping = {k: v for k, v in mapping.items() if k not in string.printable}

    if encoding == "ISOLatin1+":
        # Map apostrophe (') and backtick (`) to correct octal codes.
        # See _contains_apostrophe_or_backtick() for explanations.
        mapping.update({"'": "\\234", "`": "\\221"})
    return argstr.translate(str.maketrans(mapping))


def build_arg_list(  # noqa: PLR0912
    kwdict: dict[str, Any],
    confdict: Mapping[str, Any] | None = None,
    infile: str | pathlib.PurePath | Sequence[str | pathlib.PurePath] | None = None,
    outfile: str | pathlib.PurePath | None = None,
) -> list[str]:
    r"""
    Convert keyword dictionaries and input/output files into a list of GMT arguments.

    Make sure all values in ``kwdict`` have been previously converted to a string
    representation using the ``kwargs_to_strings`` decorator. The only exceptions are
    ``True``, ``False`` and ``None``.

    Any remaining lists or tuples will be interpreted as multiple entries for the same
    parameter. For example, the kwargs entry ``"B": ["xa", "yaf"]`` will be
    converted to ``["-Bxa", "-Byaf"]``.

    Parameters
    ----------
    kwdict
        A dictionary containing parsed keyword arguments.
    confdict
        A dictionary containing configurable GMT parameters.
    infile
        The input file or a list of input files.
    outfile
        The output file.

    Returns
    -------
    args
        The list of command line arguments that will be passed to GMT modules. The
        keyword arguments are sorted alphabetically, followed by GMT configuration
        key-value pairs, with optional input file(s) at the beginning and optional
        output file at the end.

    Examples
    --------
    >>> build_arg_list(dict(A=True, B=False, C=None, D=0, E=200, F="", G="1/2/3/4"))
    ['-A', '-D0', '-E200', '-F', '-G1/2/3/4']
    >>> build_arg_list(dict(A="1/2/3/4", B=["xaf", "yaf", "WSen"], C=("1p", "2p")))
    ['-A1/2/3/4', '-BWSen', '-Bxaf', '-Byaf', '-C1p', '-C2p']
    >>> build_arg_list(dict(B=["af", "WSne+tBlank Space"]))
    ['-BWSne+tBlank Space', '-Baf']
    >>> build_arg_list(dict(F='+t"Empty Spaces"'))
    ['-F+t"Empty Spaces"']
    >>> build_arg_list(dict(l="'Void Space'"))
    ['-l\\234Void Space\\234', '--PS_CHAR_ENCODING=ISOLatin1+']
    >>> print(
    ...     build_arg_list(
    ...         dict(A="0", B=True, C="rainbow"),
    ...         confdict=dict(FORMAT_DATE_MAP="o dd"),
    ...         infile="input.txt",
    ...         outfile="output.txt",
    ...     )
    ... )
    ['input.txt', '-A0', '-B', '-Crainbow', '--FORMAT_DATE_MAP=o dd', '->output.txt']
    >>> print(
    ...     build_arg_list(
    ...         dict(A="0", B=True),
    ...         confdict=dict(FORMAT_DATE_MAP="o dd"),
    ...         infile=["f1.txt", "f2.txt"],
    ...         outfile="out.txt",
    ...     )
    ... )
    ['f1.txt', 'f2.txt', '-A0', '-B', '--FORMAT_DATE_MAP=o dd', '->out.txt']
    >>> build_arg_list(dict(B="12ABāβ①②"))
    ['-B12AB\\340@~\\142@~@%34%\\254@%%@%34%\\255@%%', '--PS_CHAR_ENCODING=ISO-8859-4']
    >>> build_arg_list(dict(B="12ABāβ①②"), confdict=dict(PS_CHAR_ENCODING="ISO-8859-5"))
    ['-B12AB\\340@~\\142@~@%34%\\254@%%@%34%\\255@%%', '--PS_CHAR_ENCODING=ISO-8859-5']
    >>> print(build_arg_list(dict(R="1/2/3/4", J="X4i", watre=True)))
    Traceback (most recent call last):
      ...
    pygmt.exceptions.GMTInvalidInput: Unrecognized parameter 'watre'.
    """
    gmt_args = []
    for key, value in kwdict.items():
        if len(key) > 2:  # Raise an exception for unrecognized options
            msg = f"Unrecognized parameter '{key}'."
            raise GMTInvalidInput(msg)
        if value is None or value is False:  # Exclude arguments that are None or False
            pass
        elif value is True:
            gmt_args.append(f"-{key}")
        elif is_nonstr_iter(value):
            gmt_args.extend(f"-{key}{_value}" for _value in value)
        else:
            gmt_args.append(f"-{key}{value}")

    gmt_args = sorted(gmt_args)

    # Convert non-ASCII characters (if any) in the arguments to octal codes and set
    # --PS_CHAR_ENCODING=encoding if necessary
    if (encoding := _check_encoding("".join(gmt_args))) != "ascii":
        gmt_args = [non_ascii_to_octal(arg, encoding=encoding) for arg in gmt_args]
        if not (confdict and "PS_CHAR_ENCODING" in confdict):
            gmt_args.append(f"--PS_CHAR_ENCODING={encoding}")

    if confdict:
        gmt_args.extend(f"--{key}={value}" for key, value in confdict.items())

    if infile:  # infile can be a single file or a list of files
        if isinstance(infile, str | pathlib.PurePath):
            gmt_args = [str(infile), *gmt_args]
        else:
            gmt_args = [str(_file) for _file in infile] + gmt_args
    if outfile is not None:
        if (
            not isinstance(outfile, str | pathlib.PurePath)
            or str(outfile) in {"", ".", ".."}
            or str(outfile).endswith(("/", "\\"))
        ):
            msg = f"Invalid output file name '{outfile}'."
            raise GMTInvalidInput(msg)
        gmt_args.append(f"->{outfile}")
    return gmt_args


def is_nonstr_iter(value: Any) -> bool:
    """
    Check if the value is iterable (e.g., list, tuple, array) but not a string.

    Parameters
    ----------
    value
        What you want to check.

    Returns
    -------
    is_iterable
        Whether it is a non-string iterable or not.

    Examples
    --------
    >>> is_nonstr_iter("abc")
    False
    >>> is_nonstr_iter(10)
    False
    >>> is_nonstr_iter(None)
    False
    >>> is_nonstr_iter([1, 2, 3])
    True
    >>> is_nonstr_iter((1, 2, 3))
    True
    >>> import numpy as np
    >>> is_nonstr_iter(np.array([1.0, 2.0, 3.0]))
    True
    >>> is_nonstr_iter(np.array(["abc", "def", "ghi"]))
    True
    """
    return isinstance(value, Iterable) and not isinstance(value, str)


def launch_external_viewer(fname: str, waiting: float = 0) -> None:
    """
    Open a file in an external viewer program.

    Uses the ``xdg-open`` command on Linux/FreeBSD, the ``open`` command on macOS, the
    associated application on Windows, and the default web browser on other systems.

    Parameters
    ----------
    fname
        The file name of the file (preferably a full path).
    waiting
        Wait for a few seconds before exiting the function, to allow the external viewer
        open the file before it's deleted.
    """
    # Redirect stdout and stderr to devnull so that the terminal isn't filled with noise
    run_args = {
        "stdout": subprocess.DEVNULL,
        "stderr": subprocess.DEVNULL,
    }

    match sys.platform:
        case name if (name == "linux" or name.startswith("freebsd")) and (
            xdgopen := shutil.which("xdg-open")
        ):  # Linux/FreeBSD
            subprocess.run([xdgopen, fname], check=False, **run_args)  # type:ignore[call-overload]
        case "darwin":  # macOS
            subprocess.run([shutil.which("open"), fname], check=False, **run_args)  # type:ignore[call-overload]
        case "win32":  # Windows
            os.startfile(fname)  # type:ignore[attr-defined] # noqa: S606
        case _:  # Fall back to the browser if can't recognize the operating system.
            webbrowser.open_new_tab(f"file://{Path(fname).resolve()}")
    if waiting > 0:
        # Preview images will be deleted when a GMT modern-mode session ends, but the
        # external viewer program may take a few seconds to open the images.
        # Suspend the execution for a few seconds.
        time.sleep(waiting)


def args_in_kwargs(args: Sequence[str], kwargs: dict[str, Any]) -> bool:
    """
    Take a sequence and a dictionary, and determine if any entries in the sequence are
    keys in the dictionary.

    This function is used to determine if at least one of the required arguments is
    passed to raise a GMTInvalidInput Error.

    Parameters
    ----------
    args
        Sequence of required arguments, using the GMT short-form aliases.
    kwargs
        The dictionary of GMT options and arguments. The keys are the GMT short-form
        aliases of the parameters.

    Returns
    -------
    bool
        Whether one of the required arguments is in ``kwargs``.

    Examples
    --------
    >>> args_in_kwargs(args=["A", "B"], kwargs={"C": "xyz"})
    False
    >>> args_in_kwargs(args=["A", "B"], kwargs={"B": "af"})
    True
    >>> args_in_kwargs(args=["A", "B"], kwargs={"B": None})
    False
    >>> args_in_kwargs(args=["A", "B"], kwargs={"B": True})
    True
    >>> args_in_kwargs(args=["A", "B"], kwargs={"B": False})
    False
    >>> args_in_kwargs(args=["A", "B"], kwargs={"B": 0})
    True
    """
    return any(
        kwargs.get(arg) is not None and kwargs.get(arg) is not False for arg in args
    )<|MERGE_RESOLUTION|>--- conflicted
+++ resolved
@@ -46,13 +46,7 @@
 ]
 
 
-<<<<<<< HEAD
 def _validate_data_input(data: Any, kind: Kind, ncols=2) -> None:
-=======
-def _validate_data_input(  # noqa: PLR0912
-    data=None, x=None, y=None, z=None, ncols=2, required_data=True, kind=None
-) -> None:
->>>>>>> da874d10
     """
     Check if the data to be passed to the virtualfile_from_ functions is valid.
 
@@ -136,8 +130,6 @@
             if (actual_cols := len(data)) < ncols:
                 msg = f"Need at least {ncols} columns but {actual_cols} column(s) are given."
                 raise GMTInvalidInput(msg)
-<<<<<<< HEAD
-=======
             if kind == "vectors":
                 if hasattr(data, "shape") and (
                     (len(data.shape) == 1 and data.shape[0] < 3)
@@ -146,16 +138,15 @@
                     raise GMTInvalidInput(msg)
                 if hasattr(data, "data_vars") and len(data.data_vars) < 3:  # xr.Dataset
                     raise GMTInvalidInput(msg)
-        if kind == "vectors" and isinstance(data, dict):
-            # Iterator over the up-to-3 first elements.
-            arrays = list(islice(data.values(), 3))
-            if len(arrays) < 2 or any(v is None for v in arrays[:2]):  # Check x/y
-                msg = "Must provide x and y."
-                raise GMTInvalidInput(msg)
-            if required_z and (len(arrays) < 3 or arrays[2] is None):  # Check z
-                msg = "Must provide x, y, and z."
-                raise GMTInvalidInput(msg)
->>>>>>> da874d10
+            if kind == "vectors" and isinstance(data, dict):
+                # Iterator over the up-to-3 first elements.
+                arrays = list(islice(data.values(), 3))
+                if len(arrays) < 2 or any(v is None for v in arrays[:2]):  # Check x/y
+                    msg = "Must provide x and y."
+                    raise GMTInvalidInput(msg)
+                if required_z and (len(arrays) < 3 or arrays[2] is None):  # Check z
+                    msg = "Must provide x, y, and z."
+                    raise GMTInvalidInput(msg)
 
 
 def _is_printable_ascii(argstr: str) -> bool:
