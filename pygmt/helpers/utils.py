--- conflicted
+++ resolved
@@ -177,7 +177,10 @@
     ...     )
     ... )
     -BWSen -Bxaf -Byaf -I1/1p,blue -I2/0.25p,blue -JX4i -R1/2/3/4
-<<<<<<< HEAD
+    >>> print(build_arg_string(dict(R="1/2/3/4", J="X4i", watre=True)))
+    Traceback (most recent call last):
+      ...
+    pygmt.exceptions.GMTInvalidInput: Unrecognized parameter 'watre'.
     >>> print(
     ...     build_arg_string(
     ...         dict(
@@ -188,31 +191,18 @@
     ...     )
     ... )
     -BWSne+tBlank\040Space -Baf -F+t"Empty\040\040Spaces" -l'Void\040Space'
-=======
-    >>> print(build_arg_string(dict(R="1/2/3/4", J="X4i", watre=True)))
-    Traceback (most recent call last):
-      ...
-    pygmt.exceptions.GMTInvalidInput: Unrecognized parameter 'watre'.
->>>>>>> fc352caf
     """
     gmt_args = []
 
     for key in kwargs:
-<<<<<<< HEAD
+        if len(key) > 2:  # raise an exception for unrecognized options
+            raise GMTInvalidInput(f"Unrecognized parameter '{key}'.")
         if kwargs[key] is None or kwargs[key] is False:
             pass  # Exclude arguments that are None and False
         elif is_nonstr_iter(kwargs[key]):
             for value in kwargs[key]:
                 _value = str(value).replace(" ", r"\040")
                 gmt_args.append(rf"-{key}{_value}")
-=======
-        if len(key) > 2:  # raise an exception for unrecognized options
-            raise GMTInvalidInput(f"Unrecognized parameter '{key}'.")
-        if kwargs[key] is None or kwargs[key] is False:
-            pass  # Exclude arguments that are None and False
-        elif is_nonstr_iter(kwargs[key]):
-            gmt_args.extend(f"-{key}{value}" for value in kwargs[key])
->>>>>>> fc352caf
         elif kwargs[key] is True:
             gmt_args.append(f"-{key}")
         else:
