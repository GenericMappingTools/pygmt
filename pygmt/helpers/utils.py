--- conflicted
+++ resolved
@@ -149,15 +149,10 @@
     """
     Check if a string only contains printable ASCII characters.
 
-<<<<<<< HEAD
-    Printable ASCII characters are defined as the characters in the range of 32 to 126
-    in the ASCII table.
-=======
     Here, printable ASCII characters are defined as the characters in the range of 32 to
     126 in the ASCII table. It's different from the ``string.printable`` constant that
     it doesn't include the control characters that are considered whitespace (tab,
     linefeed, return, formfeed, and vertical tab).
->>>>>>> 20819de4
 
     Parameters
     ----------
@@ -179,7 +174,6 @@
     return all(32 <= ord(c) <= 126 for c in argstr)
 
 
-<<<<<<< HEAD
 def _has_apostrophe_or_backtick(argstr: str) -> bool:
     """
     Check if a string contains apostrophe (') or backtick (`).
@@ -215,8 +209,6 @@
     return "'" in argstr or "`" in argstr
 
 
-=======
->>>>>>> 20819de4
 def _check_encoding(argstr: str) -> Encoding:
     """
     Check the charset encoding of a string.
@@ -249,14 +241,9 @@
     >>> _check_encoding("123AB中文")  # Characters not in any charset encoding
     'ISOLatin1+'
     """
-<<<<<<< HEAD
     # Return "ascii" if the string only contains printable ASCII characters, excluding
     # apostrophe (') and backtick (`).
     if _is_printable_ascii(argstr) and not _has_apostrophe_or_backtick(argstr):
-=======
-    # Return "ascii" if the string only contains printable ASCII characters.
-    if _is_printable_ascii(argstr):
->>>>>>> 20819de4
         return "ascii"
     # Loop through all supported encodings and check if all characters in the string
     # are in the charset of the encoding. If all characters are in the charset, return
@@ -454,16 +441,11 @@
     >>> non_ascii_to_octal("'‘’\"“”")
     '\\234\\140\\047"\\216\\217'
     """  # noqa: RUF002
-<<<<<<< HEAD
     # Return the input string if it only contains printable ASCII characters, excluding
     # apostrophe (') and backtick (`).
     if encoding == "ascii" or (
         _is_printable_ascii(argstr) and not _has_apostrophe_or_backtick(argstr)
     ):
-=======
-    # Return the input string if it only contains printable ASCII characters.
-    if encoding == "ascii" or _is_printable_ascii(argstr):
->>>>>>> 20819de4
         return argstr
 
     # Dictionary mapping non-ASCII characters to octal codes
