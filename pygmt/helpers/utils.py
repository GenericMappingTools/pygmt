--- conflicted
+++ resolved
@@ -127,12 +127,7 @@
     Examples
     --------
 
-<<<<<<< HEAD
-    >>> print(build_arg_string(dict(R='1/2/3/4', J="X4i", P='',
-    ...                             E=200, X=None, Y=None)))
-=======
-    >>> print(build_arg_string(dict(R="1/2/3/4", J="X4i", P="", E=200)))
->>>>>>> 1bf0a305
+    >>> print(build_arg_string(dict(R="1/2/3/4", J="X4i", P="", E=200, X=None, Y=None)))
     -E200 -JX4i -P -R1/2/3/4
     >>> print(
     ...     build_arg_string(
