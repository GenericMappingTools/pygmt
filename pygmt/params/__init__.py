--- conflicted
+++ resolved
@@ -3,10 +3,6 @@
 """
 
 from pygmt.params.box import Box
-<<<<<<< HEAD
-from pygmt.params.pattern import Pattern
-from pygmt.params.position import Position
-=======
 from pygmt.params.frame import Axes, Axis, Frame
 from pygmt.params.pattern import Pattern
->>>>>>> b2c98771
+from pygmt.params.position import Position