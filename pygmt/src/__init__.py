"""
Source code for PyGMT modules.
"""
# pylint: disable=import-outside-toplevel
<<<<<<< HEAD

# GMT Supplementary modules
from pygmt.src.meca import meca

# GMT Primary modules
from pygmt.src.rose import rose
=======
from pygmt.src.basemap import basemap
from pygmt.src.blockmedian import blockmedian
from pygmt.src.coast import coast
from pygmt.src.colorbar import colorbar
from pygmt.src.contour import contour
from pygmt.src.grdcontour import grdcontour
from pygmt.src.grdcut import grdcut
from pygmt.src.grdfilter import grdfilter
from pygmt.src.grdimage import grdimage
from pygmt.src.grdtrack import grdtrack
from pygmt.src.grdview import grdview
from pygmt.src.image import image
from pygmt.src.info import info
from pygmt.src.inset import inset
from pygmt.src.legend import legend
from pygmt.src.logo import logo
from pygmt.src.makecpt import makecpt
from pygmt.src.meca import meca
from pygmt.src.plot import plot
from pygmt.src.plot3d import plot3d
from pygmt.src.surface import surface
from pygmt.src.text import text_ as text  # "text" is an argument within "text_"
from pygmt.src.which import which
>>>>>>> 540ac0f0
<|MERGE_RESOLUTION|>--- conflicted
+++ resolved
@@ -2,14 +2,7 @@
 Source code for PyGMT modules.
 """
 # pylint: disable=import-outside-toplevel
-<<<<<<< HEAD
 
-# GMT Supplementary modules
-from pygmt.src.meca import meca
-
-# GMT Primary modules
-from pygmt.src.rose import rose
-=======
 from pygmt.src.basemap import basemap
 from pygmt.src.blockmedian import blockmedian
 from pygmt.src.coast import coast
@@ -33,4 +26,4 @@
 from pygmt.src.surface import surface
 from pygmt.src.text import text_ as text  # "text" is an argument within "text_"
 from pygmt.src.which import which
->>>>>>> 540ac0f0
+from pygmt.src.rose import rose