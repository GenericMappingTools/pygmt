"""
Source code for PyGMT modules.
"""
# pylint: disable=import-outside-toplevel

from pygmt.src.basemap import basemap
from pygmt.src.blockm import blockmean, blockmedian
from pygmt.src.coast import coast
from pygmt.src.colorbar import colorbar
from pygmt.src.config import config
from pygmt.src.contour import contour
from pygmt.src.grd2cpt import grd2cpt
from pygmt.src.grdclip import grdclip
from pygmt.src.grdcontour import grdcontour
from pygmt.src.grdcut import grdcut
from pygmt.src.grdfill import grdfill
from pygmt.src.grdfilter import grdfilter
from pygmt.src.grdgradient import grdgradient
from pygmt.src.grdimage import grdimage
from pygmt.src.grdinfo import grdinfo
from pygmt.src.grdlandmask import grdlandmask
from pygmt.src.grdsample import grdsample
from pygmt.src.grdtrack import grdtrack
from pygmt.src.grdview import grdview
<<<<<<< HEAD
from pygmt.src.hlines import hlines
=======
from pygmt.src.histogram import histogram
>>>>>>> 975ab3bb
from pygmt.src.image import image
from pygmt.src.info import info
from pygmt.src.inset import inset
from pygmt.src.legend import legend
from pygmt.src.logo import logo
from pygmt.src.makecpt import makecpt
from pygmt.src.meca import meca
from pygmt.src.plot import plot
from pygmt.src.plot3d import plot3d
from pygmt.src.rose import rose
from pygmt.src.solar import solar
from pygmt.src.subplot import set_panel, subplot
from pygmt.src.surface import surface
from pygmt.src.text import text_ as text  # "text" is an argument within "text_"
from pygmt.src.velo import velo
from pygmt.src.which import which
from pygmt.src.wiggle import wiggle
from pygmt.src.x2sys_cross import x2sys_cross
from pygmt.src.x2sys_init import x2sys_init
from pygmt.src.xyz2grd import xyz2grd<|MERGE_RESOLUTION|>--- conflicted
+++ resolved
@@ -22,11 +22,8 @@
 from pygmt.src.grdsample import grdsample
 from pygmt.src.grdtrack import grdtrack
 from pygmt.src.grdview import grdview
-<<<<<<< HEAD
 from pygmt.src.hlines import hlines
-=======
 from pygmt.src.histogram import histogram
->>>>>>> 975ab3bb
 from pygmt.src.image import image
 from pygmt.src.info import info
 from pygmt.src.inset import inset
