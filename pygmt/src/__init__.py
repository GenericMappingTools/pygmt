--- conflicted
+++ resolved
@@ -35,15 +35,12 @@
 from pygmt.src.nearneighbor import nearneighbor
 from pygmt.src.plot import plot
 from pygmt.src.plot3d import plot3d
-<<<<<<< HEAD
 from pygmt.src.project import project
-=======
 from pygmt.src.rose import rose
 from pygmt.src.solar import solar
 from pygmt.src.sph2grd import sph2grd
 from pygmt.src.sphdistance import sphdistance
 from pygmt.src.sphinterpolate import sphinterpolate
->>>>>>> d4d3a4d4
 from pygmt.src.subplot import set_panel, subplot
 from pygmt.src.surface import surface
 from pygmt.src.text import text_ as text  # "text" is an argument within "text_"
