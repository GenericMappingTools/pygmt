"""
Source code for PyGMT modules.
"""
# pylint: disable=import-outside-toplevel
<<<<<<< HEAD
from pygmt.src.meca import meca
from pygmt.src.subplot import sca, subplot
=======
from pygmt.src.inset import inset
from pygmt.src.meca import meca
>>>>>>> 12adb412
<|MERGE_RESOLUTION|>--- conflicted
+++ resolved
@@ -2,10 +2,6 @@
 Source code for PyGMT modules.
 """
 # pylint: disable=import-outside-toplevel
-<<<<<<< HEAD
-from pygmt.src.meca import meca
-from pygmt.src.subplot import sca, subplot
-=======
 from pygmt.src.inset import inset
 from pygmt.src.meca import meca
->>>>>>> 12adb412
+from pygmt.src.subplot import sca, subplot