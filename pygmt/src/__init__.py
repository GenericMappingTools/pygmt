--- conflicted
+++ resolved
@@ -10,11 +10,8 @@
 from pygmt.src.config import config
 from pygmt.src.contour import contour
 from pygmt.src.dimfilter import dimfilter
-<<<<<<< HEAD
+from pygmt.src.filter1d import filter1d
 from pygmt.src.fitcircle import fitcircle
-=======
-from pygmt.src.filter1d import filter1d
->>>>>>> 330de2d1
 from pygmt.src.grd2cpt import grd2cpt
 from pygmt.src.grd2xyz import grd2xyz
 from pygmt.src.grdclip import grdclip
