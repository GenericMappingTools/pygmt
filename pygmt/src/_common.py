"""
Common functions used in multiple PyGMT functions/methods.
"""

from collections.abc import Sequence
from enum import StrEnum
from pathlib import Path
from typing import Any, ClassVar, Literal

from pygmt.exceptions import GMTInvalidInput, GMTValueError
from pygmt.params.position import Position
from pygmt.src.which import which


def _data_geometry_is_point(data: Any, kind: str) -> bool:
    """
    Check if the geometry of the input data is Point or MultiPoint.

    The inptu data can be a GeoJSON object or a OGR_GMT file.

    This function is used in ``Figure.plot`` and ``Figure.plot3d``.

    Parameters
    ----------
    data
        The data being plotted.
    kind
        The data kind.

    Returns
    -------
    bool
        ``True`` if the geometry is Point/MultiPoint, ``False`` otherwise.
    """
    if kind == "geojson" and data.geom_type.isin(["Point", "MultiPoint"]).all():
        return True
    if kind == "file" and str(data).endswith(".gmt"):  # OGR_GMT file
        try:
            with Path(which(data)).open(encoding="utf-8") as file:
                line = file.readline()
            if "@GMULTIPOINT" in line or "@GPOINT" in line:
                return True
        except FileNotFoundError:
            pass
    return False


class _FocalMechanismConventionCode(StrEnum):
    """
    Enum to handle focal mechanism convention codes.

    The enum names are in the format of ``CONVENTION_COMPONENT``, where ``CONVENTION``
    is the focal mechanism convention and ``COMPONENT`` is the component of the seismic
    moment tensor to plot. The enum values are the single-letter codes that can be used
    in meca/coupe's ``-S`` option.

    For some conventions, ``COMPONENT`` is not applicable, but we still define the enums
    to simplify the code logic.
    """

    AKI_DC = "a"
    AKI_DEVIATORIC = "a"
    AKI_FULL = "a"
    GCMT_DC = "c"
    GCMT_DEVIATORIC = "c"
    GCMT_FULL = "c"
    PARTIAL_DC = "p"
    PARTIAL_DEVIATORIC = "p"
    PARTIAL_FULL = "p"
    MT_DC = "d"
    MT_DEVIATORIC = "z"
    MT_FULL = "m"
    PRINCIPAL_AXIS_DC = "y"
    PRINCIPAL_AXIS_DEVIATORIC = "t"
    PRINCIPAL_AXIS_FULL = "x"


class _FocalMechanismConvention:
    """
    Class to handle focal mechanism convention, code, and associated parameters.

    Examples
    --------
    >>> from pygmt.src._common import _FocalMechanismConvention

    >>> conv = _FocalMechanismConvention("aki")
    >>> conv.code
    <_FocalMechanismConventionCode.AKI_DC: 'a'>
    >>> conv.params
    ['strike', 'dip', 'rake', 'magnitude']

    >>> conv = _FocalMechanismConvention("mt")
    >>> conv.code
    <_FocalMechanismConventionCode.MT_FULL: 'm'>
    >>> conv.params
    ['mrr', 'mtt', 'mff', 'mrt', 'mrf', 'mtf', 'exponent']

    >>> conv = _FocalMechanismConvention("mt", component="dc")
    >>> conv.code
    <_FocalMechanismConventionCode.MT_DC: 'd'>
    >>> conv.params
    ['mrr', 'mtt', 'mff', 'mrt', 'mrf', 'mtf', 'exponent']

    >>> conv = _FocalMechanismConvention("a")
    >>> conv.code
    <_FocalMechanismConventionCode.AKI_DC: 'a'>
    >>> conv.params
    ['strike', 'dip', 'rake', 'magnitude']

    >>> conv = _FocalMechanismConvention.from_params(
    ...     ["strike", "dip", "rake", "magnitude"]
    ... )
    >>> conv.code
    <_FocalMechanismConventionCode.AKI_DC: 'a'>

    >>> conv = _FocalMechanismConvention(convention="invalid")
    Traceback (most recent call last):
        ...
    pygmt.exceptions.GMTValueError: Invalid focal mechanism convention: ...

    >>> conv = _FocalMechanismConvention("mt", component="invalid")
    Traceback (most recent call last):
        ...
    pygmt.exceptions.GMTValueError: Invalid focal mechanism convention: ...

    >>> _FocalMechanismConvention.from_params(["strike", "dip", "rake"])
    Traceback (most recent call last):
        ...
    pygmt.exceptions.GMTValueError: Invalid focal mechanism parameters: ...
    """

    # Mapping of focal mechanism conventions to their parameters.
    _params: ClassVar = {
        "aki": ["strike", "dip", "rake", "magnitude"],
        "gcmt": [
            "strike1",
            "dip1",
            "rake1",
            "strike2",
            "dip2",
            "rake2",
            "mantissa",
            "exponent",
        ],
        "partial": ["strike1", "dip1", "strike2", "fault_type", "magnitude"],
        "mt": ["mrr", "mtt", "mff", "mrt", "mrf", "mtf", "exponent"],
        "principal_axis": [
            "t_value",
            "t_azimuth",
            "t_plunge",
            "n_value",
            "n_azimuth",
            "n_plunge",
            "p_value",
            "p_azimuth",
            "p_plunge",
            "exponent",
        ],
    }

    def __init__(
        self,
        convention: Literal["aki", "gcmt", "partial", "mt", "principal_axis"],
        component: Literal["full", "deviatoric", "dc"] = "full",
    ):
        """
        Initialize the ``_FocalMechanismConvention`` object from ``convention`` and
        ``component``.

        If the convention is specified via a single-letter code, ``convention`` and
        ``component`` are determined from the code.

        Parameters
        ----------
        convention
            The focal mechanism convention. Valid values are:

            - ``"aki"``: Aki and Richards convention.
            - ``"gcmt"``: Global CMT (Centroid Moment Tensor) convention.
            - ``"partial"``: Partial focal mechanism convention.
            - ``"mt"``: Moment Tensor convention.
            - ``"principal_axis"``: Principal axis convention.
        component
            The component of the seismic moment tensor to plot. Valid values are:

            - ``"full"``: the full seismic moment tensor
            - ``"dc"``: the closest double couple defined from the moment tensor (zero
              trace and zero determinant)
            - ``"deviatoric"``: deviatoric part of the moment tensor (zero trace)

            Doesn't apply to the conventions ``"aki"``, ``"gcmt"``, and ``"partial"``.
        """
        # TODO(Python>=3.12): Simplify to "convention in _FocalMechanismConventionCode".
        if convention in _FocalMechanismConventionCode.__members__.values():
            # Convention is specified via the actual single-letter convention code.
            self.code = _FocalMechanismConventionCode(convention)
            # Parse the convention from the convention code name.
            self._convention = "_".join(self.code.name.split("_")[:-1]).lower()
        else:  # Convention is specified via "convention" and "component".
            name = f"{convention.upper()}_{component.upper()}"  # e.g., "AKI_DC"
            if name not in _FocalMechanismConventionCode.__members__:
                _value = f"convention='{convention}', component='{component}'"
                raise GMTValueError(_value, description="focal mechanism convention")
            self.code = _FocalMechanismConventionCode[name]
            self._convention = convention

    @property
    def params(self):
        """
        The parameters associated with the focal mechanism convention.
        """
        return self._params[self._convention]

    @classmethod
    def from_params(
        cls,
        params: Sequence[str],
        component: Literal["full", "deviatoric", "dc"] = "full",
    ) -> "_FocalMechanismConvention":
        """
        Create a _FocalMechanismConvention object from a sequence of parameters.

        The method checks if the given parameters are a superset of a supported focal
        mechanism convention to determine the convention. If the parameters are not
        sufficient to determine the convention, an exception is raised.

        Parameters
        ----------
        params
            Sequence of parameters to determine the focal mechanism convention. The
            order of the parameters does not matter.

        Returns
        -------
        _FocalMechanismConvention
            The _FocalMechanismConvention object.

        Raises
        ------
        GMTValueError
            If the focal mechanism convention cannot be determined from the given
            parameters.
        """
        for convention, param_list in cls._params.items():
            if set(param_list).issubset(set(params)):
                return cls(convention, component=component)  # type: ignore[arg-type]
        raise GMTValueError(params, description="focal mechanism parameters")


def _parse_position(
    position: Position | Sequence[float | str] | str | None,
    kwdict: dict[str, Any],
    default: Position | None,
) -> Position | str | None:
    """
    Parse the "position" parameter for embellishment-plotting functions.

    Parameters
    ----------
    position
        The position argument to parse. It can be one of the following:

        - A :class:`pygmt.params.Position` object
        - A sequence of two values representing x- and y-coordinates in plot coordinates
        - A 2-character justification code
        - A raw GMT command string (for backward compatibility)
        - ``None``, in which case the default position is used
    kwdict
        The keyword arguments dictionary that conflicts with ``position`` if
        ``position`` is given as a raw GMT command string.
    default
        The default Position object to use if ``position`` is ``None``. If ``default``
<<<<<<< HEAD
        is ``None``, the GMT default is used.
=======
        is ``None``, use the GMT default.
>>>>>>> c5d10d4d

    Returns
    -------
    position
        The parsed Position object or raw GMT command string.

    Examples
    --------
    >>> from pygmt.params import Position
    >>> _parse_position(
    ...     Position((3, 3), cstype="mapcoords"),
    ...     kwdict={"width": None, "height": None},
    ...     default=Position((0, 0), cstype="plotcoords"),
    ... )
    Position(refpoint=(3, 3), cstype='mapcoords')

    >>> _parse_position(
    ...     (3, 3),
    ...     kwdict={"width": None, "height": None},
    ...     default=Position((0, 0), cstype="plotcoords"),
    ... )
    Position(refpoint=(3, 3), cstype='plotcoords')
    >>> _parse_position(
    ...     "TL",
    ...     kwdict={"width": None, "height": None},
    ...     default=Position((0, 0), cstype="plotcoords"),
    ... )
    Position(refpoint='TL', cstype='inside')

    >>> _parse_position(
    ...     None,
    ...     kwdict={"width": None, "height": None},
    ...     default=Position((0, 0), cstype="plotcoords"),
    ... )
    Position(refpoint=(0, 0), cstype='plotcoords')

    >>> _parse_position(
    ...     None,
    ...     kwdict={"width": None, "height": None},
    ...     default=None,
    ... )

    >>> _parse_position(
    ...     "x3c/4c+w2c",
    ...     kwdict={"width": None, "height": None},
    ...     default=Position((0, 0), cstype="plotcoords"),
    ... )
    'x3c/4c+w2c'

    >>> _parse_position(
    ...     "x3c/4c+w2c",
    ...     kwdict={"width": 2, "height": None},
    ...     default=Position((0, 0), cstype="plotcoords"),
    ... )
    Traceback (most recent call last):
        ...
    pygmt.exceptions.GMTInvalidInput: Parameter 'position' is given with a raw GMT...

    >>> _parse_position(
    ...     123,
    ...     kwdict={"width": None, "height": None},
    ...     default=Position((0, 0), cstype="plotcoords"),
    ... )
    Traceback (most recent call last):
        ...
    pygmt.exceptions.GMTInvalidInput: Invalid type for parameter 'position':...
    """

    _valid_anchors = {f"{h}{v}" for v in "TMB" for h in "LCR"} | {
        f"{v}{h}" for v in "TMB" for h in "LCR"
    }
    match position:
        case str() if position in _valid_anchors:  # Anchor code
            position = Position(position, cstype="inside")
        case str():  # Raw GMT command string.
            if any(v not in {None, False} for v in kwdict.values()):
                msg = (
                    "Parameter 'position' is given with a raw GMT command string, and "
                    f"conflicts with parameters {', '.join(repr(c) for c in kwdict)}."
                )
                raise GMTInvalidInput(msg)
        case Sequence() if len(position) == 2:  # A sequence of x and y coordinates.
            position = Position(position, cstype="plotcoords")
        case Position():  # Already a Position object.
            pass
        case None:  # Set default position.
            position = default
        case _:
            msg = f"Invalid type for parameter 'position': {type(position)}."
            raise GMTInvalidInput(msg)
    return position<|MERGE_RESOLUTION|>--- conflicted
+++ resolved
@@ -270,11 +270,7 @@
         ``position`` is given as a raw GMT command string.
     default
         The default Position object to use if ``position`` is ``None``. If ``default``
-<<<<<<< HEAD
-        is ``None``, the GMT default is used.
-=======
         is ``None``, use the GMT default.
->>>>>>> c5d10d4d
 
     Returns
     -------
