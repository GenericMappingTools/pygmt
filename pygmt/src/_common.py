--- conflicted
+++ resolved
@@ -5,11 +5,7 @@
 from collections.abc import Sequence
 from enum import StrEnum
 from pathlib import Path
-<<<<<<< HEAD
-from typing import Any, Literal
-=======
 from typing import Any, ClassVar, Literal
->>>>>>> 55ae6d98
 
 from pygmt.exceptions import GMTInvalidInput
 from pygmt.src.which import which
@@ -48,7 +44,6 @@
     return False
 
 
-<<<<<<< HEAD
 def _parse_coastline_resolution(
     resolution: Literal["auto", "full", "high", "intermediate", "low", "crude", None],
     allow_auto: bool = False,
@@ -105,7 +100,8 @@
         )
         raise GMTInvalidInput(msg)
     return resolution[0]
-=======
+
+
 class _FocalMechanismConventionCode(StrEnum):
     """
     Enum to handle focal mechanism convention codes.
@@ -312,5 +308,4 @@
             "Fail to determine focal mechanism convention from the given parameters: "
             f"{', '.join(params)}."
         )
-        raise GMTInvalidInput(msg)
->>>>>>> 55ae6d98
+        raise GMTInvalidInput(msg)