"""
basemap - Plot base maps and frames.
"""

from pygmt.alias import Alias, AliasSystem
from pygmt.clib import Session
from pygmt.helpers import build_arg_list, fmt_docstring, kwargs_to_strings, use_alias


@fmt_docstring
@use_alias(
    R="region",
    J="projection",
    Jz="zscale",
    JZ="zsize",
    L="map_scale",
    F="box",
    Td="rose",
    Tm="compass",
    V="verbose",
    c="panel",
    f="coltypes",
    p="perspective",
    t="transparency",
)
@kwargs_to_strings(R="sequence", c="sequence_comma", p="sequence")
def basemap(self, frame=None, **kwargs):
    r"""
    Plot base maps and frames.

    Creates a basic or fancy basemap with axes, fill, and titles. Several
    map projections are available, and the user may specify separate
    tick-mark intervals for boundary annotation, ticking, and [optionally]
    gridlines. A simple map scale or directional rose may also be plotted.

    At least one of the parameters ``frame``, ``map_scale``, ``rose``, or
    ``compass`` must be specified if not in subplot mode.

    Full option list at :gmt-docs:`basemap.html`

    {aliases}

    Parameters
    ----------
    {projection}
    zscale/zsize : float or str
        Set z-axis scaling or z-axis size.
    {region}
        *Required if this is the first plot command.*
    {frame}
    map_scale : str
        [**g**\|\ **j**\|\ **J**\|\ **n**\|\ **x**]\ *refpoint*\
        **+w**\ *length*.
        Draw a simple map scale centered on the reference point specified.
    box : bool or str
        [**+c**\ *clearances*][**+g**\ *fill*][**+i**\ [[*gap*/]\ *pen*]]\
        [**+p**\ [*pen*]][**+r**\ [*radius*]][**+s**\ [[*dx*/*dy*/][*shade*]]].
        If set to ``True``, draw a rectangular border around the
        map scale or rose. Alternatively, specify a different pen with
        **+p**\ *pen*. Add **+g**\ *fill* to fill the scale panel [Default is
        no fill]. Append **+c**\ *clearance* where *clearance* is either gap,
        xgap/ygap, or lgap/rgap/bgap/tgap where these items are uniform,
        separate in x- and y-direction, or individual side spacings between
        scale and border. Append **+i** to draw a secondary, inner border as
        well. We use a uniform gap between borders of 2p and the
        :gmt-term:`MAP_DEFAULTS_PEN` unless other values are specified. Append
        **+r** to draw rounded rectangular borders instead, with a 6p corner
        radius. You can override this radius by appending another value.
        Finally, append **+s** to draw an offset background shaded region.
        Here, *dx/dy* indicates the shift relative to the foreground frame
        [Default is ``"4p/-4p"``] and shade sets the fill style to use for
        shading [Default is ``"gray50"``].
    rose : str
        Draw a map directional rose on the map at the location defined by
        the reference and anchor points.
    compass : str
        Draw a map magnetic rose on the map at the location defined by the
        reference and anchor points.
    {verbose}
    {panel}
    {coltypes}
    {perspective}
    {transparency}
    """
<<<<<<< HEAD
    kwargs = self._preprocess(**kwargs)

    alias = AliasSystem(
        B=Alias(frame),
    )
    kwdict = alias.kwdict | kwargs

=======
    self._activate_figure()
>>>>>>> 528cf2ae
    with Session() as lib:
        lib.call_module(module="basemap", args=build_arg_list(kwdict))<|MERGE_RESOLUTION|>--- conflicted
+++ resolved
@@ -82,16 +82,12 @@
     {perspective}
     {transparency}
     """
-<<<<<<< HEAD
-    kwargs = self._preprocess(**kwargs)
+    self._activate_figure()
 
     alias = AliasSystem(
         B=Alias(frame),
     )
     kwdict = alias.kwdict | kwargs
 
-=======
-    self._activate_figure()
->>>>>>> 528cf2ae
     with Session() as lib:
         lib.call_module(module="basemap", args=build_arg_list(kwdict))