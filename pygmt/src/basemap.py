--- conflicted
+++ resolved
@@ -26,14 +26,10 @@
 def basemap(
     self,
     projection=None,
-<<<<<<< HEAD
-    panel: int | tuple[int, int] | bool = False,
-    transparency: float | None = None,
-=======
     verbose: Literal["quiet", "error", "warning", "timing", "info", "compat", "debug"]
     | bool = False,
     panel: int | tuple[int, int] | bool = False,
->>>>>>> c0803a6f
+    transparency: float | None = None,
     **kwargs,
 ):
     r"""
