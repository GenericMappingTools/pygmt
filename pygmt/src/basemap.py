"""
basemap - Plot base maps and frames.
"""

from typing import Literal

from pygmt.alias import Alias, AliasSystem
from pygmt.clib import Session
from pygmt.helpers import build_arg_list, fmt_docstring, kwargs_to_strings, use_alias


@fmt_docstring
@use_alias(
    R="region",
    Jz="zscale",
    JZ="zsize",
    B="frame",
    L="map_scale",
    F="box",
    Td="rose",
    Tm="compass",
<<<<<<< HEAD
    c="panel",
=======
    V="verbose",
>>>>>>> 51e294e9
    f="coltypes",
    p="perspective",
    t="transparency",
)
<<<<<<< HEAD
@kwargs_to_strings(R="sequence", c="sequence_comma", p="sequence")
def basemap(
    self,
    projection=None,
    verbose: Literal[
        "quiet",
        "error",
        "warning",
        "timing",
        "information",
        "compatibility",
        "debug",
    ]
    | bool = False,
    **kwargs,
=======
@kwargs_to_strings(R="sequence", p="sequence")
def basemap(
    self, projection=None, panel: int | tuple[int, int] | bool = False, **kwargs
>>>>>>> 51e294e9
):
    r"""
    Plot base maps and frames.

    Creates a basic or fancy basemap with axes, fill, and titles. Several
    map projections are available, and the user may specify separate
    tick-mark intervals for boundary annotation, ticking, and [optionally]
    gridlines. A simple map scale or directional rose may also be plotted.

    At least one of the parameters ``frame``, ``map_scale``, ``rose``, or
    ``compass`` must be specified if not in subplot mode.

    Full GMT docs at :gmt-docs:`basemap.html`.

    {aliases}
       - J = projection
<<<<<<< HEAD
       - V = verbose
=======
       - c = panel
>>>>>>> 51e294e9

    Parameters
    ----------
    {projection}
    zscale/zsize : float or str
        Set z-axis scaling or z-axis size.
    {region}
        *Required if this is the first plot command.*
    {frame}
    map_scale : str
        [**g**\|\ **j**\|\ **J**\|\ **n**\|\ **x**]\ *refpoint*\
        **+w**\ *length*.
        Draw a simple map scale centered on the reference point specified.
    box : bool or str
        [**+c**\ *clearances*][**+g**\ *fill*][**+i**\ [[*gap*/]\ *pen*]]\
        [**+p**\ [*pen*]][**+r**\ [*radius*]][**+s**\ [[*dx*/*dy*/][*shade*]]].
        If set to ``True``, draw a rectangular border around the
        map scale or rose. Alternatively, specify a different pen with
        **+p**\ *pen*. Add **+g**\ *fill* to fill the scale panel [Default is
        no fill]. Append **+c**\ *clearance* where *clearance* is either gap,
        xgap/ygap, or lgap/rgap/bgap/tgap where these items are uniform,
        separate x and y, or individual side spacings between scale and
        border. Append **+i** to draw a secondary, inner border as well.
        We use a uniform gap between borders of 2 points and the
        :gmt-term:`MAP_DEFAULTS_PEN` unless other values are specified. Append
        **+r** to draw rounded rectangular borders instead, with a 6-points
        corner radius. You can override this radius by appending another value.
        Finally, append **+s** to draw an offset background shaded region.
        Here, *dx/dy* indicates the shift relative to the foreground frame
        [Default is ``"4p/-4p"``] and shade sets the fill style to use for
        shading [Default is ``"gray50"``].
    rose : str
        Draw a map directional rose on the map at the location defined by
        the reference and anchor points.
    compass : str
        Draw a map magnetic rose on the map at the location defined by the
        reference and anchor points.
    {verbose}
    {panel}
    {coltypes}
    {perspective}
    {transparency}
    """
    self._activate_figure()

    aliasdict = AliasSystem(
        J=Alias(projection, name="projection"),
    ).add_common(
<<<<<<< HEAD
        V=verbose,
=======
        c=panel,
>>>>>>> 51e294e9
    )
    aliasdict.merge(kwargs)

    with Session() as lib:
        lib.call_module(module="basemap", args=build_arg_list(aliasdict))<|MERGE_RESOLUTION|>--- conflicted
+++ resolved
@@ -19,17 +19,11 @@
     F="box",
     Td="rose",
     Tm="compass",
-<<<<<<< HEAD
-    c="panel",
-=======
-    V="verbose",
->>>>>>> 51e294e9
     f="coltypes",
     p="perspective",
     t="transparency",
 )
-<<<<<<< HEAD
-@kwargs_to_strings(R="sequence", c="sequence_comma", p="sequence")
+@kwargs_to_strings(R="sequence", p="sequence")
 def basemap(
     self,
     projection=None,
@@ -43,12 +37,8 @@
         "debug",
     ]
     | bool = False,
+    panel: int | tuple[int, int] | bool = False,
     **kwargs,
-=======
-@kwargs_to_strings(R="sequence", p="sequence")
-def basemap(
-    self, projection=None, panel: int | tuple[int, int] | bool = False, **kwargs
->>>>>>> 51e294e9
 ):
     r"""
     Plot base maps and frames.
@@ -65,11 +55,8 @@
 
     {aliases}
        - J = projection
-<<<<<<< HEAD
        - V = verbose
-=======
        - c = panel
->>>>>>> 51e294e9
 
     Parameters
     ----------
@@ -118,11 +105,8 @@
     aliasdict = AliasSystem(
         J=Alias(projection, name="projection"),
     ).add_common(
-<<<<<<< HEAD
         V=verbose,
-=======
         c=panel,
->>>>>>> 51e294e9
     )
     aliasdict.merge(kwargs)
 
