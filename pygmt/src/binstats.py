--- conflicted
+++ resolved
@@ -2,11 +2,8 @@
 binstats - Bin spatial data and determine statistics per bin
 """
 
-<<<<<<< HEAD
 from pygmt.alias import Alias, AliasSystem
-=======
 import xarray as xr
->>>>>>> 991cafb0
 from pygmt.clib import Session
 from pygmt.helpers import build_arg_list, fmt_docstring, kwargs_to_strings, use_alias
 
@@ -27,17 +24,13 @@
     r="registration",
 )
 @kwargs_to_strings(I="sequence", R="sequence", i="sequence_comma")
-<<<<<<< HEAD
 def binstats(
     data,
     outgrid: str | None = None,
     statistic=None,
     quantile_value=50,
     **kwargs,  # noqa: ARG001
-):
-=======
-def binstats(data, outgrid: str | None = None, **kwargs) -> xr.DataArray | None:
->>>>>>> 991cafb0
+) -> xr.DataArray | None:
     r"""
     Bin spatial data and determine statistics per bin.
 
