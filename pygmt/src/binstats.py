--- conflicted
+++ resolved
@@ -3,11 +3,8 @@
 """
 
 import xarray as xr
-<<<<<<< HEAD
+from pygmt._typing import PathLike, TableLike
 from pygmt.alias import Alias, AliasSystem
-=======
-from pygmt._typing import PathLike, TableLike
->>>>>>> 0348fade
 from pygmt.clib import Session
 from pygmt.helpers import build_arg_list, fmt_docstring, kwargs_to_strings, use_alias
 
@@ -29,15 +26,11 @@
 )
 @kwargs_to_strings(I="sequence", R="sequence", i="sequence_comma")
 def binstats(
-<<<<<<< HEAD
-    data,
-    outgrid: str | None = None,
+    data: PathLike | TableLike,
+    outgrid: PathLike | None = None,
     statistic=None,
     quantile_value=50,
     **kwargs,
-=======
-    data: PathLike | TableLike, outgrid: PathLike | None = None, **kwargs
->>>>>>> 0348fade
 ) -> xr.DataArray | None:
     r"""
     Bin spatial data and determine statistics per bin.
