"""
blockm - Block average (x, y, z) data tables by mean, median, or mode
estimation.
"""
import pandas as pd
from pygmt.clib import Session
from pygmt.helpers import (
    GMTTempFile,
    build_arg_string,
    fmt_docstring,
    kwargs_to_strings,
    use_alias,
)

__doctest_skip__ = ["blockmean", "blockmedian", "blockmode"]


def _blockm(block_method, data, x, y, z, outfile, **kwargs):
    r"""
    Block average (x, y, z) data tables by mean, median, or mode estimation.

    Reads arbitrarily located (x, y, z) triplets [or optionally weighted
    quadruplets (x, y, z, w)] from a table and writes to the output a mean,
    median, or mode (depending on ``block_method``) position and value for
    every non-empty block in a grid region defined by the ``region`` and
    ``spacing`` parameters.

    Parameters
    ----------
    block_method : str
        Name of the GMT module to call. Must be "blockmean", "blockmedian" or
        "blockmode".

    Returns
    -------
    output : pandas.DataFrame or None
        Return type depends on whether the ``outfile`` parameter is set:

        - :class:`pandas.DataFrame` table with (x, y, z) columns if ``outfile``
          is not set
        - None if ``outfile`` is set (filtered output will be stored in file
          set by ``outfile``)
    """
    with GMTTempFile(suffix=".csv") as tmpfile:
        with Session() as lib:
<<<<<<< HEAD
            table_context = lib.virtualfile_from_data(
                check_kind="vector", data=data, vectors=[x, y, z], names="xyz"
=======
            table_context = lib.virtualfile_in(
                check_kind="vector", data=data, x=x, y=y, z=z, required_z=True
>>>>>>> e8dc8d40
            )
            # Run blockm* on data table
            with table_context as infile:
                if outfile is None:
                    outfile = tmpfile.name
                lib.call_module(
                    module=block_method,
                    args=build_arg_string(kwargs, infile=infile, outfile=outfile),
                )

        # Read temporary csv output to a pandas table
        if outfile == tmpfile.name:  # if user did not set outfile, return pd.DataFrame
            try:
                column_names = data.columns.to_list()
                result = pd.read_csv(tmpfile.name, sep="\t", names=column_names)
            except AttributeError:  # 'str' object has no attribute 'columns'
                result = pd.read_csv(tmpfile.name, sep="\t", header=None, comment=">")
        elif outfile != tmpfile.name:  # return None if outfile set, output in outfile
            result = None

    return result


@fmt_docstring
@use_alias(
    I="spacing",
    R="region",
    S="summary",
    V="verbose",
    a="aspatial",
    b="binary",
    d="nodata",
    e="find",
    f="coltypes",
    h="header",
    i="incols",
    o="outcols",
    r="registration",
    w="wrap",
)
@kwargs_to_strings(I="sequence", R="sequence", i="sequence_comma", o="sequence_comma")
def blockmean(data=None, x=None, y=None, z=None, outfile=None, **kwargs):
    r"""
    Block average (x, y, z) data tables by mean estimation.

    Reads arbitrarily located (x, y, z) triplets [or optionally weighted
    quadruplets (x, y, z, w)] and writes to the output a mean position and
    value for every non-empty block in a grid region defined by the ``region``
    and ``spacing`` parameters.

    Takes a matrix, (x, y, z) triplets, or a file name as input.

    Must provide either ``data`` or ``x``, ``y``, and ``z``.

    Full option list at :gmt-docs:`blockmean.html`

    {aliases}

    Parameters
    ----------
    data : str, {table-like}
        Pass in (x, y, z) or (longitude, latitude, elevation) values by
        providing a file name to an ASCII data table, a 2-D
        {table-classes}.
    x/y/z : 1-D arrays
        Arrays of x and y coordinates and values z of the data points.

    {spacing}

    summary : str
        [**m**\|\ **n**\|\ **s**\|\ **w**].
        Type of summary values calculated by blockmean.

        - **m** - reports mean value [Default]
        - **n** - report the number of input points inside each block
        - **s** - report the sum of all z-values inside a block
        - **w** - report the sum of weights

    {region}

    outfile : str
        The file name for the output ASCII file.

    {verbose}
    {aspatial}
    {binary}
    {nodata}
    {find}
    {incols}
    {coltypes}
    {header}
    {outcols}
    {registration}
    {wrap}

    Returns
    -------
    output : pandas.DataFrame or None
        Return type depends on whether the ``outfile`` parameter is set:

        - :class:`pandas.DataFrame` table with (x, y, z) columns if ``outfile``
          is not set.
        - None if ``outfile`` is set (filtered output will be stored in file
          set by ``outfile``).

    Example
    -------
    >>> import pygmt
    >>> # Load a table of ship observations of bathymetry off Baja California
    >>> data = pygmt.datasets.load_sample_data(name="bathymetry")
    >>> # Calculate block mean values within 5 by 5 arc-minute bins
    >>> data_bmean = pygmt.blockmean(data=data, region=[245, 255, 20, 30], spacing="5m")
    """
    return _blockm(
        block_method="blockmean", data=data, x=x, y=y, z=z, outfile=outfile, **kwargs
    )


@fmt_docstring
@use_alias(
    I="spacing",
    R="region",
    V="verbose",
    a="aspatial",
    b="binary",
    d="nodata",
    e="find",
    f="coltypes",
    h="header",
    i="incols",
    o="outcols",
    r="registration",
    w="wrap",
)
@kwargs_to_strings(I="sequence", R="sequence", i="sequence_comma", o="sequence_comma")
def blockmedian(data=None, x=None, y=None, z=None, outfile=None, **kwargs):
    r"""
    Block average (x, y, z) data tables by median estimation.

    Reads arbitrarily located (x, y, z) triplets [or optionally weighted
    quadruplets (x, y, z, w)] and writes to the output a median position and
    value for every non-empty block in a grid region defined by the ``region``
    and ``spacing`` parameters.

    Takes a matrix, (x, y, z) triplets, or a file name as input.

    Must provide either ``data`` or ``x``, ``y``, and ``z``.

    Full option list at :gmt-docs:`blockmedian.html`

    {aliases}

    Parameters
    ----------
    data : str, {table-like}
        Pass in (x, y, z) or (longitude, latitude, elevation) values by
        providing a file name to an ASCII data table, a 2-D
        {table-classes}.
    x/y/z : 1-D arrays
        Arrays of x and y coordinates and values z of the data points.

    {spacing}

    {region}

    outfile : str
        The file name for the output ASCII file.

    {verbose}
    {aspatial}
    {binary}
    {nodata}
    {find}
    {coltypes}
    {header}
    {incols}
    {outcols}
    {registration}
    {wrap}

    Returns
    -------
    output : pandas.DataFrame or None
        Return type depends on whether the ``outfile`` parameter is set:

        - :class:`pandas.DataFrame` table with (x, y, z) columns if ``outfile``
          is not set.
        - None if ``outfile`` is set (filtered output will be stored in file
          set by ``outfile``).

    Example
    -------
    >>> import pygmt
    >>> # Load a table of ship observations of bathymetry off Baja California
    >>> data = pygmt.datasets.load_sample_data(name="bathymetry")
    >>> # Calculate block median values within 5 by 5 arc-minute bins
    >>> data_bmedian = pygmt.blockmedian(
    ...     data=data, region=[245, 255, 20, 30], spacing="5m"
    ... )
    """
    return _blockm(
        block_method="blockmedian", data=data, x=x, y=y, z=z, outfile=outfile, **kwargs
    )


@fmt_docstring
@use_alias(
    I="spacing",
    R="region",
    V="verbose",
    a="aspatial",
    b="binary",
    d="nodata",
    e="find",
    f="coltypes",
    h="header",
    i="incols",
    o="outcols",
    r="registration",
    w="wrap",
)
@kwargs_to_strings(I="sequence", R="sequence", i="sequence_comma", o="sequence_comma")
def blockmode(data=None, x=None, y=None, z=None, outfile=None, **kwargs):
    r"""
    Block average (x, y, z) data tables by mode estimation.

    Reads arbitrarily located (x, y, z) triplets [or optionally weighted
    quadruplets (x, y, z, w)] and writes to the output a mode position and
    value for every non-empty block in a grid region defined by the ``region``
    and ``spacing`` parameters.

    Takes a matrix, (x, y, z) triplets, or a file name as input.

    Must provide either ``data`` or ``x``, ``y``, and ``z``.

    Full option list at :gmt-docs:`blockmode.html`

    {aliases}

    Parameters
    ----------
    data : str, {table-like}
        Pass in (x, y, z) or (longitude, latitude, elevation) values by
        providing a file name to an ASCII data table, a 2-D
        {table-classes}.
    x/y/z : 1-D arrays
        Arrays of x and y coordinates and values z of the data points.

    {spacing}

    {region}

    outfile : str
        The file name for the output ASCII file.

    {verbose}
    {aspatial}
    {binary}
    {nodata}
    {find}
    {coltypes}
    {header}
    {incols}
    {outcols}
    {registration}
    {wrap}

    Returns
    -------
    output : pandas.DataFrame or None
        Return type depends on whether the ``outfile`` parameter is set:

        - :class:`pandas.DataFrame` table with (x, y, z) columns if ``outfile``
          is not set.
        - None if ``outfile`` is set (filtered output will be stored in file
          set by ``outfile``).

    Example
    -------
    >>> import pygmt
    >>> # Load a table of ship observations of bathymetry off Baja California
    >>> data = pygmt.datasets.load_sample_data(name="bathymetry")
    >>> # Calculate block mode values within 5 by 5 arc-minute bins
    >>> data_bmode = pygmt.blockmode(data=data, region=[245, 255, 20, 30], spacing="5m")
    """
    return _blockm(
        block_method="blockmode", data=data, x=x, y=y, z=z, outfile=outfile, **kwargs
    )<|MERGE_RESOLUTION|>--- conflicted
+++ resolved
@@ -43,13 +43,8 @@
     """
     with GMTTempFile(suffix=".csv") as tmpfile:
         with Session() as lib:
-<<<<<<< HEAD
-            table_context = lib.virtualfile_from_data(
+            table_context = lib.virtualfile_in(
                 check_kind="vector", data=data, vectors=[x, y, z], names="xyz"
-=======
-            table_context = lib.virtualfile_in(
-                check_kind="vector", data=data, x=x, y=y, z=z, required_z=True
->>>>>>> e8dc8d40
             )
             # Run blockm* on data table
             with table_context as infile:
