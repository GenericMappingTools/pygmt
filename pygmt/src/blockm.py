"""
blockm - Block average (x, y, z) data tables by mean, median, or mode estimation.
"""

from collections.abc import Sequence
from typing import Literal

import numpy as np
import pandas as pd
from pygmt._typing import PathLike, TableLike
from pygmt.alias import Alias, AliasSystem
from pygmt.clib import Session
from pygmt.helpers import (
    build_arg_list,
    fmt_docstring,
    use_alias,
    validate_output_table_type,
)

__doctest_skip__ = ["blockmean", "blockmedian", "blockmode"]


def _blockm(
    block_method, data, x, y, z, output_type, outfile, **kwargs
) -> pd.DataFrame | np.ndarray | None:
    r"""
    Block average (x, y, z) data tables by mean, median, or mode estimation.

    Reads arbitrarily located (x, y, z) triplets [or optionally weighted
    quadruplets (x, y, z, w)] from a table and writes to the output a mean,
    median, or mode (depending on ``block_method``) position and value for
    every non-empty block in a grid region defined by the ``region`` and
    ``spacing`` parameters.

    Parameters
    ----------
    block_method : str
        Name of the GMT module to call. Must be "blockmean", "blockmedian" or
        "blockmode".

    Returns
    -------
    ret
        Return type depends on ``outfile`` and ``output_type``:

        - ``None`` if ``outfile`` is set (output will be stored in file set by
          ``outfile``)
        - :class:`pandas.DataFrame` or :class:`numpy.ndarray` if ``outfile`` is not set
          (depends on ``output_type``)
    """
    output_type = validate_output_table_type(output_type, outfile=outfile)

    column_names = None
    if output_type == "pandas" and isinstance(data, pd.DataFrame):
        column_names = data.columns.to_list()

    with Session() as lib:
        with (
            lib.virtualfile_in(
                check_kind="vector", data=data, x=x, y=y, z=z, mincols=3
            ) as vintbl,
            lib.virtualfile_out(kind="dataset", fname=outfile) as vouttbl,
        ):
            lib.call_module(
                module=block_method,
                args=build_arg_list(kwargs, infile=vintbl, outfile=vouttbl),
            )
            return lib.virtualfile_to_dataset(
                vfname=vouttbl, output_type=output_type, column_names=column_names
            )


@fmt_docstring
@use_alias(
    S="summary",
    a="aspatial",
    b="binary",
    d="nodata",
    e="find",
    f="coltypes",
    h="header",
    w="wrap",
)
def blockmean(  # noqa: PLR0913
    data: PathLike | TableLike | None = None,
    x=None,
    y=None,
    z=None,
    output_type: Literal["pandas", "numpy", "file"] = "pandas",
    outfile: PathLike | None = None,
    spacing: Sequence[float | str] | None = None,
    region: Sequence[float | str] | str | None = None,
    registration: Literal["gridline", "pixel"] | bool = False,
    verbose: Literal["quiet", "error", "warning", "timing", "info", "compat", "debug"]
    | bool = False,
    incols: int | str | Sequence[int | str] | None = None,
    outcols: int | str | Sequence[int | str] | None = None,
    **kwargs,
) -> pd.DataFrame | np.ndarray | None:
    r"""
    Block average (x, y, z) data tables by mean estimation.

    Reads arbitrarily located (x, y, z) triplets [or optionally weighted
    quadruplets (x, y, z, w)] and writes to the output a mean position and
    value for every non-empty block in a grid region defined by the ``region``
    and ``spacing`` parameters.

    Takes a matrix, (x, y, z) triplets, or a file name as input.

    Must provide either ``data`` or ``x``, ``y``, and ``z``.

    Full GMT docs at :gmt-docs:`blockmean.html`.

<<<<<<< HEAD
    $aliases
=======
    {aliases}
       - I = spacing
>>>>>>> 671d1b68
       - R = region
       - V = verbose
       - i = incols
       - o = outcols
       - r = registration

    Parameters
    ----------
    data
        Pass in (x, y, z) or (longitude, latitude, elevation) values by
        providing a file name to an ASCII data table, a 2-D
        $table_classes.
    x/y/z : 1-D arrays
        Arrays of x and y coordinates and values z of the data points.
    $output_type
    $outfile
    $spacing
    summary : str
        [**m**\|\ **n**\|\ **s**\|\ **w**].
        Type of summary values calculated by blockmean.

        - **m**: reports mean value [Default]
        - **n**: report the number of input points inside each block
        - **s**: report the sum of all z-values inside a block
        - **w**: report the sum of weights
    $region
    $verbose
    $aspatial
    $binary
    $nodata
    $find
    $incols
    $coltypes
    $header
    $outcols
    $registration
    $wrap

    Returns
    -------
    ret
        Return type depends on ``outfile`` and ``output_type``:

        - ``None`` if ``outfile`` is set (output will be stored in file set by
          ``outfile``)
        - :class:`pandas.DataFrame` or :class:`numpy.ndarray` if ``outfile`` is not set
          (depends on ``output_type``)

    Example
    -------
    >>> import pygmt
    >>> # Load a table of ship observations of bathymetry off Baja California
    >>> data = pygmt.datasets.load_sample_data(name="bathymetry")
    >>> # Calculate block mean values within 5 by 5 arc-minute bins
    >>> data_bmean = pygmt.blockmean(data=data, region=[245, 255, 20, 30], spacing="5m")
    """
    aliasdict = AliasSystem(
        I=Alias(spacing, name="spacing", sep="/", size=2),
    ).add_common(
        R=region,
        V=verbose,
        i=incols,
        o=outcols,
        r=registration,
    )
    aliasdict.merge(kwargs)

    return _blockm(
        block_method="blockmean",
        data=data,
        x=x,
        y=y,
        z=z,
        output_type=output_type,
        outfile=outfile,
        **aliasdict,
    )


@fmt_docstring
@use_alias(
    a="aspatial", b="binary", d="nodata", e="find", f="coltypes", h="header", w="wrap"
)
def blockmedian(  # noqa: PLR0913
    data: PathLike | TableLike | None = None,
    x=None,
    y=None,
    z=None,
    output_type: Literal["pandas", "numpy", "file"] = "pandas",
    outfile: PathLike | None = None,
    spacing: Sequence[float | str] | None = None,
    region: Sequence[float | str] | str | None = None,
    registration: Literal["gridline", "pixel"] | bool = False,
    verbose: Literal["quiet", "error", "warning", "timing", "info", "compat", "debug"]
    | bool = False,
    incols: int | str | Sequence[int | str] | None = None,
    outcols: int | str | Sequence[int | str] | None = None,
    **kwargs,
) -> pd.DataFrame | np.ndarray | None:
    r"""
    Block average (x, y, z) data tables by median estimation.

    Reads arbitrarily located (x, y, z) triplets [or optionally weighted
    quadruplets (x, y, z, w)] and writes to the output a median position and
    value for every non-empty block in a grid region defined by the ``region``
    and ``spacing`` parameters.

    Takes a matrix, (x, y, z) triplets, or a file name as input.

    Must provide either ``data`` or ``x``, ``y``, and ``z``.

    Full GMT docs at :gmt-docs:`blockmedian.html`.

<<<<<<< HEAD
    $aliases
=======
    {aliases}
       - I = spacing
>>>>>>> 671d1b68
       - R = region
       - V = verbose
       - i = incols
       - o = outcols
       - r = registration

    Parameters
    ----------
    data
        Pass in (x, y, z) or (longitude, latitude, elevation) values by
        providing a file name to an ASCII data table, a 2-D
        $table_classes.
    x/y/z : 1-D arrays
        Arrays of x and y coordinates and values z of the data points.
    $output_type
    $outfile
    $spacing
    $region
    $verbose
    $aspatial
    $binary
    $nodata
    $find
    $coltypes
    $header
    $incols
    $outcols
    $registration
    $wrap

    Returns
    -------
    ret
        Return type depends on ``outfile`` and ``output_type``:

        - ``None`` if ``outfile`` is set (output will be stored in the file set by
          ``outfile``)
        - :class:`pandas.DataFrame` or :class:`numpy.ndarray` if ``outfile`` is not set
          (depends on ``output_type``)

    Example
    -------
    >>> import pygmt
    >>> # Load a table of ship observations of bathymetry off Baja California
    >>> data = pygmt.datasets.load_sample_data(name="bathymetry")
    >>> # Calculate block median values within 5 by 5 arc-minute bins
    >>> data_bmedian = pygmt.blockmedian(
    ...     data=data, region=[245, 255, 20, 30], spacing="5m"
    ... )
    """
    aliasdict = AliasSystem(
        I=Alias(spacing, name="spacing", sep="/", size=2),
    ).add_common(
        R=region,
        V=verbose,
        i=incols,
        o=outcols,
        r=registration,
    )
    aliasdict.merge(kwargs)

    return _blockm(
        block_method="blockmedian",
        data=data,
        x=x,
        y=y,
        z=z,
        output_type=output_type,
        outfile=outfile,
        **aliasdict,
    )


@fmt_docstring
@use_alias(
    a="aspatial",
    b="binary",
    d="nodata",
    e="find",
    f="coltypes",
    h="header",
    w="wrap",
)
def blockmode(  # noqa: PLR0913
    data: PathLike | TableLike | None = None,
    x=None,
    y=None,
    z=None,
    output_type: Literal["pandas", "numpy", "file"] = "pandas",
    outfile: PathLike | None = None,
    spacing: Sequence[float | str] | None = None,
    region: Sequence[float | str] | str | None = None,
    registration: Literal["gridline", "pixel"] | bool = False,
    verbose: Literal["quiet", "error", "warning", "timing", "info", "compat", "debug"]
    | bool = False,
    incols: int | str | Sequence[int | str] | None = None,
    outcols: int | str | Sequence[int | str] | None = None,
    **kwargs,
) -> pd.DataFrame | np.ndarray | None:
    r"""
    Block average (x, y, z) data tables by mode estimation.

    Reads arbitrarily located (x, y, z) triplets [or optionally weighted
    quadruplets (x, y, z, w)] and writes to the output a mode position and
    value for every non-empty block in a grid region defined by the ``region``
    and ``spacing`` parameters.

    Takes a matrix, (x, y, z) triplets, or a file name as input.

    Must provide either ``data`` or ``x``, ``y``, and ``z``.

    Full GMT docs at :gmt-docs:`blockmode.html`.

<<<<<<< HEAD
    $aliases
=======
    {aliases}
       - I = spacing
>>>>>>> 671d1b68
       - R = region
       - V = verbose
       - i = incols
       - o = outcols
       - r = registration

    Parameters
    ----------
    data
        Pass in (x, y, z) or (longitude, latitude, elevation) values by
        providing a file name to an ASCII data table, a 2-D
        $table_classes.
    x/y/z : 1-D arrays
        Arrays of x and y coordinates and values z of the data points.
    $output_type
    $outfile
    $spacing
    $region
    $verbose
    $aspatial
    $binary
    $nodata
    $find
    $coltypes
    $header
    $incols
    $outcols
    $registration
    $wrap

    Returns
    -------
    ret
        Return type depends on ``outfile`` and ``output_type``:

        - ``None`` if ``outfile`` is set (output will be stored in the file set by
          ``outfile``)
        - :class:`pandas.DataFrame` or :class:`numpy.ndarray` if ``outfile`` is not set
          (depends on ``output_type``)

    Example
    -------
    >>> import pygmt
    >>> # Load a table of ship observations of bathymetry off Baja California
    >>> data = pygmt.datasets.load_sample_data(name="bathymetry")
    >>> # Calculate block mode values within 5 by 5 arc-minute bins
    >>> data_bmode = pygmt.blockmode(data=data, region=[245, 255, 20, 30], spacing="5m")
    """
    aliasdict = AliasSystem(
        I=Alias(spacing, name="spacing", sep="/", size=2),
    ).add_common(
        R=region,
        V=verbose,
        i=incols,
        o=outcols,
        r=registration,
    )
    aliasdict.merge(kwargs)

    return _blockm(
        block_method="blockmode",
        data=data,
        x=x,
        y=y,
        z=z,
        output_type=output_type,
        outfile=outfile,
        **aliasdict,
    )<|MERGE_RESOLUTION|>--- conflicted
+++ resolved
@@ -111,12 +111,8 @@
 
     Full GMT docs at :gmt-docs:`blockmean.html`.
 
-<<<<<<< HEAD
     $aliases
-=======
-    {aliases}
        - I = spacing
->>>>>>> 671d1b68
        - R = region
        - V = verbose
        - i = incols
@@ -230,12 +226,8 @@
 
     Full GMT docs at :gmt-docs:`blockmedian.html`.
 
-<<<<<<< HEAD
     $aliases
-=======
-    {aliases}
        - I = spacing
->>>>>>> 671d1b68
        - R = region
        - V = verbose
        - i = incols
@@ -349,12 +341,8 @@
 
     Full GMT docs at :gmt-docs:`blockmode.html`.
 
-<<<<<<< HEAD
     $aliases
-=======
-    {aliases}
        - I = spacing
->>>>>>> 671d1b68
        - R = region
        - V = verbose
        - i = incols
