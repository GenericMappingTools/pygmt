--- conflicted
+++ resolved
@@ -13,7 +13,6 @@
 from pygmt.helpers import (
     build_arg_list,
     fmt_docstring,
-    kwargs_to_strings,
     use_alias,
     validate_output_table_type,
 )
@@ -82,11 +81,6 @@
     h="header",
     w="wrap",
 )
-<<<<<<< HEAD
-@kwargs_to_strings(I="sequence")
-=======
-@kwargs_to_strings(o="sequence_comma")
->>>>>>> bcad4c1e
 def blockmean(  # noqa: PLR0913
     data: PathLike | TableLike | None = None,
     x=None,
@@ -200,19 +194,8 @@
 
 @fmt_docstring
 @use_alias(
-    a="aspatial",
-    b="binary",
-    d="nodata",
-    e="find",
-    f="coltypes",
-    h="header",
-    w="wrap",
+    a="aspatial", b="binary", d="nodata", e="find", f="coltypes", h="header", w="wrap"
 )
-<<<<<<< HEAD
-@kwargs_to_strings(I="sequence")
-=======
-@kwargs_to_strings(o="sequence_comma")
->>>>>>> bcad4c1e
 def blockmedian(  # noqa: PLR0913
     data: PathLike | TableLike | None = None,
     x=None,
@@ -328,11 +311,6 @@
     h="header",
     w="wrap",
 )
-<<<<<<< HEAD
-@kwargs_to_strings(I="sequence")
-=======
-@kwargs_to_strings(o="sequence_comma")
->>>>>>> bcad4c1e
 def blockmode(  # noqa: PLR0913
     data: PathLike | TableLike | None = None,
     x=None,
