"""
coast - Plot continents, countries, shorelines, rivers, and borders.
"""

from typing import Literal

<<<<<<< HEAD
from pygmt.alias import Alias, AliasSystem
=======
>>>>>>> aa7c6589
from pygmt.clib import Session
from pygmt.exceptions import GMTInvalidInput
from pygmt.helpers import (
    args_in_kwargs,
    build_arg_list,
    fmt_docstring,
    kwargs_to_strings,
    use_alias,
)
from pygmt.src._common import _parse_coastline_resolution

__doctest_skip__ = ["coast"]


@fmt_docstring
@use_alias(
    A="area_thresh",
    B="frame",
    C="lakes",
    E="dcw",
    F="box",
    G="land",
    I="rivers",
    J="projection",
    L="map_scale",
    N="borders",
    R="region",
    S="water",
    V="verbose",
    W="shorelines",
    c="panel",
    p="perspective",
    t="transparency",
)
@kwargs_to_strings(R="sequence", c="sequence_comma", p="sequence")
def coast(
    self,
    resolution: Literal[
<<<<<<< HEAD
        "auto", "full", "high", "intermediate", "low", "crude"
    ] = "auto",
=======
        "auto", "full", "high", "intermediate", "low", "crude", None
    ] = None,
>>>>>>> aa7c6589
    **kwargs,
):
    r"""
    Plot continents, countries, shorelines, rivers, and borders.

    Plots grayshaded, colored, or textured land masses [or water masses] on
    maps and [optionally] draws coastlines, rivers, and political
    boundaries. The data files come in 5 different resolutions: (**f**)ull,
    (**h**)igh, (**i**)ntermediate, (**l**)ow, and (**c**)rude. The full
    resolution files amount to more than 55 Mb of data and provide great
    detail; for maps of larger geographical extent it is more economical to
    use one of the other resolutions. If the user selects to paint the
    land areas and does not specify fill of water areas then the latter
    will be transparent (i.e., earlier graphics drawn in those areas will
    not be overwritten). Likewise, if the water areas are painted and no
    land fill is set then the land areas will be transparent.

    A map projection must be supplied.

    Full GMT docs at :gmt-docs:`coast.html`.

    {aliases}

    Parameters
    ----------
    {projection}
    {region}
        *Required if this is the first plot command.*
    {area_thresh}
    {frame}
    lakes : str or list
        *fill*\ [**+l**\|\ **+r**].
        Set the shade, color, or pattern for lakes and river-lakes. The
        default is the fill chosen for "wet" areas set by the ``water``
        parameter. Optionally, specify separate fills by appending
        **+l** for lakes or **+r** for river-lakes, and passing multiple
        strings in a list.
    resolution
<<<<<<< HEAD
        Select the resolution of the GSHHG coastline data set to use. The available
        resolutions from highest to lowest are:

        - ``"full"`` - Full resolution (may be very slow for large regions).
        - ``"high"`` - High resolution (may be slow for large regions).
        - ``"intermediate"`` - Intermediate resolution.
        - ``"low"`` - Low resolution.
        - ``"crude"`` - Crude resolution, for tasks that need crude continent outlines
          only.

        The default is ``"auto"`` to automatically select the best resolution given the
        chosen map scale.
=======
        Select the resolution of the coastline dataset to use. The available resolutions
        from highest to lowest are: ``"full"``, ``"high"``, ``"intermediate"``,
        ``"low"``, and ``"crude"``, which drops by 80% between levels. Default is
        ``"auto"`` to automatically select the most suitable resolution given the chosen
        map scale.
>>>>>>> aa7c6589
    land : str
        Select filling of "dry" areas.
    rivers : int, str, or list
        *river*\ [/*pen*].
        Draw rivers. Specify the type of rivers and [optionally] append
        pen attributes [Default is ``"0.25p,black,solid"``].

        Choose from the list of river types below; pass a list to ``rivers``
        to use multiple arguments.

        - ``0``: double-lined rivers (river-lakes)
        - ``1``: permanent major rivers
        - ``2``: additional major rivers
        - ``3``: additional rivers
        - ``4``: minor rivers
        - ``5``: intermittent rivers - major
        - ``6``: intermittent rivers - additional
        - ``7``: intermittent rivers - minor
        - ``8``: major canals
        - ``9``: minor canals
        - ``10``: irrigation canals

        You can also choose from several preconfigured river groups:

        - ``"a"``: rivers and canals (``0`` - ``10``)
        - ``"A"``: rivers and canals except river-lakes (``1`` - ``10``)
        - ``"r"``: permanent rivers (``0`` - ``4``)
        - ``"R"``: permanent rivers except river-lakes (``1`` - ``4``)
        - ``"i"``: intermittent rivers (``5`` - ``7``)
        - ``"c"``: canals (``8`` - ``10``)

    map_scale : str
        [**g**\|\ **j**\|\ **J**\|\ **n**\|\ **x**]\ *refpoint*\ **+w**\ *length*.
        Draw a simple map scale centered on the reference point specified.
    box : bool or str
        [**+c**\ *clearances*][**+g**\ *fill*][**+i**\ [[*gap*/]\ *pen*]]\
        [**+p**\ [*pen*]][**+r**\ [*radius*]][**+s**\ [[*dx*/*dy*/][*shade*]]].
        If set to ``True``, draw a rectangular border around the
        map scale or rose. Alternatively, specify a different pen with
        **+p**\ *pen*. Add **+g**\ *fill* to fill the scale panel [Default is
        no fill]. Append **+c**\ *clearance* where *clearance* is either gap,
        xgap/ygap, or lgap/rgap/bgap/tgap where these items are uniform,
        separate x and y, or individual side spacings between scale and
        border. Append **+i** to draw a secondary, inner border as well.
        We use a uniform gap between borders of 2 points and the
        :gmt-term:`MAP_DEFAULTS_PEN` unless other values are specified. Append
        **+r** to draw rounded rectangular borders instead, with a 6-points
        corner radius. You can override this radius by appending another value.
        Finally, append **+s** to draw an offset background shaded region.
        Here, *dx/dy* indicates the shift relative to the foreground frame
        [Default is ``"4p/-4p"``] and shade sets the fill style to use for
        shading [Default is ``"gray50"``].
    borders : int, str, or list
        *border*\ [/*pen*].
        Draw political boundaries. Specify the type of boundary and
        [optionally] append pen attributes [Default is ``"0.25p,black,solid"``].

        Choose from the list of boundaries below. Pass a list to ``borders`` to
        use multiple arguments.

        - ``1``: national boundaries
        - ``2``: state boundaries within the Americas
        - ``3``: marine boundaries
        - ``"a"``: all boundaries (``1`` - ``3``)

    water : str
        Select filling "wet" areas.
    shorelines : int, str, or list
        [*level*\ /]\ *pen*.
        Draw shorelines [Default is no shorelines]. Append pen attributes
        [Default is ``"0.25p,black,solid"``] which apply to all four levels.
        To set the pen for a single level, pass a string with *level*\ /*pen*\ ,
        where level is 1-4 and represent coastline, lakeshore, island-in-lake shore,
        and lake-in-island-in-lake shore. Pass a list of *level*\ /*pen*
        strings to ``shorelines`` to set multiple levels. When specific
        level pens are set, those not listed will not be drawn.
    dcw : str or list
        *code1,code2,…*\ [**+g**\ *fill*\ ][**+p**\ *pen*\ ][**+z**].
        Select painting country polygons from the `Digital Chart of the World
        <https://en.wikipedia.org/wiki/Digital_Chart_of_the_World>`__.
        Append one or more comma-separated countries using the 2-character
        `ISO 3166-1 alpha-2 convention
        <https://en.wikipedia.org/wiki/ISO_3166-1_alpha-2>`__.
        To select a state of a country (if available), append .\ *state*,
        (e.g, ``"US.TX"`` for Texas). To specify a whole continent, prepend **=**
        to any of the continent codes (e.g. ``"=EU"`` for Europe). Append
        **+p**\ *pen* to draw polygon outlines [Default is no outline] and
        **+g**\ *fill* to fill them [Default is no fill].
    {panel}
    {perspective}
    {transparency}
    {verbose}

    Example
    -------
    >>> import pygmt
    >>> # Create a new plot with pygmt.Figure()
    >>> fig = pygmt.Figure()
    >>> # Call the coast method for the plot
    >>> fig.coast(
    ...     # Set the projection to Mercator, and the plot width to 10 centimeters
    ...     projection="M10c",
    ...     # Set the region of the plot
    ...     region=[-10, 30, 30, 60],
    ...     # Set the frame of the plot, here annotations and major ticks
    ...     frame="a",
    ...     # Set the color of the land to "darkgreen"
    ...     land="darkgreen",
    ...     # Set the color of the water to "lightblue"
    ...     water="lightblue",
    ...     # Draw national borders with a 1-point black line
    ...     borders="1/1p,black",
    ... )
    >>> # Show the plot
    >>> fig.show()
    """
    self._activate_figure()
    if not args_in_kwargs(args=["C", "G", "S", "I", "N", "E", "Q", "W"], kwargs=kwargs):
        msg = (
            "At least one of the following parameters must be specified: "
            "lakes, land, water, rivers, borders, dcw, Q, or shorelines."
        )
        raise GMTInvalidInput(msg)

<<<<<<< HEAD
    alias = AliasSystem(
        D=Alias(resolution, mapping=True),
    )
    kwdict = alias.kwdict | kwargs
=======
    kwargs["D"] = kwargs.get("D", _parse_coastline_resolution(resolution))
>>>>>>> aa7c6589

    with Session() as lib:
        lib.call_module(module="coast", args=build_arg_list(kwdict))<|MERGE_RESOLUTION|>--- conflicted
+++ resolved
@@ -4,10 +4,7 @@
 
 from typing import Literal
 
-<<<<<<< HEAD
 from pygmt.alias import Alias, AliasSystem
-=======
->>>>>>> aa7c6589
 from pygmt.clib import Session
 from pygmt.exceptions import GMTInvalidInput
 from pygmt.helpers import (
@@ -46,13 +43,8 @@
 def coast(
     self,
     resolution: Literal[
-<<<<<<< HEAD
-        "auto", "full", "high", "intermediate", "low", "crude"
-    ] = "auto",
-=======
         "auto", "full", "high", "intermediate", "low", "crude", None
     ] = None,
->>>>>>> aa7c6589
     **kwargs,
 ):
     r"""
@@ -91,26 +83,11 @@
         **+l** for lakes or **+r** for river-lakes, and passing multiple
         strings in a list.
     resolution
-<<<<<<< HEAD
-        Select the resolution of the GSHHG coastline data set to use. The available
-        resolutions from highest to lowest are:
-
-        - ``"full"`` - Full resolution (may be very slow for large regions).
-        - ``"high"`` - High resolution (may be slow for large regions).
-        - ``"intermediate"`` - Intermediate resolution.
-        - ``"low"`` - Low resolution.
-        - ``"crude"`` - Crude resolution, for tasks that need crude continent outlines
-          only.
-
-        The default is ``"auto"`` to automatically select the best resolution given the
-        chosen map scale.
-=======
         Select the resolution of the coastline dataset to use. The available resolutions
         from highest to lowest are: ``"full"``, ``"high"``, ``"intermediate"``,
         ``"low"``, and ``"crude"``, which drops by 80% between levels. Default is
         ``"auto"`` to automatically select the most suitable resolution given the chosen
         map scale.
->>>>>>> aa7c6589
     land : str
         Select filling of "dry" areas.
     rivers : int, str, or list
@@ -235,14 +212,10 @@
         )
         raise GMTInvalidInput(msg)
 
-<<<<<<< HEAD
     alias = AliasSystem(
         D=Alias(resolution, mapping=True),
     )
     kwdict = alias.kwdict | kwargs
-=======
-    kwargs["D"] = kwargs.get("D", _parse_coastline_resolution(resolution))
->>>>>>> aa7c6589
 
     with Session() as lib:
         lib.call_module(module="coast", args=build_arg_list(kwdict))