--- conflicted
+++ resolved
@@ -81,7 +81,6 @@
         parameter. Optionally, specify separate fills by appending
         **+l** for lakes or **+r** for river-lakes, and passing multiple
         strings in a list.
-<<<<<<< HEAD
     resolution
         Select the resolution of the GSHHG coastline data set to use. The available
         resolutions from highest to lowest are:
@@ -95,12 +94,6 @@
 
         The default is ``"auto"`` to automatically select the best resolution given the
         chosen map scale.
-=======
-    resolution : str
-        **f**\|\ **h**\|\ **i**\|\ **l**\|\ **c**.
-        Select the resolution of the data set to: (**f**\ )ull, (**h**\ )igh,
-        (**i**\ )ntermediate, (**l**\ )ow, and (**c**\ )rude.
->>>>>>> 318a8c4a
     land : str
         Select filling of "dry" areas.
     rivers : int, str, or list
