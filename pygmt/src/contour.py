"""
contour - Contour table data by direct triangulation.
"""

from collections.abc import Sequence
from typing import Literal

from pygmt._typing import PathLike, TableLike
from pygmt.alias import Alias, AliasSystem
from pygmt.clib import Session
from pygmt.helpers import (
    build_arg_list,
    fmt_docstring,
    is_nonstr_iter,
    kwargs_to_strings,
    use_alias,
)


@fmt_docstring
@use_alias(
    A="annotation",
    B="frame",
    C="levels",
    G="label_placement",
    L="triangular_mesh_pen",
    S="skip",
    W="pen",
    b="binary",
    d="nodata",
    e="find",
    f="coltypes",
    h="header",
    i="incols",
    l="label",
    p="perspective",
)
@kwargs_to_strings(i="sequence_comma", p="sequence")
def contour(  # noqa: PLR0913
    self,
    data: PathLike | TableLike | None = None,
    x=None,
    y=None,
    z=None,
    no_clip: bool = False,
<<<<<<< HEAD
    projection=None,
    region: Sequence[float | str] | str | None = None,
=======
    projection: str | None = None,
>>>>>>> cf1801bb
    verbose: Literal["quiet", "error", "warning", "timing", "info", "compat", "debug"]
    | bool = False,
    panel: int | tuple[int, int] | bool = False,
    transparency: float | None = None,
    **kwargs,
):
    r"""
    Contour table data by direct triangulation.

    Takes a matrix, (x, y, z) triplets, or a file name as input and plots,
    lines, polygons, or symbols at those locations on a map.

    Must provide either ``data`` or ``x``, ``y``, and ``z``.

    Full GMT docs at :gmt-docs:`contour.html`.

    {aliases}
       - J = projection
       - N = no_clip
       - R = region
       - V = verbose
       - c = panel
       - t = transparency

    Parameters
    ----------
    data
        Pass in (x, y, z) or (longitude, latitude, elevation) values by
        providing a file name to an ASCII data table, a 2-D
        {table-classes}.
    x/y/z : 1-D arrays
        Arrays of x and y coordinates and values z of the data points.
    {projection}
    {region}
    annotation : float, list, or str
        Specify or disable annotated contour levels, modifies annotated
        contours specified in ``levels``.

        - Specify a fixed annotation interval.
        - Specify a list of annotation levels.
        - Disable all annotations by setting ``annotation="n"``.
        - Adjust the appearance by appending different modifiers, e.g.,
          ``"annot_int+f10p+gred"`` gives annotations with a font size of 10 points and
          a red filled box. For all available modifiers see :gmt-docs:`contour.html#a`.
    {frame}
    levels : float, list, or str
        Specify the contour lines to generate.

        - The file name of a CPT file where the color boundaries will be used as
          contour levels.
        - The file name of a 2 (or 3) column file containing the contour levels (col 0),
          (**C**)ontour or (**A**)nnotate (col 1), and optional angle (col 2).
        - A fixed contour interval.
        - A list of contour levels.
    D : str
        Dump contour coordinates.
    E : str
        Network information.
    label_placement : str
        [**d**\|\ **f**\|\ **n**\|\ **l**\|\ **L**\|\ **x**\|\ **X**]\ *args*.
        Control the placement of labels along the quoted lines. It supports
        five controlling algorithms. See :gmt-docs:`contour.html#g` for
        details.
    I : bool
        Color the triangles using the CPT if given via ``levels``.
    triangular_mesh_pen : str
        Pen to draw the underlying triangulation [Default is ``None``].
    no_clip
        Do **not** clip contours or colored triangles at the frame boundaries [Default
        is ``False`` to fit inside ``region``].
    Q : float or str
        [*cut*][**+z**].
        Do not draw contours with less than *cut* number of points.
    skip : bool or str
        [**p**\|\ **t**].
        Skip input points outside region.
    pen : str or list
        [*type*]\ *pen*\ [**+c**\ [**l**\|\ **f**]].
        *type*, if present, can be **a** for annotated contours or **c** for regular
        contours [Default]. The pen sets the attributes for the particular line.
        Default pen for annotated contours is ``"0.75p,black"`` and for regular
        contours ``"0.25p,black"``. Normally, all contours are drawn with a fixed
        color determined by the pen setting. If **+cl** is appended the colors of the
        contour lines are taken from the CPT (see ``levels``). If **+cf** is
        appended the colors from the CPT file are applied to the contour annotations.
        Select **+c** for both effects.
    label : str
        Add a legend entry for the contour being plotted. Normally, the
        annotated contour is selected for the legend. You can select the
        regular contour instead, or both of them, by considering the label
        to be of the format [*annotcontlabel*][/*contlabel*]. If either
        label contains a slash (/) character then use ``|`` as the
        separator for the two labels instead.
    {verbose}
    {binary}
    {panel}
    {nodata}
    {find}
    {coltypes}
    {header}
    {incols}
    {perspective}
    {transparency}
    """
    self._activate_figure()

    # Specify levels for contours or annotations.
    # One level is converted to a string with a trailing comma to separate it from
    # specifying an interval.
    # Multiple levels are concatenated to a comma-separated string.
    for arg in ["A", "C"]:
        if is_nonstr_iter(kwargs.get(arg)):
            if len(kwargs[arg]) == 1:  # One level
                kwargs[arg] = str(kwargs[arg][0]) + ","
            else:  # Multiple levels
                kwargs[arg] = ",".join(f"{item}" for item in kwargs[arg])

    aliasdict = AliasSystem(
        N=Alias(no_clip, name="no_clip"),
    ).add_common(
        J=projection,
        R=region,
        V=verbose,
        c=panel,
        t=transparency,
    )
    aliasdict.merge(kwargs)

    with Session() as lib:
        with lib.virtualfile_in(
            check_kind="vector", data=data, x=x, y=y, z=z, mincols=3
        ) as vintbl:
            lib.call_module(
                module="contour", args=build_arg_list(aliasdict, infile=vintbl)
            )<|MERGE_RESOLUTION|>--- conflicted
+++ resolved
@@ -43,12 +43,8 @@
     y=None,
     z=None,
     no_clip: bool = False,
-<<<<<<< HEAD
-    projection=None,
+    projection: str | None = None,
     region: Sequence[float | str] | str | None = None,
-=======
-    projection: str | None = None,
->>>>>>> cf1801bb
     verbose: Literal["quiet", "error", "warning", "timing", "info", "compat", "debug"]
     | bool = False,
     panel: int | tuple[int, int] | bool = False,
