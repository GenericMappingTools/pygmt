--- conflicted
+++ resolved
@@ -115,13 +115,8 @@
     kwargs = self._preprocess(**kwargs)
 
     with Session() as lib:
-<<<<<<< HEAD
-        file_context = lib.virtualfile_from_data(
+        file_context = lib.virtualfile_in(
             check_kind="vector", data=data, vectors=[x, y, z], names="xyz"
-=======
-        file_context = lib.virtualfile_in(
-            check_kind="vector", data=data, x=x, y=y, z=z, required_z=True
->>>>>>> e8dc8d40
         )
         with file_context as fname:
             lib.call_module(
