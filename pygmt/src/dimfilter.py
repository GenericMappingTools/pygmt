"""
dimfilter - Directional filtering of grids in the space domain.
"""

import xarray as xr
<<<<<<< HEAD
from pygmt.alias import Alias, AliasSystem
=======
from pygmt._typing import PathLike
>>>>>>> 0348fade
from pygmt.clib import Session
from pygmt.exceptions import GMTInvalidInput
from pygmt.helpers import build_arg_list, fmt_docstring

__doctest_skip__ = ["dimfilter"]


@fmt_docstring
<<<<<<< HEAD
def dimfilter(
    grid,
    outgrid: str | None = None,
    distance: int | str | None = None,
    filter: str | None = None,  # noqa: A002
    sectors: str | None = None,
    spacing: str | list | None = None,
    region: str | list | None = None,
    verbose: bool | None = None,
    **kwargs,
=======
@use_alias(
    D="distance",
    F="filter",
    I="spacing",
    N="sectors",
    R="region",
    V="verbose",
)
@kwargs_to_strings(I="sequence", R="sequence")
def dimfilter(
    grid: PathLike | xr.DataArray, outgrid: PathLike | None = None, **kwargs
>>>>>>> 0348fade
) -> xr.DataArray | None:
    r"""
    Directional filtering of grids in the space domain.

    Filter a grid in the space (or time) domain by
    dividing the given filter circle into the given number of sectors,
    applying one of the selected primary convolution or non-convolution
    filters to each sector, and choosing the final outcome according to the
    selected secondary filter. It computes distances using Cartesian or
    Spherical geometries. The output grid can optionally be generated as a
    subregion of the input and/or with a new increment using ``spacing``,
    which may add an "extra space" in the input data to prevent edge
    effects for the output grid. If the filter is low-pass, then the output
    may be less frequently sampled than the input. :func:`pygmt.dimfilter`
    will not produce a smooth output as other spatial filters
    do because it returns a minimum median out of *N* medians of *N*
    sectors. The output can be rough unless the input data are noise-free.
    Thus, an additional filtering (e.g., Gaussian via :func:`pygmt.grdfilter`)
    of the DiM-filtered data is generally recommended.

    Full option list at :gmt-docs:`dimfilter.html`

    Parameters
    ----------
    {grid}
    {outgrid}
    distance : int or str
        Distance flag tells how grid (x,y) relates to filter width, as follows:

        - **0**: grid (x,y) in same units as *width*, Cartesian distances.
        - **1**: grid (x,y) in degrees, *width* in kilometers, Cartesian distances.
        - **2**: grid (x,y) in degrees, *width* in km, dx scaled by cos(middle y),
          Cartesian distances.

        The above options are fastest because they allow weight matrix to be
        computed only once. The next two options are slower because they
        recompute weights for each latitude.

        - **3**: grid (x,y) in degrees, *width* in km, dx scaled by cosine(y),
          Cartesian distance calculation.
        - **4**: grid (x,y) in degrees, *width* in km, Spherical distance calculation.
    filter : str
        **x**\ *width*\ [**+l**\|\ **u**].
        Set the primary filter type. Choose among convolution and
        non-convolution filters. Use the filter code **x** followed by
        the full diameter *width*. Available convolution filters are:

        - **b**: boxcar. Aall weights are equal.
        - **c**: cosine arch. Weights follow a cosine arch curve.
        - **g**: Gaussian. Weights are given by the Gaussian function.

        Non-convolution filters are:

        - **m**: median. Returns median value.
        - **p**: maximum likelihood probability (a mode estimator). Return
          modal value. If more than one mode is found we return their average
          value. Append **+l** or **+h** to the filter width if you want
          to return the smallest or largest of each sector's modal values.
    sectors : str
        **x**\ *sectors*\ [**+l**\|\ **u**]
        Set the secondary filter type **x** and the number of bow-tie sectors.
        *sectors* must be integer and larger than 0. When *sectors* is
        set to 1, the secondary filter is not effective. Available secondary
        filters **x** are:

        - **l**: lower. Return the minimum of all filtered values.
        - **u**: upper. Return the maximum of all filtered values.
        - **a**: average. Return the mean of all filtered values.
        - **m**: median. Return the median of all filtered values.
        - **p**: mode. Return the mode of all filtered values.
          If more than one mode is found we return their average
          value. Append **+l** or **+h** to the sectors if you rather want to
          return the smallest or largest of the modal values.
    spacing : str or list
        *x_inc* [and optionally *y_inc*] is the output increment. Append
        **m** to indicate minutes, or **c** to indicate seconds. If the new
        *x_inc*, *y_inc* are **not** integer multiples of the old ones (in the
        input data), filtering will be considerably slower. [Default is same
        as the input.]
    region : str or list
        [*xmin*, *xmax*, *ymin*, *ymax*].
        Define the region of the output points [Default is the same as the input].
    {verbose}

    Returns
    -------
    ret
        Return type depends on whether the ``outgrid`` parameter is set:

        - :class:`xarray.DataArray` if ``outgrid`` is not set
        - ``None`` if ``outgrid`` is set (grid output will be stored in the file set by
          ``outgrid``)

    Example
    -------
    >>> import pygmt
    >>> # Load a grid of Earth relief data
    >>> grid = pygmt.datasets.load_earth_relief()
    >>> # Create a filtered grid from an input grid.
    >>> filtered_grid = pygmt.dimfilter(
    ...     grid=grid,
    ...     # Set filter type to "median" and the diameter width to 600 km
    ...     filter="m600",
    ...     # Set grid in degrees, width in km
    ...     distance=4,
    ...     # Create 6 sectors and return the lowest values in the sector
    ...     sectors="l6",
    ...     # Set the region longitude range from 55W to 51W, and the
    ...     # latitude range from 24S to 19S
    ...     region=[-55, -51, -24, -19],
    ... )
    """
    if (
        not all(v is not None for v in [distance, filter, sectors])
        and "Q" not in kwargs
    ):
        msg = (
            "At least one of the following parameters must be specified: "
            "distance, filters, or sectors."
        )
        raise GMTInvalidInput(msg)

    alias = AliasSystem(
        D=Alias(distance),
        G=Alias(outgrid),
        F=Alias(filter),
        I=Alias(spacing, separator="/"),
        N=Alias(sectors),
        R=Alias(region, separator="/"),
        V=Alias(verbose),
    )
    kwdict = alias.kwdict | kwargs

    with Session() as lib:
        with (
            lib.virtualfile_in(check_kind="raster", data=grid) as vingrd,
            lib.virtualfile_out(kind="grid", fname=outgrid) as voutgrd,
        ):
            kwdict["G"] = voutgrd
            lib.call_module(
                module="dimfilter",
                args=build_arg_list(kwdict, infile=vingrd),
            )
            return lib.virtualfile_to_raster(vfname=voutgrd, outgrid=outgrid)<|MERGE_RESOLUTION|>--- conflicted
+++ resolved
@@ -3,11 +3,8 @@
 """
 
 import xarray as xr
-<<<<<<< HEAD
+from pygmt._typing import PathLike
 from pygmt.alias import Alias, AliasSystem
-=======
-from pygmt._typing import PathLike
->>>>>>> 0348fade
 from pygmt.clib import Session
 from pygmt.exceptions import GMTInvalidInput
 from pygmt.helpers import build_arg_list, fmt_docstring
@@ -16,10 +13,9 @@
 
 
 @fmt_docstring
-<<<<<<< HEAD
 def dimfilter(
-    grid,
-    outgrid: str | None = None,
+    grid: PathLike | xr.DataArray,
+    outgrid: PathLike | None = None,
     distance: int | str | None = None,
     filter: str | None = None,  # noqa: A002
     sectors: str | None = None,
@@ -27,19 +23,6 @@
     region: str | list | None = None,
     verbose: bool | None = None,
     **kwargs,
-=======
-@use_alias(
-    D="distance",
-    F="filter",
-    I="spacing",
-    N="sectors",
-    R="region",
-    V="verbose",
-)
-@kwargs_to_strings(I="sequence", R="sequence")
-def dimfilter(
-    grid: PathLike | xr.DataArray, outgrid: PathLike | None = None, **kwargs
->>>>>>> 0348fade
 ) -> xr.DataArray | None:
     r"""
     Directional filtering of grids in the space domain.
