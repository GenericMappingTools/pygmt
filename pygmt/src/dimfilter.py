--- conflicted
+++ resolved
@@ -124,7 +124,6 @@
     ...     region=[-55, -51, -24, -19],
     ... )
     """
-<<<<<<< HEAD
     alias = AliasSystem(
         D=Alias("distance"),
         G=Alias("outgrid"),
@@ -139,20 +138,12 @@
         not all(arg in kwargs for arg in ["distance", "filter", "sectors"])
         and "Q" not in kwargs
     ):
-        raise GMTInvalidInput(
-            """At least one of the following parameters must be specified:
-            distance, filter, or sectors."""
-        )
-
-    kwdict = alias.kwdict
-=======
-    if not all(arg in kwargs for arg in ["D", "F", "N"]) and "Q" not in kwargs:
         msg = (
             "At least one of the following parameters must be specified: "
             "distance, filters, or sectors."
         )
         raise GMTInvalidInput(msg)
->>>>>>> 1478fa2e
+    kwdict = alias.kwdict
     with Session() as lib:
         with (
             lib.virtualfile_in(check_kind="raster", data=grid) as vingrd,
