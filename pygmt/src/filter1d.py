--- conflicted
+++ resolved
@@ -2,13 +2,10 @@
 filter1d - Time domain filtering of 1-D data tables
 """
 
-<<<<<<< HEAD
-=======
 from typing import Literal
 
 import numpy as np
 import pandas as pd
->>>>>>> 3a507a88
 from pygmt.clib import Session
 from pygmt.exceptions import GMTInvalidInput
 from pygmt.helpers import (
@@ -126,8 +123,4 @@
                 module="filter1d",
                 args=build_arg_string(kwargs, infile=vintbl, outfile=vouttbl),
             )
-<<<<<<< HEAD
-        return lib.virtualfile_to_dataset(output_type=output_type, vfile=vouttbl)
-=======
-        return lib.virtualfile_to_dataset(output_type=output_type, vfname=vouttbl)
->>>>>>> 3a507a88
+        return lib.virtualfile_to_dataset(output_type=output_type, vfname=vouttbl)