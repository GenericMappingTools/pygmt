--- conflicted
+++ resolved
@@ -116,7 +116,6 @@
 
     output_type = validate_output_table_type(output_type, outfile=outfile)
 
-<<<<<<< HEAD
     with Session() as lib:
         with lib.virtualfile_from_data(
             check_kind="vector", data=data
@@ -131,26 +130,4 @@
             output_type=output_type,
             vfile=vouttbl,
             colnames=None,
-        )
-=======
-    with GMTTempFile() as tmpfile:
-        with Session() as lib:
-            file_context = lib.virtualfile_from_data(check_kind="vector", data=data)
-            with file_context as infile:
-                if outfile is None:
-                    outfile = tmpfile.name
-                lib.call_module(
-                    module="filter1d",
-                    args=build_arg_string(kwargs, infile=infile, outfile=outfile),
-                )
-
-        # Read temporary csv output to a pandas table
-        if outfile == tmpfile.name:  # if user did not set outfile, return pd.DataFrame
-            result = pd.read_csv(tmpfile.name, sep="\t", header=None, comment=">")
-        elif outfile != tmpfile.name:  # return None if outfile set, output in outfile
-            result = None
-
-        if output_type == "numpy":
-            result = result.to_numpy()
-    return result
->>>>>>> 3d2fd89e
+        )