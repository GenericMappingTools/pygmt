--- conflicted
+++ resolved
@@ -6,11 +6,7 @@
 
 import xarray as xr
 from pygmt._typing import PathLike
-<<<<<<< HEAD
-from pygmt.alias import AliasSystem
-=======
 from pygmt.alias import Alias, AliasSystem
->>>>>>> 9a77ff27
 from pygmt.clib import Session
 from pygmt.exceptions import GMTInvalidInput
 from pygmt.helpers import build_arg_list, fmt_docstring, kwargs_to_strings, use_alias
@@ -33,13 +29,6 @@
     W="categorical",
     Ww="cyclic",
 )
-<<<<<<< HEAD
-@kwargs_to_strings(G="sequence", L="sequence", R="sequence", T="sequence")
-def grd2cpt(
-    grid: PathLike | xr.DataArray,
-    verbose: Literal["quiet", "error", "warning", "timing", "info", "compat", "debug"]
-    | bool = False,
-=======
 @kwargs_to_strings(L="sequence", R="sequence", T="sequence")
 def grd2cpt(
     grid: PathLike | xr.DataArray,
@@ -48,7 +37,8 @@
     no_bg: bool = False,
     log: bool = False,
     continuous: bool = False,
->>>>>>> 9a77ff27
+    verbose: Literal["quiet", "error", "warning", "timing", "info", "compat", "debug"]
+    | bool = False,
     **kwargs,
 ):
     r"""
@@ -100,6 +90,7 @@
        - N = no_bg
        - Q = log
        - Z = continuous
+       - V = verbose
 
     Parameters
     ----------
@@ -212,20 +203,16 @@
     if (output := kwargs.pop("H", None)) is not None:
         kwargs["H"] = True
 
-<<<<<<< HEAD
-    aliasdict = AliasSystem().add_common(
-        V=verbose,
-    )
-    aliasdict.merge(kwargs)
-=======
     aliasdict = AliasSystem(
         G=Alias(truncate, name="truncate", sep="/", size=2),
         M=Alias(overrule_bg, name="overrule_bg"),
         N=Alias(no_bg, name="no_bg"),
         Q=Alias(log, name="log"),
         Z=Alias(continuous, name="continuous"),
-    ).merge(kwargs)
->>>>>>> 9a77ff27
+    ).add_common(
+        V=verbose,
+    )
+    aliasdict.merge(kwargs)
 
     with Session() as lib:
         with lib.virtualfile_in(check_kind="raster", data=grid) as vingrd:
