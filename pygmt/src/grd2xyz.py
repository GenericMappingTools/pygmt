"""
grd2xyz - Convert grid to data table
"""

<<<<<<< HEAD
=======
from typing import TYPE_CHECKING, Literal

import numpy as np
import pandas as pd
>>>>>>> 3a507a88
import xarray as xr
from pygmt.clib import Session
from pygmt.exceptions import GMTInvalidInput
from pygmt.helpers import (
    build_arg_string,
    fmt_docstring,
    kwargs_to_strings,
    use_alias,
    validate_output_table_type,
)

if TYPE_CHECKING:
    from collections.abc import Hashable

__doctest_skip__ = ["grd2xyz"]


@fmt_docstring
@use_alias(
    C="cstyle",
    R="region",
    V="verbose",
    W="weight",
    Z="convention",
    b="binary",
    d="nodata",
    f="coltypes",
    h="header",
    o="outcols",
    s="skiprows",
)
@kwargs_to_strings(R="sequence", o="sequence_comma")
def grd2xyz(
    grid,
    output_type: Literal["pandas", "numpy", "file"] = "pandas",
    outfile: str | None = None,
    **kwargs,
) -> pd.DataFrame | np.ndarray | None:
    r"""
    Convert grid to data table.

    Read a grid and output xyz-triplets as a :class:`numpy.ndarray`,
    :class:`pandas.DataFrame`, or ASCII file.

    Full option list at :gmt-docs:`grd2xyz.html`

    {aliases}

    Parameters
    ----------
    {grid}
    {output_type}
    {outfile}
    cstyle : str
        [**f**\|\ **i**].
        Replace the x- and y-coordinates on output with the corresponding
        column and row numbers. These start at 0 (C-style counting); append
        **f** to start at 1 (Fortran-style counting). Alternatively, append
        **i** to write just the two columns *index* and *z*, where *index*
        is the 1-D indexing that GMT uses when referring to grid nodes.
    {region}
        Adding ``region`` will select a subsection of the grid. If this
        subsection exceeds the boundaries of the grid, only the common region
        will be output.
    weight : str
        [**a**\ [**+u**\ *unit*]\|\ *weight*].
        Write out *x,y,z,w*\ , where *w* is the supplied *weight* (or 1 if not
        supplied) [Default writes *x,y,z* only].  Choose **a** to compute
        weights equal to the area each node represents.  For Cartesian grids
        this is simply the product of the *x* and *y* increments (except for
        gridline-registered grids at all sides [half] and corners [quarter]).
        For geographic grids we default to a length unit of **k**. Change
        this by appending **+u**\ *unit*. For such grids, the area
        varies with latitude and also sees special cases for
        gridline-registered layouts at sides, corners, and poles.
    {verbose}
    convention : str
        [*flags*].
        Write a 1-column ASCII [or binary] table. Output will be organized
        according to the specified ordering convention contained in *flags*.
        If data should be written by rows, make *flags* start with
        **T** (op) if first row is y = ymax or
        **B** (ottom) if first row is y = ymin. Then,
        append **L** or **R** to indicate that first element should start at
        left or right end of row. Likewise for column formats: start with
        **L** or **R** to position first column, and then append **T** or
        **B** to position first element in a row. For gridline registered
        grids: If grid is periodic in x but the written data should not
        contain the (redundant) column at x = xmax, append **x**. For grid
        periodic in y, skip writing the redundant row at y = ymax by
        appending **y**. If the byte-order needs to be swapped, append
        **w**. Select one of several data types (all binary except **a**):

        * **a** ASCII representation of a single item per record
        * **c** int8_t, signed 1-byte character
        * **u** uint8_t, unsigned 1-byte character
        * **h** int16_t, short 2-byte integer
        * **H** uint16_t, unsigned short 2-byte integer
        * **i** int32_t, 4-byte integer
        * **I** uint32_t, unsigned 4-byte integer
        * **l** int64_t, long (8-byte) integer
        * **L** uint64_t, unsigned long (8-byte) integer
        * **f** 4-byte floating point single precision
        * **d** 8-byte floating point double precision

        Default format is scanline orientation of ASCII numbers: **TLa**.
    {binary}
    {nodata}
    {coltypes}
    {header}
    {outcols}
    {skiprows}

    Returns
    -------
    ret
        Return type depends on ``outfile`` and ``output_type``:

        - None if ``outfile`` is set (output will be stored in file set by ``outfile``)
        - :class:`pandas.DataFrame` or :class:`numpy.ndarray` if ``outfile`` is not set
          (depends on ``output_type``)

    Example
    -------
    >>> import pygmt
    >>> # Load a grid of @earth_relief_30m data, with a longitude range of
    >>> # 10° E to 30° E, and a latitude range of 15° N to 25° N
    >>> grid = pygmt.datasets.load_earth_relief(
    ...     resolution="30m", region=[10, 30, 15, 25]
    ... )
    >>> # Create a pandas DataFrame with the xyz data from an input grid
    >>> xyz_dataframe = pygmt.grd2xyz(grid=grid, output_type="pandas")
    >>> xyz_dataframe.head(n=2)
        lon   lat  elevation
    0  10.0  25.0      965.5
    1  10.5  25.0      876.5
    """
    output_type = validate_output_table_type(output_type, outfile=outfile)

    if kwargs.get("o") is not None and output_type == "pandas":
        raise GMTInvalidInput(
            "If 'outcols' is specified, 'output_type' must be either 'numpy'"
            "or 'file'."
        )

<<<<<<< HEAD
    # Set the default column names for the pandas dataframe header
    column_names = ["x", "y", "z"]
=======
    # Set the default column names for the pandas dataframe header.
    column_names: list[Hashable] = ["x", "y", "z"]
>>>>>>> 3a507a88
    # Let output pandas column names match input DataArray dimension names
    if output_type == "pandas" and isinstance(grid, xr.DataArray):
        # Reverse the dims because it is rows, columns ordered.
        column_names = [grid.dims[1], grid.dims[0], grid.name]

    with Session() as lib:
        with (
            lib.virtualfile_in(check_kind="raster", data=grid) as vingrd,
            lib.virtualfile_out(kind="dataset", fname=outfile) as vouttbl,
        ):
            lib.call_module(
                module="grd2xyz",
                args=build_arg_string(kwargs, infile=vingrd, outfile=vouttbl),
            )
<<<<<<< HEAD
        return lib.virtualfile_to_dataset(
            output_type=output_type,
            vfile=vouttbl,
            column_names=column_names,
        )
=======
            return lib.virtualfile_to_dataset(
                output_type=output_type, vfname=vouttbl, column_names=column_names
            )
>>>>>>> 3a507a88
<|MERGE_RESOLUTION|>--- conflicted
+++ resolved
@@ -2,13 +2,10 @@
 grd2xyz - Convert grid to data table
 """
 
-<<<<<<< HEAD
-=======
 from typing import TYPE_CHECKING, Literal
 
 import numpy as np
 import pandas as pd
->>>>>>> 3a507a88
 import xarray as xr
 from pygmt.clib import Session
 from pygmt.exceptions import GMTInvalidInput
@@ -154,13 +151,8 @@
             "or 'file'."
         )
 
-<<<<<<< HEAD
-    # Set the default column names for the pandas dataframe header
-    column_names = ["x", "y", "z"]
-=======
     # Set the default column names for the pandas dataframe header.
     column_names: list[Hashable] = ["x", "y", "z"]
->>>>>>> 3a507a88
     # Let output pandas column names match input DataArray dimension names
     if output_type == "pandas" and isinstance(grid, xr.DataArray):
         # Reverse the dims because it is rows, columns ordered.
@@ -175,14 +167,6 @@
                 module="grd2xyz",
                 args=build_arg_string(kwargs, infile=vingrd, outfile=vouttbl),
             )
-<<<<<<< HEAD
-        return lib.virtualfile_to_dataset(
-            output_type=output_type,
-            vfile=vouttbl,
-            column_names=column_names,
-        )
-=======
             return lib.virtualfile_to_dataset(
                 output_type=output_type, vfname=vouttbl, column_names=column_names
-            )
->>>>>>> 3a507a88
+            )