--- conflicted
+++ resolved
@@ -109,12 +109,11 @@
 # TODO(PyGMT>=0.19.0): Remove the deprecated "new" parameter.
 @fmt_docstring
 @deprecate_parameter("new", "replace", "v0.15.0", remove_version="v0.19.0")
-<<<<<<< HEAD
 @use_alias(R="region", V="verbose")
 @kwargs_to_strings(R="sequence")
 def grdclip(
-    grid,
-    outgrid: str | None = None,
+    grid: PathLike | xr.DataArray,
+    outgrid: PathLike | None = None,
     above: Sequence[float] | None = None,
     below: Sequence[float] | None = None,
     between: Sequence[float] | Sequence[Sequence[float]] | None = None,
@@ -122,29 +121,6 @@
     **kwargs,
 ) -> xr.DataArray | None:
     """
-=======
-@use_alias(
-    R="region",
-    Sa="above",
-    Sb="below",
-    Si="between",
-    Sr="replace",
-    V="verbose",
-)
-@kwargs_to_strings(
-    R="sequence",
-    Sa="sequence",
-    Sb="sequence",
-    Si="sequence",
-    Sr="sequence",
-)
-def grdclip(
-    grid: PathLike | xr.DataArray,
-    outgrid: PathLike | None = None,
-    **kwargs,
-) -> xr.DataArray | None:
-    r"""
->>>>>>> a2b97249
     Clip the range of grid values.
 
     This function operates on the values of a grid. It can:
