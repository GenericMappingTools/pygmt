--- conflicted
+++ resolved
@@ -3,17 +3,13 @@
 """
 
 from pygmt.clib import Session
-<<<<<<< HEAD
 from pygmt.helpers import (
-    build_arg_string,
+    build_arg_list,
     fmt_docstring,
     is_nonstr_iter,
     kwargs_to_strings,
     use_alias,
 )
-=======
-from pygmt.helpers import build_arg_list, fmt_docstring, kwargs_to_strings, use_alias
->>>>>>> fd286fbc
 
 __doctest_skip__ = ["grdcontour"]
 
