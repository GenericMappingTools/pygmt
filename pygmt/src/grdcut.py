"""
grdcut - Extract subregion from a grid or image or a slice from a cube.
"""

from typing import Literal

import xarray as xr
from pygmt._typing import PathLike
from pygmt.alias import Alias, AliasSystem
from pygmt.clib import Session
from pygmt.exceptions import GMTTypeError, GMTValueError
from pygmt.helpers import (
    build_arg_list,
    data_kind,
    fmt_docstring,
    kwargs_to_strings,
    use_alias,
)

__doctest_skip__ = ["grdcut"]


@fmt_docstring
@use_alias(
    R="region",
    N="extend",
    S="circ_subregion",
    Z="z_subregion",
    f="coltypes",
)
@kwargs_to_strings(R="sequence")
def grdcut(
    grid: PathLike | xr.DataArray,
    kind: Literal["grid", "image"] = "grid",
    outgrid: PathLike | None = None,
    projection=None,
    verbose: Literal[
        "quiet",
        "error",
        "warning",
        "timing",
        "information",
        "compatibility",
        "debug",
    ]
    | bool = False,
    **kwargs,
) -> xr.DataArray | None:
    r"""
    Extract subregion from a grid or image or a slice from a cube.

    Produce a new ``outgrid`` file which is a subregion of ``grid``. The
    subregion is specified with ``region``; the specified range must not exceed
    the range of ``grid`` (but see ``extend``). If in doubt, run
    :func:`pygmt.grdinfo` to check range. Alternatively, define the subregion
    indirectly via a range check on the node values or via distances from a
    given point. Finally, you can give ``projection`` for oblique projections
    to determine the corresponding rectangular ``region`` that will give a grid
    that fully covers the oblique domain.

    Full GMT docs at :gmt-docs:`grdcut.html`.

    {aliases}
<<<<<<< HEAD
      - J = projection
      - V = verbose
=======
       - J = projection
>>>>>>> 51e294e9

    Parameters
    ----------
    {grid}
    kind
        The raster data kind. Valid values are ``"grid"`` and ``"image"``. When the
        input ``grid`` is a file name, it's difficult to determine if the file is a grid
        or an image, so we need to specify the raster kind explicitly. The default is
        ``"grid"``.
    {outgrid}
    {projection}
    {region}
    extend : bool or float
        Allow grid to be extended if new ``region`` exceeds existing
        boundaries. Give a value to initialize nodes outside current region.
    circ_subregion : str
        *lon/lat/radius*\[\ *unit*\][**+n**].
        Specify an origin (*lon* and *lat*) and *radius*; append a distance
        *unit* and we determine the corresponding rectangular region so that
        all grid nodes on or inside the circle are contained in the subset.
        If **+n** is appended we set all nodes outside the circle to NaN.
    z_subregion : str
        [*min/max*\][**+n**\|\ **N**\|\ **r**].
        Determine a new rectangular region so that all nodes outside this
        region are also outside the given z-range [-inf/+inf]. To indicate no
        limit on *min* or *max* only, specify a hyphen (-). Normally, any NaNs
        encountered are simply skipped and not considered in the
        range-decision. Append **+n** to consider a NaN to be outside the given
        z-range. This means the new subset will be NaN-free. Alternatively,
        append **+r** to consider NaNs to be within the data range. In this
        case we stop shrinking the boundaries once a NaN is found [Default
        simply skips NaNs when making the range decision]. Finally, if your
        core subset grid is surrounded by rows and/or columns that are all
        NaNs, append **+N** to strip off such columns before (optionally)
        considering the range of the core subset for further reduction of the
        area.

    {verbose}
    {coltypes}

    Returns
    -------
    ret
        Return type depends on whether the ``outgrid`` parameter is set:

        - :class:`xarray.DataArray` if ``outgrid`` is not set
        - ``None`` if ``outgrid`` is set (grid output will be stored in the file set by
          ``outgrid``)

    Example
    -------
    >>> import pygmt
    >>> # Load a grid of @earth_relief_30m data, with a longitude range of
    >>> # 10° E to 30° E, and a latitude range of 15° N to 25° N
    >>> grid = pygmt.datasets.load_earth_relief(
    ...     resolution="30m", region=[10, 30, 15, 25]
    ... )
    >>> # Create a new grid from an input grid, with a longitude range of
    >>> # 12° E to 15° E and a latitude range of 21° N to 24° N
    >>> new_grid = pygmt.grdcut(grid=grid, region=[12, 15, 21, 24])
    """
    if kind not in {"grid", "image"}:
        raise GMTValueError(kind, description="raster kind", choices=["grid", "image"])

    # Determine the output data kind based on the input data kind.
    match inkind := data_kind(grid):
        case "grid" | "image":
            outkind = inkind
        case "file":
            outkind = kind
        case _:
            raise GMTTypeError(type(grid))

    aliasdict = AliasSystem(
        J=Alias(projection, name="projection"),
    ).add_common(
        V=verbose,
    )
    aliasdict.merge(kwargs)

    with Session() as lib:
        with (
            lib.virtualfile_in(check_kind="raster", data=grid) as vingrd,
            lib.virtualfile_out(kind=outkind, fname=outgrid) as voutgrd,
        ):
            aliasdict["G"] = voutgrd
            lib.call_module(
                module="grdcut", args=build_arg_list(aliasdict, infile=vingrd)
            )
            return lib.virtualfile_to_raster(
                vfname=voutgrd, kind=outkind, outgrid=outgrid
            )<|MERGE_RESOLUTION|>--- conflicted
+++ resolved
@@ -61,12 +61,8 @@
     Full GMT docs at :gmt-docs:`grdcut.html`.
 
     {aliases}
-<<<<<<< HEAD
-      - J = projection
-      - V = verbose
-=======
        - J = projection
->>>>>>> 51e294e9
+       - V = verbose
 
     Parameters
     ----------
