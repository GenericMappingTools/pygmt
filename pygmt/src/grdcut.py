"""
grdcut - Extract subregion from a grid.
"""

import xarray as xr
from pygmt.clib import Session
from pygmt.helpers import (
    GMTTempFile,
    build_arg_list,
    fmt_docstring,
    kwargs_to_strings,
    use_alias,
)
from pygmt.io import load_dataarray

__doctest_skip__ = ["grdcut"]


@fmt_docstring
@use_alias(
    G="outgrid",
    R="region",
    J="projection",
    N="extend",
    S="circ_subregion",
    V="verbose",
    Z="z_subregion",
    f="coltypes",
)
@kwargs_to_strings(R="sequence")
<<<<<<< HEAD
def grdcut(grid, engine: str | None = None, **kwargs):
=======
def grdcut(grid, **kwargs) -> xr.DataArray | None:
>>>>>>> 89021cdb
    r"""
    Extract subregion from a grid.

    Produce a new ``outgrid`` file which is a subregion of ``grid``. The
    subregion is specified with ``region``; the specified range must not exceed
    the range of ``grid`` (but see ``extend``). If in doubt, run
    :func:`pygmt.grdinfo` to check range. Alternatively, define the subregion
    indirectly via a range check on the node values or via distances from a
    given point. Finally, you can give ``projection`` for oblique projections
    to determine the corresponding rectangular ``region`` that will give a grid
    that fully covers the oblique domain.

    Full option list at :gmt-docs:`grdcut.html`

    {aliases}

    Parameters
    ----------
    {grid}
    {outgrid}
    {projection}
    {region}
    extend : bool or float
        Allow grid to be extended if new ``region`` exceeds existing
        boundaries. Give a value to initialize nodes outside current region.
    circ_subregion : str
        *lon/lat/radius*\[\ *unit*\][**+n**].
        Specify an origin (*lon* and *lat*) and *radius*; append a distance
        *unit* and we determine the corresponding rectangular region so that
        all grid nodes on or inside the circle are contained in the subset.
        If **+n** is appended we set all nodes outside the circle to NaN.
    z_subregion : str
        [*min/max*\][**+n**\|\ **N**\|\ **r**].
        Determine a new rectangular region so that all nodes outside this
        region are also outside the given z-range [-inf/+inf]. To indicate no
        limit on *min* or *max* only, specify a hyphen (-). Normally, any NaNs
        encountered are simply skipped and not considered in the
        range-decision. Append **+n** to consider a NaN to be outside the given
        z-range. This means the new subset will be NaN-free. Alternatively,
        append **+r** to consider NaNs to be within the data range. In this
        case we stop shrinking the boundaries once a NaN is found [Default
        simply skips NaNs when making the range decision]. Finally, if your
        core subset grid is surrounded by rows and/or columns that are all
        NaNs, append **+N** to strip off such columns before (optionally)
        considering the range of the core subset for further reduction of the
        area.
    engine : str
        Optional. Installed backend or subclass of xarray.backends.BackendEntrypoint.
        Engine to use when reading files. If not provided, the default engine is chosen
        based on available dependencies, with a preference for "netcdf4".

    {verbose}
    {coltypes}

    Returns
    -------
    ret
        Return type depends on whether the ``outgrid`` parameter is set:

        - :class:`xarray.DataArray` if ``outgrid`` is not set
        - None if ``outgrid`` is set (grid output will be stored in file set by
          ``outgrid``)

    Example
    -------
    >>> import pygmt
    >>> # Load a grid of @earth_relief_30m data, with a longitude range of
    >>> # 10° E to 30° E, and a latitude range of 15° N to 25° N
    >>> grid = pygmt.datasets.load_earth_relief(
    ...     resolution="30m", region=[10, 30, 15, 25]
    ... )
    >>> # Create a new grid from an input grid, with a longitude range of
    >>> # 12° E to 15° E and a latitude range of 21° N to 24° N
    >>> new_grid = pygmt.grdcut(grid=grid, region=[12, 15, 21, 24])
    """
    suffix = ".tif" if engine == "rasterio" else ".nc"
    with GMTTempFile(suffix=suffix) as tmpfile:
        with Session() as lib:
            with lib.virtualfile_in(check_kind="raster", data=grid) as vingrd:
                if (outgrid := kwargs.get("G")) is None:
                    kwargs["G"] = outgrid = tmpfile.name  # output to tmpfile
                lib.call_module(
                    module="grdcut", args=build_arg_list(kwargs, infile=vingrd)
                )

        return (
            load_dataarray(outgrid, engine=engine) if outgrid == tmpfile.name else None
        )<|MERGE_RESOLUTION|>--- conflicted
+++ resolved
@@ -28,11 +28,7 @@
     f="coltypes",
 )
 @kwargs_to_strings(R="sequence")
-<<<<<<< HEAD
-def grdcut(grid, engine: str | None = None, **kwargs):
-=======
-def grdcut(grid, **kwargs) -> xr.DataArray | None:
->>>>>>> 89021cdb
+def grdcut(grid, engine: str | None = None, **kwargs) -> xr.DataArray | None:
     r"""
     Extract subregion from a grid.
 
