--- conflicted
+++ resolved
@@ -12,12 +12,7 @@
 from pygmt.alias import Alias, AliasSystem
 from pygmt.clib import Session
 from pygmt.exceptions import GMTInvalidInput
-from pygmt.helpers import (
-    build_arg_list,
-    deprecate_parameter,
-    fmt_docstring,
-    use_alias,
-)
+from pygmt.helpers import build_arg_list, deprecate_parameter, fmt_docstring, use_alias
 
 __doctest_skip__ = ["grdfill"]
 
@@ -77,12 +72,7 @@
 # TODO(PyGMT>=0.19.0): Remove the deprecated 'no_data' parameter.
 # TODO(PyGMT>=0.19.0): Remove the deprecated 'mode' parameter.
 @deprecate_parameter("no_data", "hole", "v0.15.0", remove_version="v0.19.0")
-<<<<<<< HEAD
-@use_alias(N="hole", f="coltypes")
-=======
-@use_alias(R="region", f="coltypes")
-@kwargs_to_strings(R="sequence")
->>>>>>> f1328caf
+@use_alias(f="coltypes")
 def grdfill(
     grid: PathLike | xr.DataArray,
     outgrid: PathLike | None = None,
@@ -115,11 +105,8 @@
        - An = neighborfill
        - As = splinefill
        - L = inquire
-<<<<<<< HEAD
+       - N = hole
        - R = region
-=======
-       - N = hole
->>>>>>> f1328caf
        - V = verbose
 
     Parameters
