--- conflicted
+++ resolved
@@ -171,18 +171,6 @@
         ):
             kwargs["G"] = voutgrd
             lib.call_module(
-                module="grdgradient", args=build_arg_string(kwargs, infile=vingrd)
+                module="grdgradient", args=build_arg_list(kwargs, infile=vingrd)
             )
-<<<<<<< HEAD
-        with Session() as lib:
-            with lib.virtualfile_in(check_kind="raster", data=grid) as vingrd:
-                if (outgrid := kwargs.get("G")) is None:
-                    kwargs["G"] = outgrid = tmpfile.name  # output to tmpfile
-                lib.call_module(
-                    module="grdgradient", args=build_arg_list(kwargs, infile=vingrd)
-                )
-
-        return load_dataarray(outgrid) if outgrid == tmpfile.name else None
-=======
-            return lib.virtualfile_to_raster(vfname=voutgrd, outgrid=outgrid)
->>>>>>> 809880c6
+            return lib.virtualfile_to_raster(vfname=voutgrd, outgrid=outgrid)