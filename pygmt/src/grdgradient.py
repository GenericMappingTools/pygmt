--- conflicted
+++ resolved
@@ -42,29 +42,18 @@
 
     Full GMT docs at :gmt-docs:`grdgradient.html`.
 
-<<<<<<< HEAD
     $aliases
-=======
-    {aliases}
        - A = azimuth
        - E = radiance
->>>>>>> 0f523a54
        - R = region
        - V = verbose
 
     Parameters
     ----------
-<<<<<<< HEAD
     $grid
     $outgrid
-    azimuth : float, str, or list
-        *azim*\ [/*azim2*].
-=======
-    {grid}
-    {outgrid}
     azimuth
         *azim* or (*azim*, *azim2*).
->>>>>>> 0f523a54
         Azimuthal direction for a directional derivative; *azim* is the
         angle in the x,y plane measured in degrees positive clockwise from
         north (the positive y-direction) toward east (the positive x-direction). The
