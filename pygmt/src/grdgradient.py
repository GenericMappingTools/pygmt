"""
grdgradient - Compute directional gradients from a grid.
"""

from pygmt.clib import Session
from pygmt.exceptions import GMTInvalidInput
from pygmt.helpers import (
    GMTTempFile,
    args_in_kwargs,
    build_arg_string,
    fmt_docstring,
    kwargs_to_strings,
    use_alias,
)
from pygmt.io import load_dataarray

__doctest_skip__ = ["grdgradient"]


@fmt_docstring
@use_alias(
    A="azimuth",
    D="direction",
    E="radiance",
    G="outgrid",
    N="normalize",
    Q="tiles",
    R="region",
    S="slope_file",
    V="verbose",
    f="coltypes",
    n="interpolation",
)
@kwargs_to_strings(A="sequence", E="sequence", R="sequence")
def grdgradient(grid, **kwargs):
    r"""
    Compute the directional derivative of the vector gradient of the data.

    Can accept ``azimuth``, ``direction``, and ``radiance`` input to create
    the resulting gradient.

    Full option list at :gmt-docs:`grdgradient.html`

    {aliases}

    Parameters
    ----------
    grid : str or xarray.DataArray
        The file name of the input grid or the grid loaded as a DataArray.
    outgrid : str or None
        The name of the output netCDF file with extension .nc to store the grid
        in.
    azimuth : int or float or str or list
        *azim*\ [/*azim2*].
        Azimuthal direction for a directional derivative; *azim* is the
        angle in the x,y plane measured in degrees positive clockwise from
        north (the +y direction) toward east (the +x direction). The
        negative of the directional derivative,
        :math:`-(\frac{{dz}}{{dx}}\sin(\mbox{{azim}}) + \
        \frac{{dz}}{{dy}}\cos(\mbox{{azim}}))`, is found; negation yields
        positive values when the slope of :math:`z(x,y)` is downhill in the
        *azim* direction, the correct sense for shading the illumination of an
        image by a light source above the x,y plane shining from the *azim*
        direction. Optionally, supply two azimuths, *azim*/*azim2*, in which
        case the gradients in each of these directions are calculated and the
        one larger in magnitude is retained; this is useful for illuminating
        data with two directions of lineated structures, e.g., *0*/*270*
        illuminates from the north (top) and west (left).  Finally, if *azim*
        is a file it must be a grid of the same domain, spacing and
        registration as *grid* that will update the azimuth at each output
        node when computing the directional derivatives.
    direction : str
        [**a**][**c**][**o**][**n**].
        Find the direction of the positive (up-slope) gradient of the data.
        The following options are supported:

        - **a** - Find the aspect (i.e., the down-slope direction)
        - **c** - Use the conventional Cartesian angles measured
          counterclockwise from the positive x (east) direction.
        - **o** - Report orientations (0-180) rather than directions (0-360).
        - **n** - Add 90 degrees to all angles (e.g., to give local strikes of
          the surface).
    radiance : str or list
        [**m**\|\ **s**\|\ **p**]\ *azim/elev*\ [**+a**\ *ambient*][**+d**\
        *diffuse*][**+p**\ *specular*][**+s**\ *shine*].
        Compute Lambertian radiance appropriate to use with
        :doc:`pygmt.Figure.grdimage` and :doc:`pygmt.Figure.grdview`. The
        Lambertian Reflection assumes an ideal surface that reflects all the
        light that strikes it and the surface appears
        equally bright from all viewing directions. Here, *azim* and *elev* are
        the azimuth and elevation of the light vector. Optionally, supply
        *ambient* [0.55], *diffuse* [0.6], *specular* [0.4], or *shine* [10],
        which are parameters that control the reflectance properties of the
        surface. Default values are given in the brackets. Use **s** for a
        simpler Lambertian algorithm. Note that with this form you only have
        to provide azimuth and elevation. Alternatively, use **p** for
        the Peucker piecewise linear approximation (simpler but faster
        algorithm; in this case *azim* and *elev* are hardwired to 315
        and 45 degrees. This means that even if you provide other values
        they will be ignored.).
    normalize : str or bool
        [**e**\|\ **t**][*amp*][**+a**\ *ambient*][**+s**\ *sigma*]\
        [**+o**\ *offset*].
        The actual gradients :math:`g` are offset and scaled to produce
        normalized gradients :math:`g_n` with a maximum output magnitude of
        *amp*. If *amp* is not given, default *amp* = 1. If *offset* is not
        given, it is set to the average of :math:`g`. The following forms are
        supported:

        - **True** - Normalize using :math:`g_n = \mbox{{amp}}\
          (\frac{{g - \mbox{{offset}}}}{{max(|g - \mbox{{offset}}|)}})`
        - **e** - Normalize using a cumulative Laplace distribution yielding:
          :math:`g_n = \mbox{{amp}}(1 - \
          \exp{{(\sqrt{{2}}\frac{{g - \mbox{{offset}}}}{{\sigma}}))}}`, where
          :math:`\sigma` is estimated using the L1 norm of
          :math:`(g - \mbox{{offset}})` if it is not given.
        - **t** - Normalize using a cumulative Cauchy distribution yielding:
          :math:`g_n = \
          \frac{{2(\mbox{{amp}})}}{{\pi}}(\tan^{{-1}}(\frac{{g - \
          \mbox{{offset}}}}{{\sigma}}))` where :math:`\sigma` is estimated
          using the L2 norm of :math:`(g - \mbox{{offset}})` if it is not
          given.

        As a final option, you may add **+a**\ *ambient* to add *ambient* to
        all nodes after gradient calculations are completed.
    tiles : str
        **c**\|\ **r**\|\ **R**.
        Controls how normalization via ``normalize`` is carried out.  When
        multiple  grids should be normalized the same way (i.e., with the same
        *offset*  and/or *sigma*),
        we must pass these values via ``normalize``.  However, this is
        inconvenient if we compute these values from a grid.  Use **c** to
        save  the results  of *offset* and *sigma* to a statistics file; if
        grid output is not  needed for this run then do not specify
        ``outgrid``. For  subsequent runs,  just use **r** to read these
        values.  Using **R**  will read then delete the statistics file.
    {R}
    slope_file : str
        Name of output grid file with scalar magnitudes of gradient vectors.
        Requires ``direction`` but makes ``outgrid`` optional.
    {V}
    {f}
    {n}

    Returns
    -------
    ret: xarray.DataArray or None
        Return type depends on whether the ``outgrid`` parameter is set:

        - :class:`xarray.DataArray` if ``outgrid`` is not set
        - None if ``outgrid`` is set (grid output will be stored in file set by
          ``outgrid``)


    Example
    -------
    >>> import pygmt
    >>> # Load a grid of @earth_relief_30m data, with an x-range of 10 to 30,
    >>> # and a y-range of 15 to 25
    >>> grid = pygmt.datasets.load_earth_relief(
    ...     resolution="30m", region=[10, 30, 15, 25]
    ... )
    >>> # Create a new grid from an input grid, set the azimuth to 10 degrees,
    >>> new_grid = pygmt.grdgradient(grid=grid, azimuth=10)
    """
    with GMTTempFile(suffix=".nc") as tmpfile:
        if kwargs.get("Q") is not None and kwargs.get("N") is None:
            raise GMTInvalidInput("""Must specify normalize if tiles is specified.""")
        if not args_in_kwargs(args=["A", "D", "E"], kwargs=kwargs):
            raise GMTInvalidInput(
                """At least one of the following parameters must be specified:
                azimuth, direction, or radiance"""
            )
        with Session() as lib:
            file_context = lib.virtualfile_from_data(check_kind="raster", data=grid)
            with file_context as infile:
<<<<<<< HEAD
                if (outgrid := kwargs.get("G")) is None:
                    kwargs["G"] = outgrid = tmpfile.name  # output to tmpfile
                arg_str = " ".join([infile, build_arg_string(kwargs)])
                lib.call_module("grdgradient", arg_str)
=======
                if "G" not in kwargs:  # if outgrid is unset, output to tempfile
                    kwargs.update({"G": tmpfile.name})
                outgrid = kwargs["G"]
                lib.call_module("grdgradient", build_arg_string(kwargs, infile=infile))
>>>>>>> 61781e43

        return load_dataarray(outgrid) if outgrid == tmpfile.name else None<|MERGE_RESOLUTION|>--- conflicted
+++ resolved
@@ -174,16 +174,8 @@
         with Session() as lib:
             file_context = lib.virtualfile_from_data(check_kind="raster", data=grid)
             with file_context as infile:
-<<<<<<< HEAD
                 if (outgrid := kwargs.get("G")) is None:
                     kwargs["G"] = outgrid = tmpfile.name  # output to tmpfile
-                arg_str = " ".join([infile, build_arg_string(kwargs)])
-                lib.call_module("grdgradient", arg_str)
-=======
-                if "G" not in kwargs:  # if outgrid is unset, output to tempfile
-                    kwargs.update({"G": tmpfile.name})
-                outgrid = kwargs["G"]
                 lib.call_module("grdgradient", build_arg_string(kwargs, infile=infile))
->>>>>>> 61781e43
 
         return load_dataarray(outgrid) if outgrid == tmpfile.name else None