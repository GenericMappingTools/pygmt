"""
grdgradient - Compute directional gradients from a grid.
"""

from typing import Literal

import xarray as xr
from pygmt._typing import PathLike
from pygmt.alias import AliasSystem
from pygmt.clib import Session
from pygmt.exceptions import GMTParameterError
from pygmt.helpers import (
    args_in_kwargs,
    build_arg_list,
    fmt_docstring,
    kwargs_to_strings,
    use_alias,
)

__doctest_skip__ = ["grdgradient"]


@fmt_docstring
@use_alias(
    A="azimuth",
    D="direction",
    E="radiance",
    N="normalize",
    Q="tiles",
    R="region",
    S="slope_file",
    f="coltypes",
    n="interpolation",
)
@kwargs_to_strings(A="sequence", E="sequence", R="sequence")
def grdgradient(
    grid: PathLike | xr.DataArray,
    outgrid: PathLike | None = None,
    verbose: Literal["quiet", "error", "warning", "timing", "info", "compat", "debug"]
    | bool = False,
    **kwargs,
) -> xr.DataArray | None:
    r"""
    Compute directional gradients from a grid.

    Can accept ``azimuth``, ``direction``, and ``radiance`` input to create
    the resulting gradient.

    Full GMT docs at :gmt-docs:`grdgradient.html`.

    {aliases}
       - V = verbose

    Parameters
    ----------
    {grid}
    {outgrid}
    azimuth : float, str, or list
        *azim*\ [/*azim2*].
        Azimuthal direction for a directional derivative; *azim* is the
        angle in the x,y plane measured in degrees positive clockwise from
        north (the positive y-direction) toward east (the positive x-direction). The
        negative of the directional derivative,
        :math:`-(\frac{{dz}}{{dx}}\sin(\mbox{{azim}}) + \
        \frac{{dz}}{{dy}}\cos(\mbox{{azim}}))`, is found; negation yields
        positive values when the slope of :math:`z(x,y)` is downhill in the
        *azim* direction, the correct sense for shading the illumination of an
        image by a light source above the x,y plane shining from the *azim*
        direction. Optionally, supply two azimuths, *azim*/*azim2*, in which
        case the gradients in each of these directions are calculated and the
        one larger in magnitude is retained; this is useful for illuminating
        data with two directions of lineated structures, e.g., *0*/*270*
        illuminates from the north (top) and west (left).  Finally, if *azim*
        is a file it must be a grid of the same domain, spacing and
        registration as *grid* that will update the azimuth at each output
        node when computing the directional derivatives.
    direction : str
        [**a**][**c**][**o**][**n**].
        Find the direction of the positive (up-slope) gradient of the data.
        The following options are supported:

        - **a**: Find the aspect (i.e., the down-slope direction)
        - **c**: Use the conventional Cartesian angles measured
          counterclockwise from the positive x (east) direction.
        - **o**: Report orientations (0-180) rather than directions (0-360).
        - **n**: Add 90 degrees to all angles (e.g., to give local strikes of
          the surface).
    radiance : str or list
        [**m**\|\ **s**\|\ **p**]\ *azim/elev*\ [**+a**\ *ambient*][**+d**\
        *diffuse*][**+p**\ *specular*][**+s**\ *shine*].
        Compute Lambertian radiance appropriate to use with
        :meth:`pygmt.Figure.grdimage` and :meth:`pygmt.Figure.grdview`. The
        Lambertian Reflection assumes an ideal surface that reflects all the
        light that strikes it and the surface appears
        equally bright from all viewing directions. Here, *azim* and *elev* are
        the azimuth and elevation of the light vector. Optionally, supply
        *ambient* [0.55], *diffuse* [0.6], *specular* [0.4], or *shine* [10],
        which are parameters that control the reflectance properties of the
        surface. Default values are given in the brackets. Use **s** for a
        simpler Lambertian algorithm. Note that with this form you only have
        to provide azimuth and elevation. Alternatively, use **p** for
        the Peucker piecewise linear approximation (simpler but faster
        algorithm; in this case *azim* and *elev* are hardwired to 315
        and 45 degrees. This means that even if you provide other values
        they will be ignored.).
    normalize : str or bool
        [**e**\|\ **t**][*amp*][**+a**\ *ambient*][**+s**\ *sigma*]\
        [**+o**\ *offset*].
        The actual gradients :math:`g` are offset and scaled to produce
        normalized gradients :math:`g_n` with a maximum output magnitude of
        *amp*. If *amp* is not given, default *amp* = 1. If *offset* is not
        given, it is set to the average of :math:`g`. The following forms are
        supported:

        - **True**: Normalize using :math:`g_n = \mbox{{amp}}\
          (\frac{{g - \mbox{{offset}}}}{{max(|g - \mbox{{offset}}|)}})`
        - **e**: Normalize using a cumulative Laplace distribution yielding:
          :math:`g_n = \mbox{{amp}}(1 - \
          \exp{{(\sqrt{{2}}\frac{{g - \mbox{{offset}}}}{{\sigma}}))}}`, where
          :math:`\sigma` is estimated using the L1 norm of
          :math:`(g - \mbox{{offset}})` if it is not given.
        - **t**: Normalize using a cumulative Cauchy distribution yielding:
          :math:`g_n = \
          \frac{{2(\mbox{{amp}})}}{{\pi}}(\tan^{{-1}}(\frac{{g - \
          \mbox{{offset}}}}{{\sigma}}))` where :math:`\sigma` is estimated
          using the L2 norm of :math:`(g - \mbox{{offset}})` if it is not
          given.

        As a final option, you may add **+a**\ *ambient* to add *ambient* to
        all nodes after gradient calculations are completed.
    tiles : str
        **c**\|\ **r**\|\ **R**.
        Control how normalization via ``normalize`` is carried out. When
        multiple grids should be normalized the same way (i.e., with the same
        *offset* and/or *sigma*),
        we must pass these values via ``normalize``. However, this is
        inconvenient if we compute these values from a grid. Use **c** to
        save the results of *offset* and *sigma* to a statistics file; if
        grid output is not needed for this run then do not specify
        ``outgrid``. For subsequent runs, just use **r** to read these
        values. Using **R** will read then delete the statistics file.
    {region}
    slope_file : str
        Name of output grid file with scalar magnitudes of gradient vectors.
        Requires ``direction`` but makes ``outgrid`` optional.
    {verbose}
    {coltypes}
    {interpolation}

    Returns
    -------
    ret
        Return type depends on whether the ``outgrid`` parameter is set:

        - :class:`xarray.DataArray` if ``outgrid`` is not set
        - ``None`` if ``outgrid`` is set (grid output will be stored in the file set by
          ``outgrid``)


    Example
    -------
    >>> import pygmt
    >>> # Load a grid of @earth_relief_30m data, with a longitude range of
    >>> # 10° E to 30° E, and a latitude range of 15° N to 25° N
    >>> grid = pygmt.datasets.load_earth_relief(
    ...     resolution="30m", region=[10, 30, 15, 25]
    ... )
    >>> # Create a new grid from an input grid, set the azimuth to 10 degrees,
    >>> new_grid = pygmt.grdgradient(grid=grid, azimuth=10)
    """
    if kwargs.get("Q") is not None and kwargs.get("N") is None:
        raise GMTParameterError(
            required={"normalize"},
            reason="Must specify 'normalize' if 'tiles' is specified.",
        )
<<<<<<< HEAD
    if not args_in_kwargs(args=["A", "D", "E"], kwargs=kwargs):
        raise GMTParameterError(require_any={"azimuth", "direction", "radiance"})
=======
        raise GMTInvalidInput(msg)

    aliasdict = AliasSystem().add_common(
        V=verbose,
    )
    aliasdict.merge(kwargs)
>>>>>>> 6fa54ca4

    with Session() as lib:
        with (
            lib.virtualfile_in(check_kind="raster", data=grid) as vingrd,
            lib.virtualfile_out(kind="grid", fname=outgrid) as voutgrd,
        ):
            aliasdict["G"] = voutgrd
            lib.call_module(
                module="grdgradient", args=build_arg_list(aliasdict, infile=vingrd)
            )
            return lib.virtualfile_to_raster(vfname=voutgrd, outgrid=outgrid)<|MERGE_RESOLUTION|>--- conflicted
+++ resolved
@@ -173,17 +173,13 @@
             required={"normalize"},
             reason="Must specify 'normalize' if 'tiles' is specified.",
         )
-<<<<<<< HEAD
     if not args_in_kwargs(args=["A", "D", "E"], kwargs=kwargs):
         raise GMTParameterError(require_any={"azimuth", "direction", "radiance"})
-=======
-        raise GMTInvalidInput(msg)
 
     aliasdict = AliasSystem().add_common(
         V=verbose,
     )
     aliasdict.merge(kwargs)
->>>>>>> 6fa54ca4
 
     with Session() as lib:
         with (
