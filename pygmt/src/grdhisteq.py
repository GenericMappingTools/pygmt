--- conflicted
+++ resolved
@@ -9,12 +9,7 @@
 from pygmt.clib import Session
 from pygmt.exceptions import GMTInvalidInput
 from pygmt.helpers import (
-<<<<<<< HEAD
-    GMTTempFile,
     build_arg_list,
-=======
-    build_arg_string,
->>>>>>> 809880c6
     fmt_docstring,
     kwargs_to_strings,
     use_alias,
@@ -125,17 +120,6 @@
         This method does a weighted histogram equalization for geographic
         grids to account for node area varying with latitude.
         """
-<<<<<<< HEAD
-        with GMTTempFile(suffix=".nc") as tmpfile:
-            with Session() as lib:
-                with lib.virtualfile_in(check_kind="raster", data=grid) as vingrd:
-                    if (outgrid := kwargs.get("G")) is None:
-                        kwargs["G"] = outgrid = tmpfile.name  # output to tmpfile
-                    lib.call_module(
-                        module="grdhisteq", args=build_arg_list(kwargs, infile=vingrd)
-                    )
-            return load_dataarray(outgrid) if outgrid == tmpfile.name else None
-=======
         with Session() as lib:
             with (
                 lib.virtualfile_in(check_kind="raster", data=grid) as vingrd,
@@ -143,10 +127,9 @@
             ):
                 kwargs["G"] = voutgrd
                 lib.call_module(
-                    module="grdhisteq", args=build_arg_string(kwargs, infile=vingrd)
+                    module="grdhisteq", args=build_arg_list(kwargs, infile=vingrd)
                 )
                 return lib.virtualfile_to_raster(vfname=voutgrd, outgrid=outgrid)
->>>>>>> 809880c6
 
     @staticmethod
     @fmt_docstring
