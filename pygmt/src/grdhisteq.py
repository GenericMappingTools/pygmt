"""
grdhisteq - Perform histogram equalization for a grid.
"""

import numpy as np
import pandas as pd
from pygmt.clib import Session
from pygmt.exceptions import GMTInvalidInput
from pygmt.helpers import (
    GMTTempFile,
    build_arg_string,
    fmt_docstring,
    kwargs_to_strings,
    use_alias,
    validate_output_table_type,
)
from pygmt.io import load_dataarray

__doctest_skip__ = ["grdhisteq.*"]


class grdhisteq:  # noqa: N801
    r"""
    Perform histogram equalization for a grid.

    Two common use cases of :class:`pygmt.grdhisteq` are to find data values
    that divide a grid into patches of equal area
    (:meth:`pygmt.grdhisteq.compute_bins`) or to write a grid with
    statistics based on some kind of cumulative distribution function
    (:meth:`pygmt.grdhisteq.equalize_grid`).

    Histogram equalization provides a way to highlight data that has most
    values clustered in a small portion of the dynamic range, such as a
    grid of flat topography with a mountain in the middle. Ordinary gray
    shading of this grid (using :meth:`pygmt.Figure.grdimage` or
    :meth:`pygmt.Figure.grdview`) with a linear mapping from topography to
    graytone will result in most of the image being very dark gray, with the
    mountain being almost white. :meth:`pygmt.grdhisteq.compute_bins` can
    provide a list of data values that divide the data range into divisions
    which have an equal area in the image [Default is 16 if ``divisions`` is
    not set]. The :class:`pandas.DataFrame` or ASCII file output can be used to
    make a colormap with :func:`pygmt.makecpt` and an image with
    :meth:`pygmt.Figure.grdimage` that has all levels of gray occurring
    equally.

    :meth:`pygmt.grdhisteq.equalize_grid` provides a way to write a grid with
    statistics based on a cumulative distribution function. In this
    application, the ``outgrid`` has relative highs and lows in the same
    (x,y) locations as the ``grid``, but the values are changed to reflect
    their place in the cumulative distribution.
    """

    @staticmethod
    @fmt_docstring
    @use_alias(
        C="divisions",
        G="outgrid",
        R="region",
        N="gaussian",
        Q="quadratic",
        V="verbose",
        h="header",
    )
    @kwargs_to_strings(R="sequence")
<<<<<<< HEAD
    def _grdhisteq(grid, output_type, **kwargs):
        r"""
        Perform histogram equalization for a grid.

        Must provide ``outfile`` or ``outgrid``.

        Full option list at :gmt-docs:`grdhisteq.html`

        {aliases}

        Parameters
        ----------
        {grid}
        {outgrid}
        outfile : str, bool, or None
            The name of the output ASCII file to store the results of the
            histogram equalization in.
        output_type: str
            Determine the output type. Use "file", "xarray", "pandas", or
            "numpy".
        divisions : int
            Set the number of divisions of the data range [Default is ``16``].

        {region}
        {verbose}
        {header}

        Returns
        -------
        ret: pandas.DataFrame or xarray.DataArray or None
            Return type depends on whether the ``outgrid`` parameter is set:

            - xarray.DataArray if ``output_type`` is "xarray""
            - numpy.ndarray if ``output_type`` is "numpy"
            - pandas.DataFrame if ``output_type`` is "pandas"
            - None if ``output_type`` is "file" (output is stored in
              ``outgrid`` or ``outfile``)

        See Also
        --------
        :func:`pygmt.grd2cpt`
        """

        with Session() as lib:
            file_context = lib.virtualfile_in(check_kind="raster", data=grid)
            with file_context as infile:
                lib.call_module(
                    module="grdhisteq", args=build_arg_string(kwargs, infile=infile)
                )

        if output_type == "file":
            return None
        if output_type == "xarray":
            return load_dataarray(kwargs["G"])

        result = pd.read_csv(
            filepath_or_buffer=kwargs["D"],
            sep="\t",
            header=None,
            names=["start", "stop", "bin_id"],
            dtype={
                "start": np.float32,
                "stop": np.float32,
                "bin_id": np.uint32,
            },
        )
        if output_type == "numpy":
            return result.to_numpy()

        return result.set_index("bin_id")

    @staticmethod
    @fmt_docstring
    def equalize_grid(
        grid,
        *,
        outgrid=None,
        divisions=None,
        region=None,
        gaussian=None,
        quadratic=None,
        verbose=None,
    ):
=======
    def equalize_grid(grid, **kwargs):
>>>>>>> f6fbae9d
        r"""
        Perform histogram equalization for a grid.

        :meth:`pygmt.grdhisteq.equalize_grid` provides a way to write a grid
        with statistics based on a cumulative distribution function. The
        ``outgrid`` has relative highs and lows in the same (x,y) locations as
        the ``grid``, but the values are changed to reflect their place in the
        cumulative distribution.

        Full option list at :gmt-docs:`grdhisteq.html`

        {aliases}

        Parameters
        ----------
        {grid}
        {outgrid}
        divisions : int
            Set the number of divisions of the data range.
        gaussian : bool or int or float
            *norm*.
            Produce an output grid with standard normal scores using
            ``gaussian=True`` or force the scores to fall in the ±\ *norm*
            range.
        quadratic: bool
            Perform quadratic equalization [Default is linear].
        {region}
        {verbose}

        Returns
        -------
        ret: xarray.DataArray or None
            Return type depends on the ``outgrid`` parameter:

            - xarray.DataArray if ``outgrid`` is None
            - None if ``outgrid`` is a str (grid output is stored in
              ``outgrid``)

        Example
        -------
        >>> import pygmt
        >>> # Load a grid of @earth_relief_30m data, with a longitude range
        >>> # of 10°E to 30°E, and a latitude range of 15°N to 25°N
        >>> grid = pygmt.datasets.load_earth_relief(
        ...     resolution="30m", region=[10, 30, 15, 25]
        ... )
        >>> # Create a new grid with a Gaussian data distribution
        >>> grid = pygmt.grdhisteq.equalize_grid(grid=grid, gaussian=True)

        See Also
        --------
        :func:`pygmt.grd2cpt`

        Note
        ----
        This method does a weighted histogram equalization for geographic
        grids to account for node area varying with latitude.
        """
        with GMTTempFile(suffix=".nc") as tmpfile:
            with Session() as lib:
                with lib.virtualfile_from_data(
                    check_kind="raster", data=grid
                ) as vingrd:
                    if (outgrid := kwargs.get("G")) is None:
                        kwargs["G"] = outgrid = tmpfile.name  # output to tmpfile
                    lib.call_module(
                        module="grdhisteq", args=build_arg_string(kwargs, infile=vingrd)
                    )
            return load_dataarray(outgrid) if outgrid == tmpfile.name else None

    @staticmethod
    @fmt_docstring
    @use_alias(
        C="divisions",
        D="outfile",
        R="region",
        N="gaussian",
        Q="quadratic",
        V="verbose",
        h="header",
    )
    @kwargs_to_strings(R="sequence")
    def compute_bins(grid, output_type="pandas", **kwargs):
        r"""
        Perform histogram equalization for a grid.

        Histogram equalization provides a way to highlight data that has most
        values clustered in a small portion of the dynamic range, such as a
        grid of flat topography with a mountain in the middle. Ordinary gray
        shading of this grid (using :meth:`pygmt.Figure.grdimage` or
        :meth:`pygmt.Figure.grdview`) with a linear mapping from topography to
        graytone will result in most of the image being very dark gray, with
        the mountain being almost white. :meth:`pygmt.grdhisteq.compute_bins`
        can provide a list of data values that divide the data range into
        divisions which have an equal area in the image [Default is 16 if
        ``divisions`` is not set]. The :class:`pandas.DataFrame` or ASCII file
        output can be used to make a colormap with :func:`pygmt.makecpt` and an
        image with :meth:`pygmt.Figure.grdimage` that has all levels of gray
        occurring equally.

        Full option list at :gmt-docs:`grdhisteq.html`

        {aliases}

        Parameters
        ----------
        {grid}
        outfile : str or bool or None
            The name of the output ASCII file to store the results of the
            histogram equalization in.
        output_type : str
            Determine the format the xyz data will be returned in [Default is
            ``pandas``]:

                - ``numpy`` - :class:`numpy.ndarray`
                - ``pandas``- :class:`pandas.DataFrame`
                - ``file`` - ASCII file (requires ``outfile``)
        divisions : int
            Set the number of divisions of the data range.
        quadratic : bool
            Perform quadratic equalization [Default is linear].
        {region}
        {verbose}
        {header}

        Returns
        -------
        ret : pandas.DataFrame or numpy.ndarray or None
            Return type depends on ``outfile`` and ``output_type``:

            - None if ``outfile`` is set (output will be stored in file set by
              ``outfile``)
            - :class:`pandas.DataFrame` or :class:`numpy.ndarray` if
              ``outfile`` is not set (depends on ``output_type``)

        Example
        -------
        >>> import pygmt
        >>> # Load a grid of @earth_relief_30m data, with a longitude range of
        >>> # 10° E to 30° E, and a latitude range of 15° N to 25° N
        >>> grid = pygmt.datasets.load_earth_relief(
        ...     resolution="30m", region=[10, 30, 15, 25]
        ... )
        >>> # Find elevation intervals that split the data range into 5
        >>> # divisions, each of which have an equal area in the original grid.
        >>> bins = pygmt.grdhisteq.compute_bins(grid=grid, divisions=5)
        >>> print(bins)
                start    stop
        bin_id
        0       183.5   395.0
        1       395.0   472.0
        2       472.0   575.0
        3       575.0   709.5
        4       709.5  1807.0

        See Also
        --------
        :func:`pygmt.grd2cpt`

        Note
        ----
        This method does a weighted histogram equalization for geographic
        grids to account for node area varying with latitude.
        """
        outfile = kwargs.get("D")
        output_type = validate_output_table_type(output_type, outfile=outfile)

        if kwargs.get("h") is not None and output_type != "file":
            raise GMTInvalidInput("'header' is only allowed with output_type='file'.")

        with GMTTempFile(suffix=".txt") as tmpfile:
            with Session() as lib:
                with lib.virtualfile_from_data(
                    check_kind="raster", data=grid
                ) as vingrd:
                    if outfile is None:
                        kwargs["D"] = outfile = tmpfile.name  # output to tmpfile
                    lib.call_module(
                        module="grdhisteq", args=build_arg_string(kwargs, infile=vingrd)
                    )

            if outfile == tmpfile.name:
                # if user did not set outfile, return pd.DataFrame
                result = pd.read_csv(
                    filepath_or_buffer=outfile,
                    sep="\t",
                    header=None,
                    names=["start", "stop", "bin_id"],
                    dtype={
                        "start": np.float32,
                        "stop": np.float32,
                        "bin_id": np.uint32,
                    },
                )
            elif outfile != tmpfile.name:
                # return None if outfile set, output in outfile
                return None

            if output_type == "numpy":
                return result.to_numpy()

            return result.set_index("bin_id")<|MERGE_RESOLUTION|>--- conflicted
+++ resolved
@@ -62,93 +62,7 @@
         h="header",
     )
     @kwargs_to_strings(R="sequence")
-<<<<<<< HEAD
-    def _grdhisteq(grid, output_type, **kwargs):
-        r"""
-        Perform histogram equalization for a grid.
-
-        Must provide ``outfile`` or ``outgrid``.
-
-        Full option list at :gmt-docs:`grdhisteq.html`
-
-        {aliases}
-
-        Parameters
-        ----------
-        {grid}
-        {outgrid}
-        outfile : str, bool, or None
-            The name of the output ASCII file to store the results of the
-            histogram equalization in.
-        output_type: str
-            Determine the output type. Use "file", "xarray", "pandas", or
-            "numpy".
-        divisions : int
-            Set the number of divisions of the data range [Default is ``16``].
-
-        {region}
-        {verbose}
-        {header}
-
-        Returns
-        -------
-        ret: pandas.DataFrame or xarray.DataArray or None
-            Return type depends on whether the ``outgrid`` parameter is set:
-
-            - xarray.DataArray if ``output_type`` is "xarray""
-            - numpy.ndarray if ``output_type`` is "numpy"
-            - pandas.DataFrame if ``output_type`` is "pandas"
-            - None if ``output_type`` is "file" (output is stored in
-              ``outgrid`` or ``outfile``)
-
-        See Also
-        --------
-        :func:`pygmt.grd2cpt`
-        """
-
-        with Session() as lib:
-            file_context = lib.virtualfile_in(check_kind="raster", data=grid)
-            with file_context as infile:
-                lib.call_module(
-                    module="grdhisteq", args=build_arg_string(kwargs, infile=infile)
-                )
-
-        if output_type == "file":
-            return None
-        if output_type == "xarray":
-            return load_dataarray(kwargs["G"])
-
-        result = pd.read_csv(
-            filepath_or_buffer=kwargs["D"],
-            sep="\t",
-            header=None,
-            names=["start", "stop", "bin_id"],
-            dtype={
-                "start": np.float32,
-                "stop": np.float32,
-                "bin_id": np.uint32,
-            },
-        )
-        if output_type == "numpy":
-            return result.to_numpy()
-
-        return result.set_index("bin_id")
-
-    @staticmethod
-    @fmt_docstring
-    def equalize_grid(
-        grid,
-        *,
-        outgrid=None,
-        divisions=None,
-        region=None,
-        gaussian=None,
-        quadratic=None,
-        verbose=None,
-    ):
-=======
     def equalize_grid(grid, **kwargs):
->>>>>>> f6fbae9d
         r"""
         Perform histogram equalization for a grid.
 
@@ -209,9 +123,7 @@
         """
         with GMTTempFile(suffix=".nc") as tmpfile:
             with Session() as lib:
-                with lib.virtualfile_from_data(
-                    check_kind="raster", data=grid
-                ) as vingrd:
+                with lib.virtualfile_in(check_kind="raster", data=grid) as vingrd:
                     if (outgrid := kwargs.get("G")) is None:
                         kwargs["G"] = outgrid = tmpfile.name  # output to tmpfile
                     lib.call_module(
@@ -321,9 +233,7 @@
 
         with GMTTempFile(suffix=".txt") as tmpfile:
             with Session() as lib:
-                with lib.virtualfile_from_data(
-                    check_kind="raster", data=grid
-                ) as vingrd:
+                with lib.virtualfile_in(check_kind="raster", data=grid) as vingrd:
                     if outfile is None:
                         kwargs["D"] = outfile = tmpfile.name  # output to tmpfile
                     lib.call_module(
