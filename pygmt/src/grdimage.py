"""
grdimage - Plot grids or images.
"""
import contextlib

from pygmt.clib import Session
from pygmt.helpers import (
    build_arg_string,
    data_kind,
    fmt_docstring,
    kwargs_to_strings,
    use_alias,
)


@fmt_docstring
@use_alias(
    A="img_out",
    B="frame",
    C="cmap",
    D="img_in",
    E="dpi",
    G="bit_color",
    I="shading",
    J="projection",
    M="monochrome",
    N="no_clip",
    Q="nan_transparent",
    R="region",
    U="timestamp",
    V="verbose",
    X="xshift",
    Y="yshift",
    n="interpolation",
    c="panel",
    f="coltypes",
    p="perspective",
    t="transparency",
    x="cores",
)
@kwargs_to_strings(R="sequence", c="sequence_comma", p="sequence")
def grdimage(self, grid, **kwargs):
    r"""
    Project and plot grids or images.

    Reads a 2-D grid file and produces a gray-shaded (or colored) map by
    building a rectangular image and assigning pixels a gray-shade (or color)
    based on the z-value and the CPT file. Optionally, illumination may be
    added by providing a file with intensities in the (-1,+1) range or
    instructions to derive intensities from the input data grid. Values outside
    this range will be clipped. Such intensity files can be created from the
    grid using :func:`pygmt.grdgradient` and, optionally, modified by
    :gmt-docs:`grdmath.html` or :class:`pygmt.grdhisteq`. If GMT is built
    with GDAL support, ``grid`` can be an image file (geo-referenced or not).
    In this case the image can optionally be illuminated with the file
    provided via the ``shading`` parameter. Here, if image has no coordinates
    then those of the intensity file will be used.

    When using map projections, the grid is first resampled on a new
    rectangular grid with the same dimensions. Higher resolution images can
    be obtained by using the ``dpi`` parameter. To obtain the resampled value
    (and hence shade or color) of each map pixel, its location is inversely
    projected back onto the input grid after which a value is interpolated
    between the surrounding input grid values. By default bi-cubic
    interpolation is used. Aliasing is avoided by also forward projecting
    the input grid nodes. If two or more nodes are projected onto the same
    pixel, their average will dominate in the calculation of the pixel
    value. Interpolation and aliasing is controlled with the
    ``interpolation`` parameter.

    The ``region`` parameter can be used to select a map region larger or
    smaller than that implied by the extent of the grid.

    Full option list at :gmt-docs:`grdimage.html`

    {aliases}

    Parameters
    ----------
    grid : str or xarray.DataArray
        The file name or a DataArray containing the input 2-D gridded data
        set or image to be plotted (See GRID FILE FORMATS at
        :gmt-docs:`grdimage.html#grid-file-formats`).
    img_out : str
        *out_img*\[=\ *driver*].
        Save an image in a raster format instead of PostScript. Use
        extension .ppm for a Portable Pixel Map format which is the only
        raster format GMT can natively write. For GMT installations
        configured with GDAL support there are more choices: Append
        *out_img* to select the image file name and extension. If the
        extension is one of .bmp, .gif, .jpg, .png, or .tif then no driver
        information is required. For other output formats you must append
        the required GDAL driver. The *driver* is the driver code name used
        by GDAL; see your GDAL installation's documentation for available
        drivers. Append a **+c**\ *args* string where *args* is a list
        of one or more concatenated number of GDAL **-co** arguments. For
        example, to write a GeoPDF with the TerraGo format use
<<<<<<< HEAD
        ``=PDF+cGEO_ENCODING=OGC_BP``. Notes: (1) If a tiff file (.tif) is
        selected then we will write a GeoTiff image if the GMT projection
        syntax translates into a PROJ syntax, otherwise a plain tiff file
        is produced. (2) Any vector elements will be lost.
    {frame}
    {cmap}
=======
        ``=PDF+cGEO_ENCODING=OGC_BP``. **Notes**: (1) If a tiff file (.tif)
        is selected then we will write a GeoTiff image if the GMT
        projection syntax translates into a PROJ syntax, otherwise a plain
        tiff file is produced. (2) Any vector elements will be lost.
    {B}
    {CPT}
>>>>>>> a555ba70
    img_in : str
        [**r**].
        GMT will automatically detect standard image files (Geotiff, TIFF,
        JPG, PNG, GIF, etc.) and will read those via GDAL. For very obscure
        image formats you may need to explicitly set ``img_in``, which
        specifies that the grid is in fact an image file to be read via
        GDAL. Append **r** to assign the region specified by ``region``
        to the image. For example, if you have used ``region="d"`` then
        the image will be assigned a global domain. This mode allows you
        to project a raw image (an image without referencing coordinates).
    dpi : int
        [**i**\|\ *dpi*].
        Sets the resolution of the projected grid that will be created if a
        map projection other than Linear or Mercator was selected [100]. By
        default, the projected grid will be of the same size (rows and
        columns) as the input file. Specify **i** to use the PostScript
        image operator to interpolate the image at the device resolution.
    bit_color : str
        *color*\ [**+b**\|\ **f**\].
        This parameter only applies when a resulting 1-bit image otherwise
        would consist of only two colors: black (0) and white (255). If so,
        this parameter will instead use the image as a transparent mask and
        paint the mask with the given color. Append **+b** to paint the
        background pixels (1) or **+f** for the foreground pixels
        [Default is **+f**].
    shading : str or xarray.DataArray
        [*intensfile*\|\ *intensity*\|\ *modifiers*].
        Give the name of a grid file or a DataArray with intensities in the
        (-1,+1) range, or a constant intensity to apply everywhere (affects the
        ambient light). Alternatively, derive an intensity grid from the input
        data grid via a call to :func:`pygmt.grdgradient`; append
        **+a**\ *azimuth*, **+n**\ *args*, and **+m**\ *ambient* to specify
        azimuth, intensity, and ambient arguments for that function, or just
        give **+d** to select the default arguments (``+a-45+nt1+m0``). If you
        want a more specific intensity scenario then run
        :func:`pygmt.grdgradient` separately first. If we should derive
        intensities from another file than grid, specify the file with
<<<<<<< HEAD
        suitable modifiers [Default is no illumination]. Note: If the input
        data is an *image* then an *intensfile* or constant *intensity* must
        be provided.
    {projection}
=======
        suitable modifiers [Default is no illumination]. **Note**: If the
        input data is an *image* then an *intensfile* or constant *intensity*
        must be provided.
    {J}
>>>>>>> a555ba70
    monochrome : bool
        Force conversion to monochrome image using the (television) YIQ
        transformation. Cannot be used with ``nan_transparent``.
    no_clip : bool
        Do not clip the image at the map boundary (only relevant for
        non-rectangular maps).
    nan_transparent : bool
        Make grid nodes with z = NaN transparent, using the color-masking
        feature in PostScript Level 3 (the PS device must support PS Level
        3).
    {region}
    {verbose}
    {xyshift}
    {panel}
    {coltypes}
    {interpolation}
    {perspective}
    {transparency}
    {cores}
    """
    kwargs = self._preprocess(**kwargs)  # pylint: disable=protected-access
    with Session() as lib:
        file_context = lib.virtualfile_from_data(check_kind="raster", data=grid)
        with contextlib.ExitStack() as stack:
            # shading using an xr.DataArray
            if kwargs.get("I") is not None and data_kind(kwargs["I"]) == "grid":
                shading_context = lib.virtualfile_from_data(
                    check_kind="raster", data=kwargs["I"]
                )
                kwargs["I"] = stack.enter_context(shading_context)

            fname = stack.enter_context(file_context)
            lib.call_module(
                module="grdimage", args=build_arg_string(kwargs, infile=fname)
            )<|MERGE_RESOLUTION|>--- conflicted
+++ resolved
@@ -95,21 +95,12 @@
         drivers. Append a **+c**\ *args* string where *args* is a list
         of one or more concatenated number of GDAL **-co** arguments. For
         example, to write a GeoPDF with the TerraGo format use
-<<<<<<< HEAD
-        ``=PDF+cGEO_ENCODING=OGC_BP``. Notes: (1) If a tiff file (.tif) is
-        selected then we will write a GeoTiff image if the GMT projection
-        syntax translates into a PROJ syntax, otherwise a plain tiff file
-        is produced. (2) Any vector elements will be lost.
-    {frame}
-    {cmap}
-=======
         ``=PDF+cGEO_ENCODING=OGC_BP``. **Notes**: (1) If a tiff file (.tif)
         is selected then we will write a GeoTiff image if the GMT
         projection syntax translates into a PROJ syntax, otherwise a plain
         tiff file is produced. (2) Any vector elements will be lost.
-    {B}
-    {CPT}
->>>>>>> a555ba70
+    {frame}
+    {cmap}
     img_in : str
         [**r**].
         GMT will automatically detect standard image files (Geotiff, TIFF,
@@ -147,17 +138,10 @@
         want a more specific intensity scenario then run
         :func:`pygmt.grdgradient` separately first. If we should derive
         intensities from another file than grid, specify the file with
-<<<<<<< HEAD
-        suitable modifiers [Default is no illumination]. Note: If the input
-        data is an *image* then an *intensfile* or constant *intensity* must
-        be provided.
-    {projection}
-=======
         suitable modifiers [Default is no illumination]. **Note**: If the
         input data is an *image* then an *intensfile* or constant *intensity*
         must be provided.
-    {J}
->>>>>>> a555ba70
+    {projection}
     monochrome : bool
         Force conversion to monochrome image using the (television) YIQ
         transformation. Cannot be used with ``nan_transparent``.
