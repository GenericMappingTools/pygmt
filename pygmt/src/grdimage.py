--- conflicted
+++ resolved
@@ -6,16 +6,7 @@
 from pygmt._typing import PathLike
 from pygmt.alias import AliasSystem
 from pygmt.clib import Session
-<<<<<<< HEAD
-from pygmt.helpers import (
-    build_arg_list,
-    fmt_docstring,
-    kwargs_to_strings,
-    use_alias,
-)
-=======
 from pygmt.helpers import build_arg_list, fmt_docstring, kwargs_to_strings, use_alias
->>>>>>> 9a77ff27
 
 __doctest_skip__ = ["grdimage"]
 
