"""
grdimage - Project and plot grids or images.
"""

from collections.abc import Sequence
from typing import Literal

import xarray as xr
from pygmt._typing import PathLike
from pygmt.alias import Alias, AliasSystem
from pygmt.clib import Session
from pygmt.helpers import build_arg_list, fmt_docstring, use_alias

__doctest_skip__ = ["grdimage"]


@fmt_docstring
@use_alias(
    C="cmap",
    D="img_in",
    E="dpi",
    G="bitcolor",
    I="shading",
    Q="nan_transparent",
    n="interpolation",
    f="coltypes",
)
<<<<<<< HEAD
@kwargs_to_strings(p="sequence")
=======
>>>>>>> dc6fd38b
def grdimage(  # noqa: PLR0913
    self,
    grid: PathLike | xr.DataArray,
    monochrome: bool = False,
    no_clip: bool = False,
    projection: str | None = None,
    frame: str | Sequence[str] | bool = False,
    region: Sequence[float | str] | str | None = None,
    frame: str | Sequence[str] | bool = False,
    verbose: Literal["quiet", "error", "warning", "timing", "info", "compat", "debug"]
    | bool = False,
    panel: int | Sequence[int] | bool = False,
    transparency: float | None = None,
    perspective: float | Sequence[float] | str | bool = False,
    cores: int | bool = False,
    **kwargs,
):
    r"""
    Project and plot grids or images.

    Reads a 2-D grid file and produces a gray-shaded (or colored) map by
    building a rectangular image and assigning pixels a gray-shade (or color)
    based on the z-value and the CPT file. Optionally, illumination may be
    added by providing a file with intensities in the (-1,+1) range or
    instructions to derive intensities from the input data grid. Values outside
    this range will be clipped. Such intensity files can be created from the
    grid using :func:`pygmt.grdgradient` and, optionally, modified by
    :gmt-docs:`grdmath.html` or :class:`pygmt.grdhisteq`. Alternatively, pass
    *image* which can be an image file (geo-referenced or not). In this case
    the image can optionally be illuminated with the file provided via the
    ``shading`` parameter. Here, if image has no coordinates then those of the
    intensity file will be used.

    When using map projections, the grid is first resampled on a new
    rectangular grid with the same dimensions. Higher resolution images can
    be obtained by using the ``dpi`` parameter. To obtain the resampled value
    (and hence shade or color) of each map pixel, its location is inversely
    projected back onto the input grid after which a value is interpolated
    between the surrounding input grid values. By default bi-cubic
    interpolation is used. Aliasing is avoided by also forward projecting
    the input grid nodes. If two or more nodes are projected onto the same
    pixel, their average will dominate in the calculation of the pixel
    value. Interpolation and aliasing is controlled with the
    ``interpolation`` parameter.

    The ``region`` parameter can be used to select a map region larger or
    smaller than that implied by the extent of the grid.

    Full GMT docs at :gmt-docs:`grdimage.html`.

    {aliases}
       - B = frame
       - J = projection
       - M = monochrome
       - N = no_clip
       - R = region
       - V = verbose
       - c = panel
       - p = perspective
       - t = transparency
       - x = cores

    Parameters
    ----------
    {grid}
    {frame}
    {cmap}
    img_in : str
        [**r**].
        GMT will automatically detect standard image files (Geotiff, TIFF,
        JPG, PNG, GIF, etc.) and will read those via GDAL. For very obscure
        image formats you may need to explicitly set ``img_in``, which
        specifies that the grid is in fact an image file to be read via
        GDAL. Append **r** to assign the region specified by ``region``
        to the image. For example, if you have used ``region="d"`` then
        the image will be assigned a global domain. This mode allows you
        to project a raw image (an image without referencing coordinates).
    dpi : int
        [**i**\|\ *dpi*].
        Set the resolution of the projected grid that will be created if a
        map projection other than Linear or Mercator was selected [Default
        is ``100`` dpi]. By default, the projected grid will be of the
        same size (rows and columns) as the input file. Specify **i** to
        use the PostScript image operator to interpolate the image at the
        device resolution.
    bitcolor : str
        *color*\ [**+b**\|\ **f**\].
        This parameter only applies when a resulting 1-bit image otherwise
        would consist of only two colors: black (0) and white (255). If so,
        this parameter will instead use the image as a transparent mask and
        paint the mask with the given color. Append **+b** to paint the
        background pixels (1) or **+f** for the foreground pixels
        [Default is **+f**].
    shading : str or :class:`xarray.DataArray`
        [*intensfile*\|\ *intensity*\|\ *modifiers*].
        Give the name of a grid file or a DataArray with intensities in the
        (-1,+1) range, or a constant intensity to apply everywhere (affects the
        ambient light). Alternatively, derive an intensity grid from the input
        data grid via a call to :func:`pygmt.grdgradient`; append
        **+a**\ *azimuth*, **+n**\ *args*, and **+m**\ *ambient* to specify
        azimuth, intensity, and ambient arguments for that function, or just
        give **+d** to select the default arguments (``+a-45+nt1+m0``). If you
        want a more specific intensity scenario then run
        :func:`pygmt.grdgradient` separately first. If we should derive
        intensities from another file than grid, specify the file with
        suitable modifiers [Default is no illumination]. **Note**: If the
        input data represent an *image* then an *intensfile* or constant
        *intensity* must be provided.
    {projection}
    monochrome
        Force conversion to monochrome image using the (television) YIQ transformation.
        Cannot be used with ``nan_transparent``.
    no_clip
        Do **not** clip the image at the frame boundaries (only relevant for
        non-rectangular maps) [Default is ``False``].
    nan_transparent : bool or str
        [**+z**\ *value*][*color*]
        Make grid nodes with z = NaN transparent, using the color-masking
        feature in PostScript Level 3 (the PS device must support PS Level
        3). If the input is a grid, use **+z** to select another grid value
        than NaN. If input is instead an image, append an alternate *color* to
        select another pixel value to be transparent [Default is ``"black"``].
    {region}
    {verbose}
    {panel}
    {coltypes}
    {interpolation}
    {perspective}
    {transparency}
    {cores}

    Example
    -------
    >>> import pygmt
    >>> # load the 30 arc-minutes grid with "gridline" registration
    >>> grid = pygmt.datasets.load_earth_relief("30m", registration="gridline")
    >>> # create a new plot with pygmt.Figure()
    >>> fig = pygmt.Figure()
    >>> # pass in the grid and set the CPT to "geo"
    >>> # set the projection to Mollweide and the size to 10 cm
    >>> fig.grdimage(grid=grid, cmap="geo", projection="W10c", frame="ag")
    >>> # show the plot
    >>> fig.show()
    """
    self._activate_figure()

    # Do not support -A option
    if any(kwargs.get(arg) is not None for arg in ["A", "img_out"]):
        msg = (
            "Parameter 'img_out'/'A' is not implemented. "
            "Please consider submitting a feature request to us."
        )
        raise NotImplementedError(msg)

    aliasdict = AliasSystem(
        M=Alias(monochrome, name="monochrome"),
        N=Alias(no_clip, name="no_clip"),
    ).add_common(
        B=frame,
        J=projection,
        R=region,
        V=verbose,
        c=panel,
        p=perspective,
        t=transparency,
        x=cores,
    )
    aliasdict.merge(kwargs)

    with Session() as lib:
        with (
            lib.virtualfile_in(check_kind="raster", data=grid) as vingrd,
            lib.virtualfile_in(
                check_kind="raster", data=kwargs.get("I"), required=False
            ) as vshadegrid,
        ):
            aliasdict["I"] = vshadegrid
            lib.call_module(
                module="grdimage", args=build_arg_list(aliasdict, infile=vingrd)
            )<|MERGE_RESOLUTION|>--- conflicted
+++ resolved
@@ -10,6 +10,7 @@
 from pygmt.alias import Alias, AliasSystem
 from pygmt.clib import Session
 from pygmt.helpers import build_arg_list, fmt_docstring, use_alias
+from pygmt.params import Frame
 
 __doctest_skip__ = ["grdimage"]
 
@@ -25,19 +26,14 @@
     n="interpolation",
     f="coltypes",
 )
-<<<<<<< HEAD
-@kwargs_to_strings(p="sequence")
-=======
->>>>>>> dc6fd38b
 def grdimage(  # noqa: PLR0913
     self,
     grid: PathLike | xr.DataArray,
     monochrome: bool = False,
     no_clip: bool = False,
     projection: str | None = None,
-    frame: str | Sequence[str] | bool = False,
     region: Sequence[float | str] | str | None = None,
-    frame: str | Sequence[str] | bool = False,
+    frame: Frame | bool | str | Sequence[str] = False,
     verbose: Literal["quiet", "error", "warning", "timing", "info", "compat", "debug"]
     | bool = False,
     panel: int | Sequence[int] | bool = False,
