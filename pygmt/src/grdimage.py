"""
grdimage - Plot grids or images.
"""
import contextlib

from pygmt.clib import Session
from pygmt.helpers import (
    build_arg_string,
    data_kind,
    fmt_docstring,
    kwargs_to_strings,
    use_alias,
)


@fmt_docstring
@use_alias(
    A="img_out",
    B="frame",
    C="cmap",
    D="img_in",
    E="dpi",
    G="bit_color",
    I="shading",
    J="projection",
    M="monochrome",
    N="no_clip",
    Q="nan_transparent",
    R="region",
    U="timestamp",
    V="verbose",
    X="xshift",
    Y="yshift",
    n="interpolation",
    c="panel",
    f="coltypes",
    p="perspective",
    t="transparency",
    x="cores",
)
@kwargs_to_strings(R="sequence", c="sequence_comma", p="sequence")
def grdimage(self, grid, **kwargs):
    r"""
    Project and plot grids or images.

    Reads a 2-D grid file and produces a gray-shaded (or colored) map by
    building a rectangular image and assigning pixels a gray-shade (or color)
    based on the z-value and the CPT file. Optionally, illumination may be
    added by providing a file with intensities in the (-1,+1) range or
    instructions to derive intensities from the input data grid. Values outside
    this range will be clipped. Such intensity files can be created from the
    grid using :func:`pygmt.grdgradient` and, optionally, modified by
    :gmt-docs:`grdmath.html` or :class:`pygmt.grdhisteq`. If GMT is built
    with GDAL support, ``grid`` can be an image file (geo-referenced or not).
    In this case the image can optionally be illuminated with the file
    provided via the ``shading`` parameter. Here, if image has no coordinates
    then those of the intensity file will be used.

    When using map projections, the grid is first resampled on a new
    rectangular grid with the same dimensions. Higher resolution images can
    be obtained by using the ``dpi`` parameter. To obtain the resampled value
    (and hence shade or color) of each map pixel, its location is inversely
    projected back onto the input grid after which a value is interpolated
    between the surrounding input grid values. By default bi-cubic
    interpolation is used. Aliasing is avoided by also forward projecting
    the input grid nodes. If two or more nodes are projected onto the same
    pixel, their average will dominate in the calculation of the pixel
    value. Interpolation and aliasing is controlled with the
    ``interpolation`` parameter.

    The ``region`` parameter can be used to select a map region larger or
    smaller than that implied by the extent of the grid.

    Full option list at :gmt-docs:`grdimage.html`

    {aliases}

    Parameters
    ----------
    grid : str or xarray.DataArray
        The file name or a DataArray containing the input 2-D gridded data
        set or image to be plotted (See GRID FILE FORMATS at
        :gmt-docs:`grdimage.html#grid-file-formats`).
    img_out : str
        *out_img*\[=\ *driver*].
        Save an image in a raster format instead of PostScript. Use
        extension .ppm for a Portable Pixel Map format which is the only
        raster format GMT can natively write. For GMT installations
        configured with GDAL support there are more choices: Append
        *out_img* to select the image file name and extension. If the
        extension is one of .bmp, .gif, .jpg, .png, or .tif then no driver
        information is required. For other output formats you must append
        the required GDAL driver. The *driver* is the driver code name used
        by GDAL; see your GDAL installation's documentation for available
        drivers. Append a **+c**\ *args* string where *args* is a list
        of one or more concatenated number of GDAL **-co** arguments. For
        example, to write a GeoPDF with the TerraGo format use
        ``=PDF+cGEO_ENCODING=OGC_BP``. Notes: (1) If a tiff file (.tif) is
        selected then we will write a GeoTiff image if the GMT projection
        syntax translates into a PROJ syntax, otherwise a plain tiff file
        is produced. (2) Any vector elements will be lost.
    {frame}
    {cmap}
    img_in : str
        [**r**].
        GMT will automatically detect standard image files (Geotiff, TIFF,
        JPG, PNG, GIF, etc.) and will read those via GDAL. For very obscure
        image formats you may need to explicitly set ``img_in``, which
        specifies that the grid is in fact an image file to be read via
        GDAL. Append **r** to assign the region specified by ``region``
        to the image. For example, if you have used ``region='d'`` then the
        image will be assigned a global domain. This mode allows you to
        project a raw image (an image without referencing coordinates).
    dpi : int
        [**i**\|\ *dpi*].
        Sets the resolution of the projected grid that will be created if a
        map projection other than Linear or Mercator was selected [100]. By
        default, the projected grid will be of the same size (rows and
        columns) as the input file. Specify **i** to use the PostScript
        image operator to interpolate the image at the device resolution.
    bit_color : str
        *color*\ [**+b**\|\ **f**\].
        This parameter only applies when a resulting 1-bit image otherwise
        would consist of only two colors: black (0) and white (255). If so,
        this parameter will instead use the image as a transparent mask and
        paint the mask with the given color. Append **+b** to paint the
        background pixels (1) or **+f** for the foreground pixels
        [Default is **+f**].
    shading : str or xarray.DataArray
        [*intensfile*\|\ *intensity*\|\ *modifiers*].
        Give the name of a grid file or a DataArray with intensities in the
        (-1,+1) range, or a constant intensity to apply everywhere (affects the
        ambient light). Alternatively, derive an intensity grid from the input
        data grid via a call to :func:`pygmt.grdgradient`; append
        **+a**\ *azimuth*, **+n**\ *args*, and **+m**\ *ambient* to specify
<<<<<<< HEAD
        azimuth, intensity, and ambient arguments for that method, or just give
        **+d** to select the default arguments (``+a-45+nt1+m0``). If you want
        a more specific intensity scenario then run :meth:`pygmt.grdgradient`
        separately first. If we should derive intensities from another file
        than grid, specify the file with suitable modifiers [Default is no
        illumination]. Note: If the input data is an *image* then an
        *intensfile* or constant *intensity* must be provided.
    {projection}
=======
        azimuth, intensity, and ambient arguments for that function, or just
        give **+d** to select the default arguments (``+a-45+nt1+m0``). If you
        want a more specific intensity scenario then run
        :func:`pygmt.grdgradient` separately first. If we should derive
        intensities from another file than grid, specify the file with
        suitable modifiers [Default is no illumination]. Note: If the input
        data is an *image* then an *intensfile* or constant *intensity* must
        be provided.
    {J}
>>>>>>> e15c72f6
    monochrome : bool
        Force conversion to monochrome image using the (television) YIQ
        transformation. Cannot be used with ``nan_transparent``.
    no_clip : bool
        Do not clip the image at the map boundary (only relevant for
        non-rectangular maps).
    nan_transparent : bool
        Make grid nodes with z = NaN transparent, using the color-masking
        feature in PostScript Level 3 (the PS device must support PS Level
        3).
    {region}
    {verbose}
    {xyshift}
    {panel}
    {coltypes}
    {interpolation}
    {perspective}
    {transparency}
    {cores}
    """
    kwargs = self._preprocess(**kwargs)  # pylint: disable=protected-access
    with Session() as lib:
        file_context = lib.virtualfile_from_data(check_kind="raster", data=grid)
        with contextlib.ExitStack() as stack:
            # shading using an xr.DataArray
            if kwargs.get("I") is not None and data_kind(kwargs["I"]) == "grid":
                shading_context = lib.virtualfile_from_data(
                    check_kind="raster", data=kwargs["I"]
                )
                kwargs["I"] = stack.enter_context(shading_context)

            fname = stack.enter_context(file_context)
            lib.call_module(
                module="grdimage", args=build_arg_string(kwargs, infile=fname)
            )<|MERGE_RESOLUTION|>--- conflicted
+++ resolved
@@ -133,16 +133,6 @@
         ambient light). Alternatively, derive an intensity grid from the input
         data grid via a call to :func:`pygmt.grdgradient`; append
         **+a**\ *azimuth*, **+n**\ *args*, and **+m**\ *ambient* to specify
-<<<<<<< HEAD
-        azimuth, intensity, and ambient arguments for that method, or just give
-        **+d** to select the default arguments (``+a-45+nt1+m0``). If you want
-        a more specific intensity scenario then run :meth:`pygmt.grdgradient`
-        separately first. If we should derive intensities from another file
-        than grid, specify the file with suitable modifiers [Default is no
-        illumination]. Note: If the input data is an *image* then an
-        *intensfile* or constant *intensity* must be provided.
-    {projection}
-=======
         azimuth, intensity, and ambient arguments for that function, or just
         give **+d** to select the default arguments (``+a-45+nt1+m0``). If you
         want a more specific intensity scenario then run
@@ -151,8 +141,7 @@
         suitable modifiers [Default is no illumination]. Note: If the input
         data is an *image* then an *intensfile* or constant *intensity* must
         be provided.
-    {J}
->>>>>>> e15c72f6
+    {projection}
     monochrome : bool
         Force conversion to monochrome image using the (television) YIQ
         transformation. Cannot be used with ``nan_transparent``.
