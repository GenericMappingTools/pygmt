"""
grdimage - Plot grids or images.
"""
import contextlib

from pygmt.clib import Session
from pygmt.helpers import build_arg_string, fmt_docstring, kwargs_to_strings, use_alias


@fmt_docstring
@use_alias(
    A="img_out",
    B="frame",
    C="cmap",
    D="img_in",
    E="dpi",
    G="bit_color",
    I="shading",
    J="projection",
    M="monochrome",
    N="no_clip",
    Q="nan_transparent",
    R="region",
    U="timestamp",
    V="verbose",
    X="xshift",
    Y="yshift",
    n="interpolation",
    c="panel",
    f="coltypes",
    p="perspective",
    t="transparency",
    x="cores",
)
@kwargs_to_strings(R="sequence", c="sequence_comma", p="sequence")
def grdimage(self, grid, **kwargs):
    r"""
    Project and plot grids or images.

    Reads a 2-D grid file and produces a gray-shaded (or colored) map by
    building a rectangular image and assigning pixels a gray-shade (or
    color) based on the z-value and the CPT file. Optionally, illumination
    may be added by providing a file with intensities in the (-1,+1) range
    or instructions to derive intensities from the input data grid. Values
    outside this range will be clipped. If GMT is built with GDAL support,
    ``grid`` can be an image file (geo-referenced or not). In this case the
    image can optionally be illuminated with the file provided via the
    ``shading`` parameter. Here, if image has no coordinates then those of the
    intensity file will be used.

    When using map projections, the grid is first resampled on a new
    rectangular grid with the same dimensions. Higher resolution images can
    be obtained by using the ``dpi`` parameter. To obtain the resampled value
    (and hence shade or color) of each map pixel, its location is inversely
    projected back onto the input grid after which a value is interpolated
    between the surrounding input grid values. By default bi-cubic
    interpolation is used. Aliasing is avoided by also forward projecting
    the input grid nodes. If two or more nodes are projected onto the same
    pixel, their average will dominate in the calculation of the pixel
    value. Interpolation and aliasing is controlled with the
    ``interpolation`` parameter.

    The ``region`` parameter can be used to select a map region larger or
    smaller than that implied by the extent of the grid.

    Full parameter list at :gmt-docs:`grdimage.html`

    {aliases}

    Parameters
    ----------
    grid : str or xarray.DataArray
        The file name or a DataArray containing the input 2-D gridded data
        set or image to be plotted (See GRID FILE FORMATS at
        :gmt-docs:`grdimage.html#grid-file-formats`).
    img_out : str
        *out_img*\[=\ *driver*].
        Save an image in a raster format instead of PostScript. Use
        extension .ppm for a Portable Pixel Map format which is the only
        raster format GMT can natively write. For GMT installations
        configured with GDAL support there are more choices: Append
        *out_img* to select the image file name and extension. If the
        extension is one of .bmp, .gif, .jpg, .png, or .tif then no driver
        information is required. For other output formats you must append
        the required GDAL driver. The *driver* is the driver code name used
        by GDAL; see your GDAL installation's documentation for available
        drivers. Append a **+c**\ *args* string where *args* is a list
        of one or more concatenated number of GDAL **-co** arguments. For
        example, to write a GeoPDF with the TerraGo format use
        ``=PDF+cGEO_ENCODING=OGC_BP``. Notes: (1) If a tiff file (.tif) is
        selected then we will write a GeoTiff image if the GMT projection
        syntax translates into a PROJ syntax, otherwise a plain tiff file
        is produced. (2) Any vector elements will be lost.
    {B}
    {CPT}
    img_in : str
        [**r**].
        GMT will automatically detect standard image files (Geotiff, TIFF,
        JPG, PNG, GIF, etc.) and will read those via GDAL. For very obscure
        image formats you may need to explicitly set ``img_in``, which
        specifies that the grid is in fact an image file to be read via
        GDAL. Append **r** to assign the region specified by ``region``
        to the image. For example, if you have used ``region='d'`` then the
        image will be assigned a global domain. This mode allows you to
        project a raw image (an image without referencing coordinates).
    dpi : int
        [**i**\|\ *dpi*].
        Sets the resolution of the projected grid that will be created if a
        map projection other than Linear or Mercator was selected [100]. By
        default, the projected grid will be of the same size (rows and
        columns) as the input file. Specify **i** to use the PostScript
        image operator to interpolate the image at the device resolution.
    bit_color : str
        *color*\ [**+b**\|\ **f**\].
        This parameter only applies when a resulting 1-bit image otherwise
        would consist of only two colors: black (0) and white (255). If so,
        this parameter will instead use the image as a transparent mask and
        paint the mask with the given color. Append **+b** to paint the
        background pixels (1) or **+f** for the foreground pixels
<<<<<<< HEAD
        [Default].
    shading : str or xarray.DataArray
        ``[intensfile|intensity|modifiers]``.
        Give the name of a grid file or a DataArray with intensities in the
        (-1,+1) range, or a constant intensity to apply everywhere (affects
        the ambient light). Alternatively, derive an intensity grid from the
        input data grid via a call to `grdgradient`; append
        **+a**\\ *azimuth*, **+n**\\ *args*, and **+m**\\ *ambient* to
        specify azimuth, intensity, and ambient arguments for that module,
        or just give **+d** to select the default arguments
        (``+a-45+nt1+m0``). If you want a more specific intensity scenario
        then run `grdgradient` separately first. If we should derive
        intensities from another file than grid, specify the file with
        suitable modifiers [Default is no illumination]. Note: If the input
        data is an image then an intensfile or constant intensity must be
        provided.
=======
        [Default is **+f**].
    shading : str
        *intensfile*\|\ *intensity*\|\ *modifiers*.
        Give the name of a grid file with intensities in the (-1,+1) range,
        or a constant intensity to apply everywhere (affects the ambient
        light). Alternatively, derive an intensity grid from the input data
        grid via a call to ``grdgradient``; append **+a**\ *azimuth*,
        **+n**\ *args*, and **+m**\ *ambient* to specify azimuth,
        intensity, and ambient arguments for that module, or just give
        **+d** to select the default arguments
        [Default is **+a**\ -45\ **+nt**\ 1\ **+m**\ 0]. If you want a more
        specific intensity scenario then run ``grdgradient`` separately first.
        If we should derive intensities from another file than grid, specify
        the file with suitable modifiers [Default is no illumination].
>>>>>>> 036e2b07
    {J}
    monochrome : bool
        Force conversion to monochrome image using the (television) YIQ
        transformation. Cannot be used with ``nan_transparent``.
    no_clip : bool
        Do not clip the image at the map boundary (only relevant for
        non-rectangular maps).
    nan_transparent : bool
        Make grid nodes with z = NaN transparent, using the color-masking
        feature in PostScript Level 3 (the PS device must support PS Level
        3).
    {R}
    {V}
    {XY}
    {c}
    {f}
    {n}
    {p}
    {t}
    {x}
    """
    kwargs = self._preprocess(**kwargs)  # pylint: disable=protected-access
    with Session() as lib:
<<<<<<< HEAD
        if kind == "file":
            file_context = dummy_context(grid)
        elif kind == "grid":
            file_context = lib.virtualfile_from_grid(grid)
        else:
            raise GMTInvalidInput(f"Unrecognized data type: {type(grid)}")

        with contextlib.ExitStack() as stack:
            # shading using an xr.DataArray
            if "I" in kwargs and data_kind(kwargs["I"]) == "grid":
                shading_context = lib.virtualfile_from_grid(kwargs["I"])
                kwargs["I"] = stack.enter_context(shading_context)

            fname = stack.enter_context(file_context)
=======
        file_context = lib.virtualfile_from_data(check_kind="raster", data=grid)
        with file_context as fname:
>>>>>>> 036e2b07
            arg_str = " ".join([fname, build_arg_string(kwargs)])
            lib.call_module("grdimage", arg_str)<|MERGE_RESOLUTION|>--- conflicted
+++ resolved
@@ -4,7 +4,13 @@
 import contextlib
 
 from pygmt.clib import Session
-from pygmt.helpers import build_arg_string, fmt_docstring, kwargs_to_strings, use_alias
+from pygmt.helpers import (
+    build_arg_string,
+    data_kind,
+    fmt_docstring,
+    kwargs_to_strings,
+    use_alias,
+)
 
 
 @fmt_docstring
@@ -38,15 +44,16 @@
     Project and plot grids or images.
 
     Reads a 2-D grid file and produces a gray-shaded (or colored) map by
-    building a rectangular image and assigning pixels a gray-shade (or
-    color) based on the z-value and the CPT file. Optionally, illumination
-    may be added by providing a file with intensities in the (-1,+1) range
-    or instructions to derive intensities from the input data grid. Values
-    outside this range will be clipped. If GMT is built with GDAL support,
-    ``grid`` can be an image file (geo-referenced or not). In this case the
-    image can optionally be illuminated with the file provided via the
-    ``shading`` parameter. Here, if image has no coordinates then those of the
-    intensity file will be used.
+    building a rectangular image and assigning pixels a gray-shade (or color)
+    based on the z-value and the CPT file. Optionally, illumination may be
+    added by providing a file with intensities in the (-1,+1) range or
+    instructions to derive intensities from the input data grid. Values outside
+    this range will be clipped. Such intensity files can be created from the
+    grid using `grdgradient` and, optionally, modified by `grdmath` or
+    `grdhisteq`. If GMT is built with GDAL support, ``grid`` can be an image
+    file (geo-referenced or not). In this case the image can optionally be
+    illuminated with the file provided via the ``shading`` parameter. Here, if
+    image has no coordinates then those of the intensity file will be used.
 
     When using map projections, the grid is first resampled on a new
     rectangular grid with the same dimensions. Higher resolution images can
@@ -117,39 +124,21 @@
         this parameter will instead use the image as a transparent mask and
         paint the mask with the given color. Append **+b** to paint the
         background pixels (1) or **+f** for the foreground pixels
-<<<<<<< HEAD
-        [Default].
+        [Default is **+f**].
     shading : str or xarray.DataArray
         ``[intensfile|intensity|modifiers]``.
         Give the name of a grid file or a DataArray with intensities in the
-        (-1,+1) range, or a constant intensity to apply everywhere (affects
-        the ambient light). Alternatively, derive an intensity grid from the
-        input data grid via a call to `grdgradient`; append
-        **+a**\\ *azimuth*, **+n**\\ *args*, and **+m**\\ *ambient* to
-        specify azimuth, intensity, and ambient arguments for that module,
-        or just give **+d** to select the default arguments
-        (``+a-45+nt1+m0``). If you want a more specific intensity scenario
-        then run `grdgradient` separately first. If we should derive
-        intensities from another file than grid, specify the file with
-        suitable modifiers [Default is no illumination]. Note: If the input
-        data is an image then an intensfile or constant intensity must be
-        provided.
-=======
-        [Default is **+f**].
-    shading : str
-        *intensfile*\|\ *intensity*\|\ *modifiers*.
-        Give the name of a grid file with intensities in the (-1,+1) range,
-        or a constant intensity to apply everywhere (affects the ambient
-        light). Alternatively, derive an intensity grid from the input data
-        grid via a call to ``grdgradient``; append **+a**\ *azimuth*,
-        **+n**\ *args*, and **+m**\ *ambient* to specify azimuth,
-        intensity, and ambient arguments for that module, or just give
-        **+d** to select the default arguments
-        [Default is **+a**\ -45\ **+nt**\ 1\ **+m**\ 0]. If you want a more
-        specific intensity scenario then run ``grdgradient`` separately first.
-        If we should derive intensities from another file than grid, specify
-        the file with suitable modifiers [Default is no illumination].
->>>>>>> 036e2b07
+        (-1,+1) range, or a constant intensity to apply everywhere (affects the
+        ambient light). Alternatively, derive an intensity grid from the input
+        data grid via a call to ``grdgradient``; append **+a**\ *azimuth*,
+        **+n**\ *args*, and **+m**\ *ambient* to specify azimuth, intensity,
+        and ambient arguments for that module, or just give **+d** to select
+        the default arguments (``+a-45+nt1+m0``). If you want a more specific
+        intensity scenario then run ``grdgradient`` separately first. If we
+        should derive intensities from another file than grid, specify the file
+        with suitable modifiers [Default is no illumination]. Note: If the
+        input data is an *image* then an *intensfile* or constant *intensity*
+        must be provided.
     {J}
     monochrome : bool
         Force conversion to monochrome image using the (television) YIQ
@@ -173,14 +162,7 @@
     """
     kwargs = self._preprocess(**kwargs)  # pylint: disable=protected-access
     with Session() as lib:
-<<<<<<< HEAD
-        if kind == "file":
-            file_context = dummy_context(grid)
-        elif kind == "grid":
-            file_context = lib.virtualfile_from_grid(grid)
-        else:
-            raise GMTInvalidInput(f"Unrecognized data type: {type(grid)}")
-
+        file_context = lib.virtualfile_from_data(check_kind="raster", data=grid)
         with contextlib.ExitStack() as stack:
             # shading using an xr.DataArray
             if "I" in kwargs and data_kind(kwargs["I"]) == "grid":
@@ -188,9 +170,5 @@
                 kwargs["I"] = stack.enter_context(shading_context)
 
             fname = stack.enter_context(file_context)
-=======
-        file_context = lib.virtualfile_from_data(check_kind="raster", data=grid)
-        with file_context as fname:
->>>>>>> 036e2b07
             arg_str = " ".join([fname, build_arg_string(kwargs)])
             lib.call_module("grdimage", arg_str)