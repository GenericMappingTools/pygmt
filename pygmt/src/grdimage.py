"""
grdimage - Project and plot grids or images.
"""

from collections.abc import Sequence
from typing import Literal

import xarray as xr
from pygmt._typing import PathLike
from pygmt.alias import Alias, AliasSystem
from pygmt.clib import Session
from pygmt.helpers import build_arg_list, fmt_docstring, kwargs_to_strings, use_alias

__doctest_skip__ = ["grdimage"]


@fmt_docstring
@use_alias(
    B="frame",
    C="cmap",
    D="img_in",
    E="dpi",
    G="bitcolor",
    I="shading",
    Q="nan_transparent",
    n="interpolation",
    f="coltypes",
    p="perspective",
)
@kwargs_to_strings(p="sequence")
def grdimage(
    self,
    grid: PathLike | xr.DataArray,
    monochrome: bool = False,
    no_clip: bool = False,
<<<<<<< HEAD
    projection=None,
    region: Sequence[float | str] | str | None = None,
=======
    projection: str | None = None,
>>>>>>> cf1801bb
    verbose: Literal["quiet", "error", "warning", "timing", "info", "compat", "debug"]
    | bool = False,
    panel: int | tuple[int, int] | bool = False,
    transparency: float | None = None,
    cores: int | bool = False,
    **kwargs,
):
    r"""
    Project and plot grids or images.

    Reads a 2-D grid file and produces a gray-shaded (or colored) map by
    building a rectangular image and assigning pixels a gray-shade (or color)
    based on the z-value and the CPT file. Optionally, illumination may be
    added by providing a file with intensities in the (-1,+1) range or
    instructions to derive intensities from the input data grid. Values outside
    this range will be clipped. Such intensity files can be created from the
    grid using :func:`pygmt.grdgradient` and, optionally, modified by
    :gmt-docs:`grdmath.html` or :class:`pygmt.grdhisteq`. Alternatively, pass
    *image* which can be an image file (geo-referenced or not). In this case
    the image can optionally be illuminated with the file provided via the
    ``shading`` parameter. Here, if image has no coordinates then those of the
    intensity file will be used.

    When using map projections, the grid is first resampled on a new
    rectangular grid with the same dimensions. Higher resolution images can
    be obtained by using the ``dpi`` parameter. To obtain the resampled value
    (and hence shade or color) of each map pixel, its location is inversely
    projected back onto the input grid after which a value is interpolated
    between the surrounding input grid values. By default bi-cubic
    interpolation is used. Aliasing is avoided by also forward projecting
    the input grid nodes. If two or more nodes are projected onto the same
    pixel, their average will dominate in the calculation of the pixel
    value. Interpolation and aliasing is controlled with the
    ``interpolation`` parameter.

    The ``region`` parameter can be used to select a map region larger or
    smaller than that implied by the extent of the grid.

    Full GMT docs at :gmt-docs:`grdimage.html`.

    {aliases}
       - J = projection
       - M = monochrome
       - N = no_clip
       - R = region
       - V = verbose
       - c = panel
       - t = transparency
       - x = cores

    Parameters
    ----------
    {grid}
    {frame}
    {cmap}
    img_in : str
        [**r**].
        GMT will automatically detect standard image files (Geotiff, TIFF,
        JPG, PNG, GIF, etc.) and will read those via GDAL. For very obscure
        image formats you may need to explicitly set ``img_in``, which
        specifies that the grid is in fact an image file to be read via
        GDAL. Append **r** to assign the region specified by ``region``
        to the image. For example, if you have used ``region="d"`` then
        the image will be assigned a global domain. This mode allows you
        to project a raw image (an image without referencing coordinates).
    dpi : int
        [**i**\|\ *dpi*].
        Set the resolution of the projected grid that will be created if a
        map projection other than Linear or Mercator was selected [Default
        is ``100`` dpi]. By default, the projected grid will be of the
        same size (rows and columns) as the input file. Specify **i** to
        use the PostScript image operator to interpolate the image at the
        device resolution.
    bitcolor : str
        *color*\ [**+b**\|\ **f**\].
        This parameter only applies when a resulting 1-bit image otherwise
        would consist of only two colors: black (0) and white (255). If so,
        this parameter will instead use the image as a transparent mask and
        paint the mask with the given color. Append **+b** to paint the
        background pixels (1) or **+f** for the foreground pixels
        [Default is **+f**].
    shading : str or :class:`xarray.DataArray`
        [*intensfile*\|\ *intensity*\|\ *modifiers*].
        Give the name of a grid file or a DataArray with intensities in the
        (-1,+1) range, or a constant intensity to apply everywhere (affects the
        ambient light). Alternatively, derive an intensity grid from the input
        data grid via a call to :func:`pygmt.grdgradient`; append
        **+a**\ *azimuth*, **+n**\ *args*, and **+m**\ *ambient* to specify
        azimuth, intensity, and ambient arguments for that function, or just
        give **+d** to select the default arguments (``+a-45+nt1+m0``). If you
        want a more specific intensity scenario then run
        :func:`pygmt.grdgradient` separately first. If we should derive
        intensities from another file than grid, specify the file with
        suitable modifiers [Default is no illumination]. **Note**: If the
        input data represent an *image* then an *intensfile* or constant
        *intensity* must be provided.
    {projection}
    monochrome
        Force conversion to monochrome image using the (television) YIQ transformation.
        Cannot be used with ``nan_transparent``.
    no_clip
        Do **not** clip the image at the frame boundaries (only relevant for
        non-rectangular maps) [Default is ``False``].
    nan_transparent : bool or str
        [**+z**\ *value*][*color*]
        Make grid nodes with z = NaN transparent, using the color-masking
        feature in PostScript Level 3 (the PS device must support PS Level
        3). If the input is a grid, use **+z** to select another grid value
        than NaN. If input is instead an image, append an alternate *color* to
        select another pixel value to be transparent [Default is ``"black"``].
    {region}
    {verbose}
    {panel}
    {coltypes}
    {interpolation}
    {perspective}
    {transparency}
    {cores}

    Example
    -------
    >>> import pygmt
    >>> # load the 30 arc-minutes grid with "gridline" registration
    >>> grid = pygmt.datasets.load_earth_relief("30m", registration="gridline")
    >>> # create a new plot with pygmt.Figure()
    >>> fig = pygmt.Figure()
    >>> # pass in the grid and set the CPT to "geo"
    >>> # set the projection to Mollweide and the size to 10 cm
    >>> fig.grdimage(grid=grid, cmap="geo", projection="W10c", frame="ag")
    >>> # show the plot
    >>> fig.show()
    """
    self._activate_figure()

    # Do not support -A option
    if any(kwargs.get(arg) is not None for arg in ["A", "img_out"]):
        msg = (
            "Parameter 'img_out'/'A' is not implemented. "
            "Please consider submitting a feature request to us."
        )
        raise NotImplementedError(msg)

    aliasdict = AliasSystem(
        M=Alias(monochrome, name="monochrome"),
        N=Alias(no_clip, name="no_clip"),
    ).add_common(
        J=projection,
        R=region,
        V=verbose,
        c=panel,
        t=transparency,
        x=cores,
    )
    aliasdict.merge(kwargs)

    with Session() as lib:
        with (
            lib.virtualfile_in(check_kind="raster", data=grid) as vingrd,
            lib.virtualfile_in(
                check_kind="raster", data=kwargs.get("I"), required=False
            ) as vshadegrid,
        ):
            aliasdict["I"] = vshadegrid
            lib.call_module(
                module="grdimage", args=build_arg_list(aliasdict, infile=vingrd)
            )<|MERGE_RESOLUTION|>--- conflicted
+++ resolved
@@ -33,12 +33,8 @@
     grid: PathLike | xr.DataArray,
     monochrome: bool = False,
     no_clip: bool = False,
-<<<<<<< HEAD
-    projection=None,
+    projection: str | None = None,
     region: Sequence[float | str] | str | None = None,
-=======
-    projection: str | None = None,
->>>>>>> cf1801bb
     verbose: Literal["quiet", "error", "warning", "timing", "info", "compat", "debug"]
     | bool = False,
     panel: int | tuple[int, int] | bool = False,
