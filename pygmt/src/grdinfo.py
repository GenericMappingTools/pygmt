--- conflicted
+++ resolved
@@ -101,15 +101,9 @@
         the min and max. To force a symmetrical range about zero, using
         minus/plus the max absolute value of the two extremes, append **+s**\ .
         We report the result via the text string *zmin/zmax* or *zmin/zmax/dz*
-<<<<<<< HEAD
-        (if *dz* was given) as expected by :meth:`pygmt.makecpt`.
+        (if *dz* was given) as expected by :func:`pygmt.makecpt`.
     {verbose}
     {coltypes}
-=======
-        (if *dz* was given) as expected by :func:`pygmt.makecpt`.
-    {V}
-    {f}
->>>>>>> e15c72f6
 
     Returns
     -------
