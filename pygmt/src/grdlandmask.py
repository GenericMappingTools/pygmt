"""
grdlandmask - Create a "wet-dry" mask grid from shoreline database.
"""

from collections.abc import Sequence
from typing import Literal

import xarray as xr
from pygmt._typing import PathLike
from pygmt.alias import Alias, AliasSystem
from pygmt.clib import Session
from pygmt.exceptions import GMTParameterError
from pygmt.helpers import build_arg_list, fmt_docstring, kwargs_to_strings, use_alias

__doctest_skip__ = ["grdlandmask"]


@fmt_docstring
@use_alias(A="area_thresh", I="spacing", r="registration")
@kwargs_to_strings(I="sequence")
def grdlandmask(
    outgrid: PathLike | None = None,
    maskvalues: Sequence[float] | None = None,
    bordervalues: bool | float | Sequence[float] | None = None,
    resolution: Literal[
        "auto", "full", "high", "intermediate", "low", "crude", None
    ] = None,
    region: Sequence[float | str] | str | None = None,
    verbose: Literal["quiet", "error", "warning", "timing", "info", "compat", "debug"]
    | bool = False,
    cores: int | bool = False,
    **kwargs,
) -> xr.DataArray | None:
    r"""
    Create a "wet-dry" mask grid from shoreline database.

    Read the selected shoreline database and use that information to decide which nodes
    in the specified grid are over land or over water. The nodes defined by the selected
    region and lattice spacing will be set according to one of two criteria: (1) land vs
    water, or (2) the more detailed (hierarchical) ocean vs land vs lake vs island vs
    pond. A mask grid is created with the specified grid spacing.

    Full GMT docs at :gmt-docs:`grdlandmask.html`.

    {aliases}
       - D = resolution
       - E = bordervalues
       - N = maskvalues
       - R = region
       - V = verbose
       - x = cores

    Parameters
    ----------
    {outgrid}
    {spacing}
    {region}
    {area_thresh}
    resolution
        Select the resolution of the coastline dataset to use. The available resolutions
        from highest to lowest are: ``"full"``, ``"high"``, ``"intermediate"``,
        ``"low"``, and ``"crude"``, which drops by 80% between levels. Alternatively,
        choose ``"auto"`` to automatically select the most suitable resolution given the
        chosen region. Note that because the coastlines differ in details, a node in a
        mask file using one resolution is not guaranteed to remain inside [or outside]
        when a different resolution is selected. If ``None``, the low resolution is used
        by default.
    maskvalues
        Set the values that will be assigned to nodes, in the form of [*wet*, *dry*], or
        [*ocean*, *land*, *lake*, *island*, *pond*]. Default is ``[0, 1, 0, 1, 0]``
        (i.e., ``[0, 1]``), meaning that all "wet" nodes will be assigned a value of 0
        and all "dry" nodes will be assigned a value of 1. Values can be any number, or
        one of ``None``, ``"NaN"``, and ``np.nan`` for setting nodes to NaN.

        Use ``bordervalues`` to control how nodes on feature boundaries are handled.
    bordervalues
        Sets the behavior for nodes that fall exactly on a polygon boundary. Valid
        values are:

        - ``False``: Treat boundary nodes as inside [Default]
        - ``True``: Treat boundary nodes as outside
        - A single value: Set all boundary nodes to the same value
        - A sequence of four values in the form of [*cborder*, *lborder*, *iborder*,
          *pborder*] to treat different kinds of boundary nodes as the specified values.
          *cborder* is for coastline, *lborder* for lake outline, *iborder* for
          islands-in-lakes outlines, and *pborder* for ponds-in-islands-in-lakes
          outlines.

        Values can be any number, or one of ``None``, ``"NaN"``, and ``np.nan`` for
        setting nodes to NaN.
    {verbose}
    {registration}
    {cores}

    Returns
    -------
    ret
        Return type depends on whether the ``outgrid`` parameter is set:

        - :class:`xarray.DataArray` if ``outgrid`` is not set
        - ``None`` if ``outgrid`` is set (grid output will be stored in the file set by
          ``outgrid``)

    Example
    -------
    >>> import pygmt
    >>> # Create a landmask grid with a longitude range of 125° E to 130° E, a
    >>> # latitude range of 30° N to 35° N, and a grid spacing of 1 arc-degree
    >>> landmask = pygmt.grdlandmask(spacing=1, region=[125, 130, 30, 35])
    """
<<<<<<< HEAD
    if kwargs.get("I") is None or kwargs.get("R") is None:
        raise GMTParameterError(required={"spacing", "region"})
=======
    if kwargs.get("I") is None or kwargs.get("R", region) is None:
        msg = "Both 'region' and 'spacing' must be specified."
        raise GMTInvalidInput(msg)
>>>>>>> beb5670f

    aliasdict = AliasSystem(
        D=Alias(
            resolution,
            name="resolution",
            mapping={
                "auto": "a",
                "full": "f",
                "high": "h",
                "intermediate": "i",
                "low": "l",
                "crude": "c",
            },
        ),
        N=Alias(maskvalues, name="maskvalues", sep="/", size=(2, 5)),
        E=Alias(bordervalues, name="bordervalues", sep="/", size=4),
    ).add_common(
        R=region,
        V=verbose,
        x=cores,
    )
    aliasdict.merge(kwargs)

    with Session() as lib:
        with lib.virtualfile_out(kind="grid", fname=outgrid) as voutgrd:
            aliasdict["G"] = voutgrd
            lib.call_module(module="grdlandmask", args=build_arg_list(aliasdict))
            return lib.virtualfile_to_raster(vfname=voutgrd, outgrid=outgrid)<|MERGE_RESOLUTION|>--- conflicted
+++ resolved
@@ -108,14 +108,8 @@
     >>> # latitude range of 30° N to 35° N, and a grid spacing of 1 arc-degree
     >>> landmask = pygmt.grdlandmask(spacing=1, region=[125, 130, 30, 35])
     """
-<<<<<<< HEAD
-    if kwargs.get("I") is None or kwargs.get("R") is None:
+    if kwargs.get("I") is None or kwargs.get("R", region) is None:
         raise GMTParameterError(required={"spacing", "region"})
-=======
-    if kwargs.get("I") is None or kwargs.get("R", region) is None:
-        msg = "Both 'region' and 'spacing' must be specified."
-        raise GMTInvalidInput(msg)
->>>>>>> beb5670f
 
     aliasdict = AliasSystem(
         D=Alias(
