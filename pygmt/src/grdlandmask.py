--- conflicted
+++ resolved
@@ -9,18 +9,8 @@
 from pygmt._typing import PathLike
 from pygmt.alias import Alias, AliasSystem
 from pygmt.clib import Session
-<<<<<<< HEAD
 from pygmt.exceptions import GMTParameterError
-from pygmt.helpers import (
-    build_arg_list,
-    fmt_docstring,
-    kwargs_to_strings,
-    use_alias,
-)
-=======
-from pygmt.exceptions import GMTInvalidInput
 from pygmt.helpers import build_arg_list, fmt_docstring, kwargs_to_strings, use_alias
->>>>>>> cb5b15a0
 
 __doctest_skip__ = ["grdlandmask"]
 
