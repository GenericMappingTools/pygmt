"""
grdlandmask - Create a "wet-dry" mask grid from shoreline data base
"""

from pygmt.clib import Session
from pygmt.exceptions import GMTInvalidInput
<<<<<<< HEAD
from pygmt.helpers import (
    GMTTempFile,
    build_arg_list,
    fmt_docstring,
    kwargs_to_strings,
    use_alias,
)
from pygmt.io import load_dataarray
=======
from pygmt.helpers import build_arg_string, fmt_docstring, kwargs_to_strings, use_alias
>>>>>>> 809880c6

__doctest_skip__ = ["grdlandmask"]


@fmt_docstring
@use_alias(
    A="area_thresh",
    D="resolution",
    E="bordervalues",
    I="spacing",
    N="maskvalues",
    R="region",
    V="verbose",
    r="registration",
    x="cores",
)
@kwargs_to_strings(I="sequence", R="sequence", N="sequence", E="sequence")
def grdlandmask(outgrid: str | None = None, **kwargs):
    r"""
    Create a grid file with set values for land and water.

    Read the selected shoreline database and create a grid to specify which
    nodes in the specified grid are over land or over water. The nodes defined
    by the selected region and lattice spacing
    will be set according to one of two criteria: (1) land vs water, or
    (2) the more detailed (hierarchical) ocean vs land vs lake
    vs island vs pond.

    Full option list at :gmt-docs:`grdlandmask.html`

    {aliases}

    Parameters
    ----------
    {outgrid}
    {spacing}
    {region}
    {area_thresh}
    resolution : str
        *res*\[\ **+f**\]. Select the resolution of the data set to use
        ((**f**)ull, (**h**)igh, (**i**)ntermediate, (**l**)ow, or
        (**c**)rude). The resolution drops off by ~80% between data sets.
        [Default is **l**]. Append **+f** to automatically select a lower
        resolution should the one requested not be available
        [abort if not found]. Alternatively, choose (**a**)uto to automatically
        select the best resolution given the chosen region. Note that because
        the coastlines differ in details a node in a mask file using one
        resolution is not guaranteed to remain inside [or outside] when a
        different resolution is selected.
    bordervalues : bool, str, float, or list
        Nodes that fall exactly on a polygon boundary should be
        considered to be outside the polygon [Default considers them to be
        inside]. Alternatively, append either a list of four values
        [*cborder*, *lborder*, *iborder*, *pborder*] or just the single value
        *bordervalue* (for the case when they should all be the same value).
        This turns on the line-tracking mode. Now, after setting the mask
        values specified via ``maskvalues`` we trace the lines and change the
        node values for all cells traversed by a line to the corresponding
        border value. Here, *cborder* is used for cells traversed by the
        coastline, *lborder* for cells traversed by a lake outline, *iborder*
        for islands-in-lakes outlines, and *pborder* for
        ponds-in-islands-in-lakes outlines [Default is no line tracing].
    maskvalues : str or list
        [*wet*, *dry*] or [*ocean*, *land*, *lake*, *island*, *pond*].
        Set the values that will be assigned to nodes. Values can
        be any number, including the textstring NaN
        [Default is [0, 1, 0, 1, 0] (i.e., [0, 1])]. Also select
        ``bordervalues`` to let nodes exactly on feature boundaries be
        considered outside [Default is inside].
    {verbose}
    {registration}
    {cores}

    Returns
    -------
    ret: xarray.DataArray or None
        Return type depends on whether the ``outgrid`` parameter is set:

        - :class:`xarray.DataArray` if ``outgrid`` is not set
        - None if ``outgrid`` is set (grid output will be stored in file set by
          ``outgrid``)

    Example
    -------
    >>> import pygmt
    >>> # Create a landmask grid with a longitude range of 125° E to 130° E, a
    >>> # latitude range of 30° N to 35° N, and a grid spacing of 1 arc-degree
    >>> landmask = pygmt.grdlandmask(spacing=1, region=[125, 130, 30, 35])
    """
    if kwargs.get("I") is None or kwargs.get("R") is None:
        raise GMTInvalidInput("Both 'region' and 'spacing' must be specified.")

<<<<<<< HEAD
    with GMTTempFile(suffix=".nc") as tmpfile:
        with Session() as lib:
            if (outgrid := kwargs.get("G")) is None:
                kwargs["G"] = outgrid = tmpfile.name  # output to tmpfile
            lib.call_module(module="grdlandmask", args=build_arg_list(kwargs))

        return load_dataarray(outgrid) if outgrid == tmpfile.name else None
=======
    with Session() as lib:
        with lib.virtualfile_out(kind="grid", fname=outgrid) as voutgrd:
            kwargs["G"] = voutgrd
            lib.call_module(module="grdlandmask", args=build_arg_string(kwargs))
            return lib.virtualfile_to_raster(vfname=voutgrd, outgrid=outgrid)
>>>>>>> 809880c6
<|MERGE_RESOLUTION|>--- conflicted
+++ resolved
@@ -4,18 +4,7 @@
 
 from pygmt.clib import Session
 from pygmt.exceptions import GMTInvalidInput
-<<<<<<< HEAD
-from pygmt.helpers import (
-    GMTTempFile,
-    build_arg_list,
-    fmt_docstring,
-    kwargs_to_strings,
-    use_alias,
-)
-from pygmt.io import load_dataarray
-=======
-from pygmt.helpers import build_arg_string, fmt_docstring, kwargs_to_strings, use_alias
->>>>>>> 809880c6
+from pygmt.helpers import build_arg_list, fmt_docstring, kwargs_to_strings, use_alias
 
 __doctest_skip__ = ["grdlandmask"]
 
@@ -108,18 +97,8 @@
     if kwargs.get("I") is None or kwargs.get("R") is None:
         raise GMTInvalidInput("Both 'region' and 'spacing' must be specified.")
 
-<<<<<<< HEAD
-    with GMTTempFile(suffix=".nc") as tmpfile:
-        with Session() as lib:
-            if (outgrid := kwargs.get("G")) is None:
-                kwargs["G"] = outgrid = tmpfile.name  # output to tmpfile
-            lib.call_module(module="grdlandmask", args=build_arg_list(kwargs))
-
-        return load_dataarray(outgrid) if outgrid == tmpfile.name else None
-=======
     with Session() as lib:
         with lib.virtualfile_out(kind="grid", fname=outgrid) as voutgrd:
             kwargs["G"] = voutgrd
-            lib.call_module(module="grdlandmask", args=build_arg_string(kwargs))
-            return lib.virtualfile_to_raster(vfname=voutgrd, outgrid=outgrid)
->>>>>>> 809880c6
+            lib.call_module(module="grdlandmask", args=build_arg_list(kwargs))
+            return lib.virtualfile_to_raster(vfname=voutgrd, outgrid=outgrid)