"""
grdlandmask - Create a "wet-dry" mask grid from shoreline database.
"""

from collections.abc import Sequence
from typing import Literal

import xarray as xr
from pygmt._typing import PathLike
from pygmt.clib import Session
from pygmt.exceptions import GMTInvalidInput
from pygmt.helpers import (
    build_arg_list,
    fmt_docstring,
    kwargs_to_strings,
    sequence_join,
    use_alias,
)
from pygmt.src._common import _parse_coastline_resolution

__doctest_skip__ = ["grdlandmask"]


@fmt_docstring
@use_alias(
    A="area_thresh",
<<<<<<< HEAD
=======
    D="resolution-",
    E="bordervalues",
>>>>>>> 651a7c58
    I="spacing",
    R="region",
    V="verbose",
    r="registration",
    x="cores",
)
@kwargs_to_strings(I="sequence", R="sequence")
def grdlandmask(
    outgrid: PathLike | None = None,
    maskvalues: Sequence[float] | None = None,
    bordervalues: bool | float | Sequence[float] | None = None,
    resolution: Literal[
        "auto", "full", "high", "intermediate", "low", "crude", None
    ] = None,
    **kwargs,
) -> xr.DataArray | None:
    r"""
    Create a "wet-dry" mask grid from shoreline database.

    Read the selected shoreline database and use that information to decide which nodes
    in the specified grid are over land or over water. The nodes defined by the selected
    region and lattice spacing will be set according to one of two criteria: (1) land vs
    water, or (2) the more detailed (hierarchical) ocean vs land vs lake vs island vs
    pond. A mask grid is created with the specified grid spacing.

    Full GMT docs at :gmt-docs:`grdlandmask.html`.

    {aliases}

    Parameters
    ----------
    {outgrid}
    {spacing}
    {region}
    {area_thresh}
    resolution
        Select the resolution of the coastline dataset to use. The available resolutions
        from highest to lowest are: ``"full"``, ``"high"``, ``"intermediate"``,
        ``"low"``, and ``"crude"``, which drops by 80% between levels. Alternatively,
        choose ``"auto"`` to automatically select the most suitable resolution given the
        chosen region. Note that because the coastlines differ in details, a node in a
        mask file using one resolution is not guaranteed to remain inside [or outside]
        when a different resolution is selected. If ``None``, the low resolution is used
        by default.
    maskvalues
        Set the values that will be assigned to nodes, in the form of [*wet*, *dry*], or
        [*ocean*, *land*, *lake*, *island*, *pond*]. Default is ``[0, 1, 0, 1, 0]``
        (i.e., ``[0, 1]``), meaning that all "wet" nodes will be assigned a value of 0
        and all "dry" nodes will be assigned a value of 1. Values can be any number, or
        one of ``None``, ``"NaN"``, and ``np.nan`` for setting nodes to NaN.

        Use ``bordervalues`` to control how nodes on feature boundaries are handled.
    bordervalues
        Sets the behavior for nodes that fall exactly on a polygon boundary. Valid
        values are:

        - ``False``: Treat boundary nodes as inside [Default]
        - ``True``: Treat boundary nodes as outside
        - A single value: Set all boundary nodes to the same value
        - A sequence of four values in the form of [*cborder*, *lborder*, *iborder*,
          *pborder*] to treat different kinds of boundary nodes as the specified values.
          *cborder* is for coastline, *lborder* for lake outline, *iborder* for
          islands-in-lakes outlines, and *pborder* for ponds-in-islands-in-lakes
          outlines.

        Values can be any number, or one of ``None``, ``"NaN"``, and ``np.nan`` for
        setting nodes to NaN.
    {verbose}
    {registration}
    {cores}

    Returns
    -------
    ret
        Return type depends on whether the ``outgrid`` parameter is set:

        - :class:`xarray.DataArray` if ``outgrid`` is not set
        - ``None`` if ``outgrid`` is set (grid output will be stored in the file set by
          ``outgrid``)

    Example
    -------
    >>> import pygmt
    >>> # Create a landmask grid with a longitude range of 125° E to 130° E, a
    >>> # latitude range of 30° N to 35° N, and a grid spacing of 1 arc-degree
    >>> landmask = pygmt.grdlandmask(spacing=1, region=[125, 130, 30, 35])
    """
    if kwargs.get("I") is None or kwargs.get("R") is None:
        msg = "Both 'region' and 'spacing' must be specified."
        raise GMTInvalidInput(msg)

    kwargs["D"] = kwargs.get("D", _parse_coastline_resolution(resolution))
    kwargs["N"] = sequence_join(maskvalues, size=(2, 5), name="maskvalues")
    kwargs["E"] = sequence_join(bordervalues, size=(1, 4), name="bordervalues")

    with Session() as lib:
        with lib.virtualfile_out(kind="grid", fname=outgrid) as voutgrd:
            kwargs["G"] = voutgrd
            lib.call_module(module="grdlandmask", args=build_arg_list(kwargs))
            return lib.virtualfile_to_raster(vfname=voutgrd, outgrid=outgrid)<|MERGE_RESOLUTION|>--- conflicted
+++ resolved
@@ -24,12 +24,10 @@
 @fmt_docstring
 @use_alias(
     A="area_thresh",
-<<<<<<< HEAD
-=======
     D="resolution-",
-    E="bordervalues",
->>>>>>> 651a7c58
+    E="bordervalues-",
     I="spacing",
+    N="maskvalues-",
     R="region",
     V="verbose",
     r="registration",
