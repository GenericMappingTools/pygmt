--- conflicted
+++ resolved
@@ -4,18 +4,7 @@
 
 from pygmt.clib import Session
 from pygmt.exceptions import GMTInvalidInput
-<<<<<<< HEAD
-from pygmt.helpers import (
-    GMTTempFile,
-    build_arg_list,
-    fmt_docstring,
-    kwargs_to_strings,
-    use_alias,
-)
-from pygmt.io import load_dataarray
-=======
-from pygmt.helpers import build_arg_string, fmt_docstring, kwargs_to_strings, use_alias
->>>>>>> 809880c6
+from pygmt.helpers import build_arg_list, fmt_docstring, kwargs_to_strings, use_alias
 
 __doctest_skip__ = ["grdproject"]
 
@@ -114,17 +103,6 @@
     """
     if kwargs.get("J") is None:
         raise GMTInvalidInput("The projection must be specified.")
-<<<<<<< HEAD
-    with GMTTempFile(suffix=".nc") as tmpfile:
-        with Session() as lib:
-            with lib.virtualfile_in(check_kind="raster", data=grid) as vingrd:
-                if (outgrid := kwargs.get("G")) is None:
-                    kwargs["G"] = outgrid = tmpfile.name  # output to tmpfile
-                lib.call_module(
-                    module="grdproject", args=build_arg_list(kwargs, infile=vingrd)
-                )
-=======
->>>>>>> 809880c6
 
     with Session() as lib:
         with (
@@ -133,6 +111,6 @@
         ):
             kwargs["G"] = voutgrd
             lib.call_module(
-                module="grdproject", args=build_arg_string(kwargs, infile=vingrd)
+                module="grdproject", args=build_arg_list(kwargs, infile=vingrd)
             )
             return lib.virtualfile_to_raster(vfname=voutgrd, outgrid=outgrid)