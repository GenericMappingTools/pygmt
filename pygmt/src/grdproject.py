--- conflicted
+++ resolved
@@ -117,15 +117,9 @@
         msg = "The projection must be specified."
         raise GMTInvalidInput(msg)
 
-<<<<<<< HEAD
-    aliasdict = AliasSystem(
-        J=Alias(projection, name="projection"),
-    ).add_common(
-        V=verbose,
-=======
     aliasdict = AliasSystem().add_common(
         J=projection,
->>>>>>> 9a77ff27
+        V=verbose,
     )
     aliasdict.merge(kwargs)
 
