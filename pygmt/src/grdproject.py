"""
grdproject - Forward and inverse map transformation of grids.
"""

from collections.abc import Sequence
from typing import Literal

import xarray as xr
from pygmt._typing import PathLike
from pygmt.alias import AliasSystem
from pygmt.clib import Session
from pygmt.exceptions import GMTInvalidInput
from pygmt.helpers import build_arg_list, fmt_docstring, kwargs_to_strings, use_alias

__doctest_skip__ = ["grdproject"]


@fmt_docstring
@use_alias(
    C="center",
    D="spacing",
    E="dpi",
    F="scaling",
    I="inverse",
    M="unit",
    n="interpolation",
    r="registration",
)
@kwargs_to_strings(C="sequence", D="sequence")
def grdproject(
    grid: PathLike | xr.DataArray,
    outgrid: PathLike | None = None,
<<<<<<< HEAD
    projection=None,
    region: Sequence[float | str] | str | None = None,
=======
    projection: str | None = None,
>>>>>>> cf1801bb
    verbose: Literal["quiet", "error", "warning", "timing", "info", "compat", "debug"]
    | bool = False,
    **kwargs,
) -> xr.DataArray | None:
    r"""
    Forward and inverse map transformation of grids.

    This method will project a geographical gridded data set onto a
    rectangular grid. If ``inverse`` is ``True``, it will project a
    rectangular coordinate system to a geographic system. To obtain the value
    at each new node, its location is inversely projected back onto the input
    grid after which a value is interpolated between the surrounding input
    grid values. By default bi-cubic interpolation is used. Aliasing is
    avoided by also forward projecting the input grid nodes. If two or more
    nodes are projected onto the same new node, their average will dominate in
    the calculation of the new node value. Interpolation and aliasing is
    controlled with the ``interpolation`` parameter. The new node spacing may
    be determined in one of several ways by specifying the grid spacing,
    number of nodes, or resolution. Nodes not constrained by input data are
    set to NaN. The ``region`` parameter can be used to select a map region
    large or smaller than that implied by the extent of the grid file.

    Full GMT docs at :gmt-docs:`grdproject.html`.

    {aliases}
       - J = projection
       - R = region
       - V = verbose

    Parameters
    ----------
    {grid}
    {outgrid}
    inverse : bool
        When set to ``True`` transforms grid from rectangular to geographical
        [Default is ``False``].
    {projection}
    {region}
    center : str or list
        [*dx*, *dy*].
        Let projected coordinates be relative to projection center [Default
        is relative to lower left corner]. Optionally, add offsets in the
        projected units to be added (or subtracted when ``inverse`` is set) to
        (from) the projected coordinates, such as false eastings and
        northings for particular projection zones [Default is ``[0, 0]``].
    {spacing}
    dpi : int
        Set the resolution for the new grid in dots per inch.
    scaling : str
        [**c**\|\ **i**\|\ **p**\|\ **e**\|\ **f**\|\
        **k**\|\ **M**\|\ **n**\|\ **u**].
        Force 1:1 scaling, i.e., output or input data are in actual projected
        meters [**e**]. To specify other units, append **f** (feet),
        **k** (kilometers), **M** (statute miles), **n** (nautical miles),
        **u** (US survey feet), **i** (inches), **c** (centimeters), or
        **p** (points).
    unit : str
        Append **c**, **i**, or **p** to indicate that centimeters, inches, or
        points should be the projected measure unit. Cannot be used with
        ``scaling``.
    {verbose}
    {interpolation}
    {registration}

    Returns
    -------
    ret
        Return type depends on whether the ``outgrid`` parameter is set:

        - :class:`xarray.DataArray` if ``outgrid`` is not set
        - ``None`` if ``outgrid`` is set (grid output will be stored in the file set by
          ``outgrid``)

    Example
    -------
    >>> import pygmt
    >>> # Load a grid of @earth_relief_30m data, with a longitude range of
    >>> # 10° E to 30° E, and a latitude range of 15° N to 25° N
    >>> region = [10, 30, 15, 25]
    >>> grid = pygmt.datasets.load_earth_relief(resolution="30m", region=region)
    >>> # Project the geographic gridded data onto a rectangular grid
    >>> new_grid = pygmt.grdproject(grid=grid, projection="M10c", region=region)
    """
    if projection is None:
        msg = "The projection must be specified."
        raise GMTInvalidInput(msg)

    aliasdict = AliasSystem().add_common(
        J=projection,
        R=region,
        V=verbose,
    )
    aliasdict.merge(kwargs)

    with Session() as lib:
        with (
            lib.virtualfile_in(check_kind="raster", data=grid) as vingrd,
            lib.virtualfile_out(kind="grid", fname=outgrid) as voutgrd,
        ):
            aliasdict["G"] = voutgrd
            lib.call_module(
                module="grdproject", args=build_arg_list(aliasdict, infile=vingrd)
            )
            return lib.virtualfile_to_raster(vfname=voutgrd, outgrid=outgrid)<|MERGE_RESOLUTION|>--- conflicted
+++ resolved
@@ -30,12 +30,8 @@
 def grdproject(
     grid: PathLike | xr.DataArray,
     outgrid: PathLike | None = None,
-<<<<<<< HEAD
-    projection=None,
+    projection: str | None = None,
     region: Sequence[float | str] | str | None = None,
-=======
-    projection: str | None = None,
->>>>>>> cf1801bb
     verbose: Literal["quiet", "error", "warning", "timing", "info", "compat", "debug"]
     | bool = False,
     **kwargs,
