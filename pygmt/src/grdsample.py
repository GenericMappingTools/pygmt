--- conflicted
+++ resolved
@@ -3,18 +3,7 @@
 """
 
 from pygmt.clib import Session
-<<<<<<< HEAD
-from pygmt.helpers import (
-    GMTTempFile,
-    build_arg_list,
-    fmt_docstring,
-    kwargs_to_strings,
-    use_alias,
-)
-from pygmt.io import load_dataarray
-=======
-from pygmt.helpers import build_arg_string, fmt_docstring, kwargs_to_strings, use_alias
->>>>>>> 809880c6
+from pygmt.helpers import build_arg_list, fmt_docstring, kwargs_to_strings, use_alias
 
 __doctest_skip__ = ["grdsample"]
 
@@ -90,18 +79,6 @@
     >>> # and set both x- and y-spacing to 0.5 arc-degrees
     >>> new_grid = pygmt.grdsample(grid=grid, translate=True, spacing=[0.5, 0.5])
     """
-<<<<<<< HEAD
-    with GMTTempFile(suffix=".nc") as tmpfile:
-        with Session() as lib:
-            with lib.virtualfile_in(check_kind="raster", data=grid) as vingrd:
-                if (outgrid := kwargs.get("G")) is None:
-                    kwargs["G"] = outgrid = tmpfile.name  # output to tmpfile
-                lib.call_module(
-                    module="grdsample", args=build_arg_list(kwargs, infile=vingrd)
-                )
-
-        return load_dataarray(outgrid) if outgrid == tmpfile.name else None
-=======
     with Session() as lib:
         with (
             lib.virtualfile_in(check_kind="raster", data=grid) as vingrd,
@@ -109,7 +86,6 @@
         ):
             kwargs["G"] = voutgrd
             lib.call_module(
-                module="grdsample", args=build_arg_string(kwargs, infile=vingrd)
+                module="grdsample", args=build_arg_list(kwargs, infile=vingrd)
             )
-            return lib.virtualfile_to_raster(vfname=voutgrd, outgrid=outgrid)
->>>>>>> 809880c6
+            return lib.virtualfile_to_raster(vfname=voutgrd, outgrid=outgrid)