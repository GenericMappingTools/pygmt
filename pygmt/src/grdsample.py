"""
grdsample - Resample a grid onto a new lattice.
"""

from collections.abc import Sequence
from typing import Literal

import xarray as xr
from pygmt._typing import PathLike
from pygmt.alias import Alias, AliasSystem
from pygmt.clib import Session
<<<<<<< HEAD
from pygmt.exceptions import GMTInvalidInput
from pygmt.helpers import build_arg_list, fmt_docstring, kwargs_to_strings, use_alias
=======
from pygmt.helpers import (
    build_arg_list,
    deprecate_parameter,
    fmt_docstring,
    kwargs_to_strings,
    use_alias,
)
>>>>>>> 300a5401

__doctest_skip__ = ["grdsample"]


# TODO(PyGMT>=0.21.0): Remove the deprecated "translate" parameter.
@fmt_docstring
@deprecate_parameter("translate", "toggle", "v0.18.0", remove_version="v0.21.0")
@use_alias(I="spacing", f="coltypes", n="interpolation", r="registration")
@kwargs_to_strings(I="sequence")
def grdsample(
    grid: PathLike | xr.DataArray,
    outgrid: PathLike | None = None,
    toggle: bool = False,
    region: Sequence[float | str] | str | None = None,
    verbose: Literal["quiet", "error", "warning", "timing", "info", "compat", "debug"]
    | bool = False,
    cores: int | bool = False,
    **kwargs,
) -> xr.DataArray | None:
    r"""
    Resample a grid onto a new lattice.

    This reads a grid file and interpolates it to create a new grid
    file. It can change the registration with ``toggle`` or
    ``registration``, change the grid-spacing or number of nodes with
    ``spacing``, and set a new sub-region using ``region``. A bicubic
    [Default], bilinear, B-spline or nearest-neighbor interpolation is set
    with ``interpolation``.

    When ``region`` is omitted, the output grid will cover the same region as
    the input grid. When ``spacing`` is omitted, the grid spacing of the
    output grid will be the same as the input grid. Either ``registration`` or
    ``toggle`` can be used to change the grid registration. When omitted,
    the output grid will have the same registration as the input grid.

    Full GMT docs at :gmt-docs:`grdsample.html`.

    {aliases}
       - R = region
       - V = verbose
       - x = cores

    Parameters
    ----------
    {grid}
    {outgrid}
    {spacing}
    {region}
    toggle
        Toggle between grid and pixel registration; if the input is grid-registered, the
        output will be pixel-registered and vice-versa. This is a *destructive* grid
        change; see :gmt-docs:`reference/options.html#switch-registrations`.
    registration : str or bool
        [**g**\|\ **p**\ ].
        Set registration to **g**\ ridline or **p**\ ixel.
        Note: ``translate`` and ``registration`` are mutually exclusive.
    {verbose}
    {coltypes}
    {interpolation}
    {cores}

    Returns
    -------
    ret
        Return type depends on whether the ``outgrid`` parameter is set:

        - :class:`xarray.DataArray` if ``outgrid`` is not set
        - ``None`` if ``outgrid`` is set (grid output will be stored in the file set by
          ``outgrid``)

    Example
    -------
    >>> import pygmt
    >>> # Load a grid of @earth_relief_30m data, with a longitude range of
    >>> # 10° E to 30° E, and a latitude range of 15° N to 25° N
    >>> grid = pygmt.datasets.load_earth_relief(
    ...     resolution="30m", region=[10, 30, 15, 25]
    ... )
    >>> # Create a new grid from an input grid, change the registration,
    >>> # and set both x- and y-spacings to 0.5 arc-degrees
    >>> new_grid = pygmt.grdsample(grid=grid, toggle=True, spacing=[0.5, 0.5])
    """
    aliasdict = AliasSystem(
        T=Alias(toggle, name="toggle"),
    ).add_common(
        R=region,
        V=verbose,
        x=cores,
    )
    aliasdict.merge(kwargs)

    # Enforce mutual exclusivity between -T (translate) and -r (registration)
    if aliasdict.get("T") is not None and aliasdict.get("r") is not None:
        msg = "Parameters 'translate' (-T) and 'registration' (-r) cannot be used together."
        raise GMTInvalidInput(msg)

    with Session() as lib:
        with (
            lib.virtualfile_in(check_kind="raster", data=grid) as vingrd,
            lib.virtualfile_out(kind="grid", fname=outgrid) as voutgrd,
        ):
            aliasdict["G"] = voutgrd
            lib.call_module(
                module="grdsample", args=build_arg_list(aliasdict, infile=vingrd)
            )
            return lib.virtualfile_to_raster(vfname=voutgrd, outgrid=outgrid)<|MERGE_RESOLUTION|>--- conflicted
+++ resolved
@@ -9,10 +9,6 @@
 from pygmt._typing import PathLike
 from pygmt.alias import Alias, AliasSystem
 from pygmt.clib import Session
-<<<<<<< HEAD
-from pygmt.exceptions import GMTInvalidInput
-from pygmt.helpers import build_arg_list, fmt_docstring, kwargs_to_strings, use_alias
-=======
 from pygmt.helpers import (
     build_arg_list,
     deprecate_parameter,
@@ -20,7 +16,6 @@
     kwargs_to_strings,
     use_alias,
 )
->>>>>>> 300a5401
 
 __doctest_skip__ = ["grdsample"]
 
