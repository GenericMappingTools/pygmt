"""
grdtrack - Sample grids at specified (x,y) locations.
"""
import pandas as pd
from pygmt.clib import Session
from pygmt.exceptions import GMTInvalidInput
from pygmt.helpers import (
    GMTTempFile,
    build_arg_string,
    data_kind,
<<<<<<< HEAD
    dummy_context,
    kwargs_to_strings,
=======
>>>>>>> ddec7c8e
    fmt_docstring,
    use_alias,
)


@fmt_docstring
@use_alias(
    A="resampling",
    C="crossprofile",
    E="profile",
    R="region",
    N="no_skip",
    V="verbose",
    Z="z_only",
    f="coltypes",
    j="distcalc",
    n="interpolation",
)
@kwargs_to_strings(R="sequence")
def grdtrack(points, grid, newcolname=None, outfile=None, **kwargs):
    """
    Sample grids at specified (x,y) locations.

    Reads one or more grid files and a table (from file or an array input; but
    see ``profile`` for exception) with (x,y) [or (lon,lat)] positions in the
    first two columns (more columns may be present). It interpolates the
    grid(s) at the positions in the table and writes out the table with the
    interpolated values added as (one or more) new columns. Alternatively
    (``crossprofile``), the input is considered to be line-segments and we
    create orthogonal cross-profiles at each data point or with an equidistant
    separation and sample the grid(s) along these profiles. A bicubic
    [Default], bilinear, B-spline or nearest-neighbor interpolation is used,
    requiring boundary conditions at the limits of the region (see
    ``interpolation``; Default uses "natural" conditions (second partial
    derivative normal to edge is zero) unless the grid is automatically
    recognized as periodic.)

    Full option list at :gmt-docs:`grdtrack.html`

    {aliases}

    Parameters
    ----------
    points : str or {table-like}
        Pass in either a file name to an ASCII data table, a 2D
        {table-classes}.

    grid : xarray.DataArray or str
        Gridded array from which to sample values from, or a filename (netcdf
        format).

    newcolname : str
        Required if ``points`` is a :class:`pandas.DataFrame`. The name for the
        new column in the track :class:`pandas.DataFrame` table where the
        sampled values will be placed.

    outfile : str
        The file name for the output ASCII file.

    resampling : str
        **f**\|\ **p**\|\ **m**\|\ **r**\|\ **R**\ [**+l**]
        For track resampling (if ``crossprofile`` or ``profile`` are set) we
        can select how this is to be performed. Append **f** to keep original
        points, but add intermediate points if needed [Default], **m** as
        **f**, but first follow meridian (along y) then parallel (along x),
        **p** as **f**, but first follow parallel (along y) then meridian
        (along x), **r** to resample at equidistant locations; input points are
        not necessarily included in the output, and **R** as **r**, but adjust
        given spacing to fit the track length exactly. Finally, append
        **+l** if geographic distances should be measured along rhumb lines
        (loxodromes) instead of great circles. Ignored unless ``crossprofile``
        is used.
    crossprofile : str
        *length*/\ *ds*\ [*/spacing*][**+a**\|\ **+v**][**l**\|\ **r**].
        Use input line segments to create an equidistant and (optionally)
        equally-spaced set of crossing profiles along which we sample the
        grid(s) [Default simply samples the grid(s) at the input locations].
        Specify two length scales that control how the sampling is done:
        *length* sets the full length of each cross-profile, while *ds* is
        the sampling spacing along each cross-profile. Optionally, append
        **/**\ *spacing* for an equidistant spacing between cross-profiles
        [Default erects cross-profiles at the input coordinates]; see
        ``resampling`` for how resampling the input track is controlled. By
        default, all cross-profiles have the same direction (left to right
        as we look in the direction of the input line segment). Append **+a**
        to alternate the direction of cross-profiles, or **v** to enforce
        either a "west-to-east" or "south-to-north" view. By default the entire
        profiles are output. Choose to only output the left or right halves
        of the profiles by appending **+l** or **+r**, respectively.  Append
        suitable units to *length*; it sets the unit used for *ds* [and
        *spacing*] (See :gmt-docs:`Units <grdtrack.html#units>`). The default
        unit for geographic grids is meter while Cartesian grids implies the
        user unit.  The output columns will be *lon*, *lat*, *dist*, *azimuth*,
        *z1*, *z2*, ..., *zn* (The *zi* are the sampled values for each of the
        *n* grids).
    profile : str
        *line*\ [,\ *line*,...][**+a**\ *az*][**+c**][**+d**][**+g**]\
        [**+i**\ *inc*][**+l**\ *length*][**+n**\ *np*][**+o**\ *az*]\
        [**+r**\ *radius*].
        Instead of reading input track coordinates, specify profiles via
        coordinates and modifiers. The format of each *line* is
        *start*/*stop*, where *start* or *stop* are either *lon*/*lat* (*x*/*y*
        for Cartesian data) or a 2-character XY key that uses the
        :gmt-docs:`text <text.html>`-style justification format to specify
        a point on the map as [LCR][BMT]. Each line will be a separate segment
        unless **+c** is used which will connect segments with shared joints
        into a single segment. In addition to line coordinates, you can use Z-,
        Z+ to mean the global minimum and maximum locations in the grid (only
        available if a single grid is given via **outfile**). You may append
        **+i**\ *inc* to set the sampling interval; if not given then we
        default to half the minimum grid interval. For a *line* along parallels
        or meridians you can add **+g** to report degrees of longitude or
        latitude instead of great circle distances starting at zero. Instead of
        two coordinates you can specify an origin and one of **+a**, **+o**, or
        **+r**. The **+a** sets the azimuth of a profile of given length
        starting at the given origin, while **+o** centers the profile on the
        origin; both require **+l**. For circular sampling specify **+r** to
        define a circle of given radius centered on the origin; this option
        requires either **+n** or **+i**.  The **+n**\ *np* modifier sets the
        desired number of points, while **+l**\ *length* gives the total length
        of the profile. Append **+d** to output the along-track distances after
        the coordinates. **Note**: No track file will be read. Also note that
        only one distance unit can be chosen. Giving different units will
        result in an error. If no units are specified we default to great
        circle distances in km (if geographic). If working with geographic data
        you can use ``distcalc`` to control distance calculation mode [Default
        is Great Circle]. **Note**: If ``crossprofile`` is set and *spacing* is
        given then that sampling scheme overrules any modifier set in
        ``profile``.
    {R}
    no_skip : bool
        Do *not* skip points that fall outside the domain of the grid(s)
        [Default only output points within grid domain].
    {V}
    z_only : bool
        Only write out the sampled z-values [Default writes all columns].
    {f}
    {j}
    {n}

    Returns
    -------
    track: pandas.DataFrame or None
        Return type depends on whether the ``outfile`` parameter is set:

        - :class:`pandas.DataFrame` table with (x, y, ..., newcolname) if
          ``outfile`` is not set
        - None if ``outfile`` is set (track output will be stored in file set
          by ``outfile``)
    """
    if data_kind(points) == "matrix" and newcolname is None:
        raise GMTInvalidInput("Please pass in a str to 'newcolname'")

    with GMTTempFile(suffix=".csv") as tmpfile:
        with Session() as lib:
            # Choose how data will be passed into the module
            table_context = lib.virtualfile_from_data(check_kind="vector", data=points)
            # Store the xarray.DataArray grid in virtualfile
            grid_context = lib.virtualfile_from_data(check_kind="raster", data=grid)

            # Run grdtrack on the temporary (csv) points table
            # and (netcdf) grid virtualfile
            with table_context as csvfile:
                with grid_context as grdfile:
                    kwargs.update({"G": grdfile})
                    if outfile is None:  # Output to tmpfile if outfile is not set
                        outfile = tmpfile.name
                    arg_str = " ".join(
                        [csvfile, build_arg_string(kwargs), "->" + outfile]
                    )
                    lib.call_module(module="grdtrack", args=arg_str)

        # Read temporary csv output to a pandas table
        if outfile == tmpfile.name:  # if user did not set outfile, return pd.DataFrame
            try:
                column_names = points.columns.to_list() + [newcolname]
                result = pd.read_csv(tmpfile.name, sep="\t", names=column_names)
            except AttributeError:  # 'str' object has no attribute 'columns'
                result = pd.read_csv(tmpfile.name, sep="\t", header=None, comment=">")
        elif outfile != tmpfile.name:  # return None if outfile set, output in outfile
            result = None

    return result<|MERGE_RESOLUTION|>--- conflicted
+++ resolved
@@ -8,11 +8,7 @@
     GMTTempFile,
     build_arg_string,
     data_kind,
-<<<<<<< HEAD
-    dummy_context,
     kwargs_to_strings,
-=======
->>>>>>> ddec7c8e
     fmt_docstring,
     use_alias,
 )
