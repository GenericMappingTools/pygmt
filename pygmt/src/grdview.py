"""
grdview - Create 3-D perspective image or surface mesh from a grid.
"""

from typing import Literal

import xarray as xr
from pygmt._typing import PathLike
from pygmt.alias import Alias, AliasSystem
from pygmt.clib import Session
from pygmt.helpers import build_arg_list, fmt_docstring, kwargs_to_strings, use_alias

__doctest_skip__ = ["grdview"]


@fmt_docstring
@use_alias(
    R="region",
    Jz="zscale",
    JZ="zsize",
    B="frame",
    C="cmap",
    G="drapegrid",
    N="plane",
    Q="surftype",
    Wc="contourpen",
    Wm="meshpen",
    Wf="facadepen",
    I="shading",
<<<<<<< HEAD
    c="panel",
=======
    V="verbose",
>>>>>>> 51e294e9
    f="coltypes",
    n="interpolation",
    p="perspective",
    t="transparency",
)
<<<<<<< HEAD
@kwargs_to_strings(R="sequence", c="sequence_comma", p="sequence")
=======
@kwargs_to_strings(R="sequence", p="sequence")
>>>>>>> 51e294e9
def grdview(
    self,
    grid: PathLike | xr.DataArray,
    projection=None,
<<<<<<< HEAD
    verbose: Literal[
        "quiet",
        "error",
        "warning",
        "timing",
        "information",
        "compatibility",
        "debug",
    ]
    | bool = False,
=======
    panel: int | tuple[int, int] | bool = False,
>>>>>>> 51e294e9
    **kwargs,
):
    r"""
    Create 3-D perspective image or surface mesh from a grid.

    Reads a 2-D grid file and produces a 3-D perspective plot by drawing a mesh,
    painting a colored/gray-shaded surface made up of polygons, or by scanline
    conversion of these polygons to a raster image. Options include draping a data
    set on top of a surface, plotting of contours on top of the surface, and apply
    artificial illumination based on intensities provided in a separate grid file.

    Full GMT docs at :gmt-docs:`grdview.html`.

    {aliases}
       - J = projection
<<<<<<< HEAD
       - V = verbose
=======
       - c = panel
>>>>>>> 51e294e9

    Parameters
    ----------
    {grid}
    region : str or list
        *xmin/xmax/ymin/ymax*\ [**+r**][**+u**\ *unit*].
        Specify the :doc:`region </tutorials/basics/regions>` of interest. When used
        with ``perspective``, optionally append */zmin/zmax* to indicate the range to
        use for the 3-D axes [Default is the region given by the input grid].
    {projection}
    zscale/zsize : float or str
        Set z-axis scaling or z-axis size.
    {frame}
    cmap : str
        The name of the color palette table to use.
    drapegrid : str or :class:`xarray.DataArray`
        The file name or a :class:`xarray.DataArray` of the image grid to be draped on
        top of the relief provided by ``grid`` [Default determines colors from ``grid``]
        Note that ``zscale`` and ``plane`` always refer to ``grid``. ``drapegrid`` only
        provides the information pertaining to colors, which (if ``drapegrid`` is a
        grid) will be looked-up via the CPT (see ``cmap``).
    plane : float or str
        *level*\ [**+g**\ *fill*].
        Draw a plane at this z-level. If the optional color is provided via the **+g**
        modifier, and the projection is not oblique, the frontal facade between the
        plane and the data perimeter is colored.
    surftype : str
        Specify cover type of the grid. Select one of following settings:

        - **m**: mesh plot [Default].
        - **mx** or **my**: waterfall plots (row or column profiles).
        - **s**: surface plot, and optionally append **m** to have mesh lines drawn on
          top of the surface.
        - **i**: image plot.
        - **c**: Same as **i** but will make nodes with z = NaN transparent.

        For any of these choices, you may force a monochrome image by appending the
        modifier **+m**.
    contourpen : str
        Draw contour lines on top of surface or mesh (not image). Append pen attributes
        used for the contours.
    meshpen : str
        Set the pen attributes used for the mesh. You must also select ``surftype`` of
        **m** or **sm** for meshlines to be drawn.
    facadepen :str
        Set the pen attributes used for the facade. You must also select ``plane`` for
        the facade outline to be drawn.
    shading : str
        Provide the name of a grid file with intensities in the (-1,+1) range, or a
        constant intensity to apply everywhere (affects the ambient light).
        Alternatively, derive an intensity grid from the main input data grid by using
        :func:`pygmt.grdgradient` first; append **+a**\ *azimuth*, **+n**\ *args*, and
        **+m**\ *ambient* to specify azimuth, intensity, and ambient arguments for that
        function, or just give **+d** to select the default arguments [Default is
        "+a-45+nt1+m0"].
    {verbose}
    {panel}
    {coltypes}
    {interpolation}
    {perspective}
    {transparency}

    Example
    -------
    >>> import pygmt
    >>> # Load the 30 arc-minutes grid with "gridline" registration in a given region
    >>> grid = pygmt.datasets.load_earth_relief(
    ...     resolution="30m",
    ...     region=[-92.5, -82.5, -3, 7],
    ...     registration="gridline",
    ... )
    >>> # Create a new figure instance with pygmt.Figure()
    >>> fig = pygmt.Figure()
    >>> # Create the contour plot
    >>> fig.grdview(
    ...     # Pass in the grid downloaded above
    ...     grid=grid,
    ...     # Set the perspective to an azimuth of 130° and an elevation of 30°
    ...     perspective=[130, 30],
    ...     # Add a frame to the x- and y-axes
    ...     # Specify annotations on the south and east borders of the plot
    ...     frame=["xa", "ya", "wSnE"],
    ...     # Set the projection of the 2-D map to Mercator with a 10 cm width
    ...     projection="M10c",
    ...     # Set the vertical scale (z-axis) to 2 cm
    ...     zsize="2c",
    ...     # Set "surface plot" to color the surface via a CPT
    ...     surftype="s",
    ...     # Specify CPT to "geo"
    ...     cmap="geo",
    ... )
    >>> # Show the plot
    >>> fig.show()
    """
    self._activate_figure()

    aliasdict = AliasSystem(
        J=Alias(projection, name="projection"),
    ).add_common(
<<<<<<< HEAD
        V=verbose,
=======
        c=panel,
>>>>>>> 51e294e9
    )
    aliasdict.merge(kwargs)

    with Session() as lib:
        with (
            lib.virtualfile_in(check_kind="raster", data=grid) as vingrd,
            lib.virtualfile_in(
                check_kind="raster", data=kwargs.get("G"), required=False
            ) as vdrapegrid,
        ):
            aliasdict["G"] = vdrapegrid
            lib.call_module(
                module="grdview", args=build_arg_list(aliasdict, infile=vingrd)
            )<|MERGE_RESOLUTION|>--- conflicted
+++ resolved
@@ -27,26 +27,16 @@
     Wm="meshpen",
     Wf="facadepen",
     I="shading",
-<<<<<<< HEAD
-    c="panel",
-=======
-    V="verbose",
->>>>>>> 51e294e9
     f="coltypes",
     n="interpolation",
     p="perspective",
     t="transparency",
 )
-<<<<<<< HEAD
-@kwargs_to_strings(R="sequence", c="sequence_comma", p="sequence")
-=======
 @kwargs_to_strings(R="sequence", p="sequence")
->>>>>>> 51e294e9
 def grdview(
     self,
     grid: PathLike | xr.DataArray,
     projection=None,
-<<<<<<< HEAD
     verbose: Literal[
         "quiet",
         "error",
@@ -57,9 +47,7 @@
         "debug",
     ]
     | bool = False,
-=======
     panel: int | tuple[int, int] | bool = False,
->>>>>>> 51e294e9
     **kwargs,
 ):
     r"""
@@ -75,11 +63,8 @@
 
     {aliases}
        - J = projection
-<<<<<<< HEAD
        - V = verbose
-=======
        - c = panel
->>>>>>> 51e294e9
 
     Parameters
     ----------
@@ -179,11 +164,8 @@
     aliasdict = AliasSystem(
         J=Alias(projection, name="projection"),
     ).add_common(
-<<<<<<< HEAD
         V=verbose,
-=======
         c=panel,
->>>>>>> 51e294e9
     )
     aliasdict.merge(kwargs)
 
