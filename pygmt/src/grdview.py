--- conflicted
+++ resolved
@@ -9,12 +9,8 @@
 from pygmt._typing import PathLike
 from pygmt.alias import Alias, AliasSystem
 from pygmt.clib import Session
-<<<<<<< HEAD
 from pygmt.exceptions import GMTInvalidInput
-from pygmt.helpers import build_arg_list, fmt_docstring, use_alias
-=======
 from pygmt.helpers import build_arg_list, deprecate_parameter, fmt_docstring, use_alias
->>>>>>> be792c33
 
 __doctest_skip__ = ["grdview"]
 
@@ -27,13 +23,6 @@
     C="cmap",
     G="drapegrid",
     N="plane",
-<<<<<<< HEAD
-    Wc="contourpen",
-    Wm="meshpen",
-    Wf="facadepen",
-=======
-    Q="surftype",
->>>>>>> be792c33
     I="shading",
     f="coltypes",
     n="interpolation",
@@ -41,7 +30,6 @@
 def grdview(  # noqa: PLR0913
     self,
     grid: PathLike | xr.DataArray,
-<<<<<<< HEAD
     surftype: Literal[
         "mesh", "surface", "surface+mesh", "image", "waterfall_x", "waterfall_y"
     ]
@@ -50,11 +38,9 @@
     mesh_fill: float | None = None,
     nan_transparent: bool = False,
     monochrome: bool = False,
-=======
     contour_pen: str | None = None,
     facade_pen: str | None = None,
     mesh_pen: str | None = None,
->>>>>>> be792c33
     projection: str | None = None,
     zscale: float | str | None = None,
     zsize: float | str | None = None,
@@ -118,7 +104,6 @@
         Draw a plane at this z-level. If the optional color is provided via the **+g**
         modifier, and the projection is not oblique, the frontal facade between the
         plane and the data perimeter is colored.
-<<<<<<< HEAD
     surftype
         Specify surface type of the grid. Valid values are:
 
@@ -137,22 +122,7 @@
         PostScript Level 3. Only applies when ``surftype="image"``.
     monochrome
         Force conversion to monochrome image using the (television) YIQ transformation.
-    contourpen : str
-=======
-    surftype : str
-        Specify cover type of the grid. Select one of following settings:
-
-        - **m**: mesh plot [Default].
-        - **mx** or **my**: waterfall plots (row or column profiles).
-        - **s**: surface plot, and optionally append **m** to have mesh lines drawn on
-          top of the surface.
-        - **i**: image plot.
-        - **c**: Same as **i** but will make nodes with z = NaN transparent.
-
-        For any of these choices, you may force a monochrome image by appending the
-        modifier **+m**.
     contour_pen
->>>>>>> be792c33
         Draw contour lines on top of surface or mesh (not image). Append pen attributes
         used for the contours.
     facade_pen
@@ -247,7 +217,6 @@
     aliasdict = AliasSystem(
         Jz=Alias(zscale, name="zscale"),
         JZ=Alias(zsize, name="zsize"),
-<<<<<<< HEAD
         Q=[
             Alias(
                 surftype,
@@ -258,11 +227,9 @@
             Alias(mesh_fill, name="mesh_fill"),
             Alias(monochrome, name="monochrome", prefix="+m"),
         ],
-=======
         Wc=Alias(contour_pen, name="contour_pen"),
         Wf=Alias(facade_pen, name="facade_pen"),
         Wm=Alias(mesh_pen, name="mesh_pen"),
->>>>>>> be792c33
     ).add_common(
         B=frame,
         J=projection,
