--- conflicted
+++ resolved
@@ -8,11 +8,7 @@
     kwargs_to_strings,
     return_table,
     use_alias,
-<<<<<<< HEAD
-    validate_output_type,
-=======
     validate_output_table_type,
->>>>>>> 8f1d476e
 )
 
 __doctest_skip__ = ["grdvolume"]
@@ -104,11 +100,7 @@
     3  350  2.018302e+12  5.222640e+14  258.764032
     4  400  1.857370e+12  4.252699e+14  228.963499
     """
-<<<<<<< HEAD
-    output_type = validate_output_type(output_type, outfile=outfile)
-=======
     output_type = validate_output_table_type(output_type, outfile=outfile)
->>>>>>> 8f1d476e
 
     with Session() as lib:
         with lib.virtualfile_from_data(
