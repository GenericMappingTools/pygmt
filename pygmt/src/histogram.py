"""
Histogram - Create a histogram
"""
from pygmt.clib import Session
from pygmt.helpers import build_arg_string, fmt_docstring, kwargs_to_strings, use_alias


@fmt_docstring
@use_alias(
    A="horizontal",
    B="frame",
    C="cmap",
    D="annotate",
    E="barwidth",
    F="center",
    G="fill",
    J="projection",
    L="extreme",
    N="distribution",
    Q="cumulative",
    R="region",
    S="stairs",
    T="series",
    U="timestamp",
    V="verbose",
    W="pen",
    Z="histtype",
    b="binary",
    c="panel",
    d="nodata",
    e="find",
    h="header",
    i="incols",
    l="label",
    p="perspective",
    t="transparency",
    w="wrap",
)
@kwargs_to_strings(
    R="sequence", T="sequence", c="sequence_comma", i="sequence_comma", p="sequence"
)
def histogram(self, data, **kwargs):
    r"""
    Plots a histogram, and can read data from a file or list, array, or
    dataframe.

    Full option list at :gmt-docs:`histogram.html`

    {aliases}

    Parameters
    ----------
    data : str or list or {table-like}
        Pass in either a file name to an ASCII data table, a Python list, a 2D
        {table-classes}.
    {projection}
    {region}
    {frame}
    {cmap}
    {color}
    {pen}
    {panel}
    annotate : bool or str
        [**+b**][**+f**\ *font*][**+o**\ *off*][**+r**].
        Annotate each bar with the count it represents.  Append any of the
        following modifiers: Use **+b** to place the labels beneath the bars
        instead of above; use **+f** to change to another font than the default
        annotation font; use **+o** to change the offset between bar and
        label [6p]; use **+r** to rotate the labels from horizontal to
        vertical.
    barwidth : int or float or str
        *width*\ [**+o**\ *offset*].
        Use an alternative histogram bar width than the default set via
        ``series``, and optionally shift all bars by an *offset*.  Here
        *width* is either an alternative width in data units, or the user may
        append a valid plot dimension unit (**c**\|\ **i**\|\ **p**) for a
        fixed dimension instead. Optionally, all bins may be shifted along the
        axis by *offset*. As for *width*, it may be given in data units of
        plot dimension units by appending the relevant unit.
    center : bool
        Center bin on each value. [Default is left edge].
    distribution : bool or int or float or str
        [*mode*][**+p**\ *pen*].
        Draw the equivalent normal distribution; append desired
        *pen* [Default is 0.25p,black].
        The *mode* selects which central location and scale to use:

        * 0 = mean and standard deviation [Default];
        * 1 = median and L1 scale (1.4826 \* median absolute deviation; MAD);
        * 2 = LMS (least median of squares) mode and scale.
    cumulative : bool or str
        [**r**].
        Draw a cumulative histogram by passing ``True``. Use **r** to display
        a reverse cumulative histogram.
    extreme : str
        **l**\|\ **h**\|\ **b**.
        The modifiers specify the handling of extreme values that fall outside
        the range set by ``series``.  By default these values are ignored.
        Append **b** to let these values be included in the first or last
        bins. To only include extreme values below first bin into the first
        bin, use **l**, and to only include extreme values above the last bin
        into that last bin, use **h**.
    stairs : bool
        Draws a stairs-step diagram which does not include the internal bars
        of the default histogram.
    horizontal : bool
        Plot the histogram using horizontal bars instead of the
        default vertical bars.
    series : int or str or list
        [*min*\ /*max*\ /]\ *inc*\ [**+n**\ ].
        Set the interval for the width of each bar in the histogram.
    histtype : int or str
        [*type*][**+w**].
        Choose between 6 types of histograms:

        * 0 = counts [Default]
        * 1 = frequency_percent
        * 2 = log (1.0 + count)
        * 3 = log (1.0 + frequency_percent)
        * 4 = log10 (1.0 + count)
        * 5 = log10 (1.0 + frequency_percent).

        To use weights provided as a second data column instead of pure counts,
        append **+w**.
<<<<<<< HEAD
    {U}
    {V}
    {b}
    {d}
    {e}
    {h}
    {i}
    {l}
    {p}
    {t}
    {w}
=======
    {xyshift}
    {timestamp}
    {verbose}
    {binary}
    {nodata}
    {find}
    {header}
    {incols}
    {label}
    {perspective}
    {transparency}
    {wrap}
>>>>>>> 9936c9f8
    """
    kwargs = self._preprocess(**kwargs)  # pylint: disable=protected-access
    with Session() as lib:
        file_context = lib.virtualfile_from_data(check_kind="vector", data=data)
        with file_context as infile:
            lib.call_module(
                module="histogram", args=build_arg_string(kwargs, infile=infile)
            )<|MERGE_RESOLUTION|>--- conflicted
+++ resolved
@@ -122,20 +122,6 @@
 
         To use weights provided as a second data column instead of pure counts,
         append **+w**.
-<<<<<<< HEAD
-    {U}
-    {V}
-    {b}
-    {d}
-    {e}
-    {h}
-    {i}
-    {l}
-    {p}
-    {t}
-    {w}
-=======
-    {xyshift}
     {timestamp}
     {verbose}
     {binary}
@@ -147,7 +133,6 @@
     {perspective}
     {transparency}
     {wrap}
->>>>>>> 9936c9f8
     """
     kwargs = self._preprocess(**kwargs)  # pylint: disable=protected-access
     with Session() as lib:
