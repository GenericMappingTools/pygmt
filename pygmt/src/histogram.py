"""
Histogram - Calculate and plot histograms.
"""

from typing import Literal

from pygmt._typing import PathLike, TableLike
from pygmt.alias import Alias, AliasSystem
from pygmt.clib import Session
from pygmt.helpers import build_arg_list, fmt_docstring, kwargs_to_strings, use_alias


@fmt_docstring
@use_alias(
    A="horizontal",
    B="frame",
    C="cmap",
    D="annotate",
    E="barwidth",
    F="center",
    G="fill",
    L="extreme",
    N="distribution",
    Q="cumulative",
    R="region",
    S="stairs",
    T="series",
    W="pen",
    Z="histtype",
    b="binary",
    d="nodata",
    e="find",
    h="header",
    i="incols",
    l="label",
    p="perspective",
    t="transparency",
    w="wrap",
)
<<<<<<< HEAD
@kwargs_to_strings(
    R="sequence", T="sequence", c="sequence_comma", i="sequence_comma", p="sequence"
)
=======
@kwargs_to_strings(R="sequence", T="sequence", i="sequence_comma", p="sequence")
>>>>>>> 51e294e9
def histogram(
    self,
    data: PathLike | TableLike,
    projection=None,
<<<<<<< HEAD
    verbose: Literal[
        "quiet",
        "error",
        "warning",
        "timing",
        "information",
        "compatibility",
        "debug",
    ]
    | bool = False,
=======
    panel: int | tuple[int, int] | bool = False,
>>>>>>> 51e294e9
    **kwargs,
):
    r"""
    Calculate and plot histograms.

    Full GMT docs at :gmt-docs:`histogram.html`.

    {aliases}
       - J = projection
<<<<<<< HEAD
       - V = verbose
=======
       - c = panel
>>>>>>> 51e294e9

    Parameters
    ----------
    data
        Pass in either a file name to an ASCII data table, a Python list, a 2-D
        {table-classes}.
    {projection}
    {region}
    {frame}
    {cmap}
    fill : str
         Set color or pattern for filling bars [Default is no fill].
    {pen}
    {panel}
    annotate : bool or str
        [**+b**][**+f**\ *font*][**+o**\ *off*][**+r**].
        Annotate each bar with the count it represents. Append any of the
        following modifiers: Use **+b** to place the labels beneath the bars
        instead of above; use **+f** to change to another font than the default
        annotation font; use **+o** to change the offset between bar and
        label [Default is ``"6p"``]; use **+r** to rotate the labels from
        horizontal to vertical.
    barwidth : float or str
        *width*\ [**+o**\ *offset*].
        Use an alternative histogram bar width than the default set via
        ``series``, and optionally shift all bars by an *offset*. Here
        *width* is either an alternative width in data units, or the user may
        append a valid plot dimension unit (**c**\|\ **i**\|\ **p**) for a
        fixed dimension instead. Optionally, all bins may be shifted along the
        axis by *offset*. As for *width*, it may be given in data units of
        plot dimension units by appending the relevant unit.
    center : bool
        Center bin on each value. [Default is left edge].
    distribution : bool, float, or str
        [*mode*][**+p**\ *pen*].
        Draw the equivalent normal distribution; append desired
        *pen* [Default is ``"0.25p,black,solid"``].
        The *mode* selects which central location and scale to use:

        * 0 = mean and standard deviation [Default];
        * 1 = median and L1 scale (1.4826 \* median absolute deviation; MAD);
        * 2 = LMS (least median of squares) mode and scale.
    cumulative : bool or str
        [**r**].
        Draw a cumulative histogram by passing ``True``. Use **r** to display
        a reverse cumulative histogram.
    extreme : str
        **l**\|\ **h**\|\ **b**.
        The modifiers specify the handling of extreme values that fall outside
        the range set by ``series``. By default, these values are ignored.
        Append **b** to let these values be included in the first or last
        bins. To only include extreme values below first bin into the first
        bin, use **l**, and to only include extreme values above the last bin
        into that last bin, use **h**.
    stairs : bool
        Draw a stairs-step diagram which does not include the internal bars
        of the default histogram.
    horizontal : bool
        Plot the histogram horizontally from x = 0 [Default is vertically from y = 0].
        The plot dimensions remain the same, but the two axes are flipped, i.e., the
        x-axis is plotted vertically and the y-axis is plotted horizontally.
    series : int, str, or list
        [*min*\ /*max*\ /]\ *inc*\ [**+n**\ ].
        Set the interval for the width of each bar in the histogram.
    histtype : int or str
        [*type*][**+w**].
        Choose between 6 types of histograms:

        * 0 = counts [Default]
        * 1 = frequency_percent
        * 2 = log (1.0 + count)
        * 3 = log (1.0 + frequency_percent)
        * 4 = log10 (1.0 + count)
        * 5 = log10 (1.0 + frequency_percent).

        To use weights provided as a second data column instead of pure counts,
        append **+w**.
    {verbose}
    {binary}
    {nodata}
    {find}
    {header}
    {incols}
    {label}
    {perspective}
    {transparency}
    {wrap}
    """
    self._activate_figure()

    aliasdict = AliasSystem(
        J=Alias(projection, name="projection"),
    ).add_common(
<<<<<<< HEAD
        V=verbose,
=======
        c=panel,
>>>>>>> 51e294e9
    )
    aliasdict.merge(kwargs)

    with Session() as lib:
        with lib.virtualfile_in(check_kind="vector", data=data) as vintbl:
            lib.call_module(
                module="histogram", args=build_arg_list(aliasdict, infile=vintbl)
            )<|MERGE_RESOLUTION|>--- conflicted
+++ resolved
@@ -37,18 +37,11 @@
     t="transparency",
     w="wrap",
 )
-<<<<<<< HEAD
-@kwargs_to_strings(
-    R="sequence", T="sequence", c="sequence_comma", i="sequence_comma", p="sequence"
-)
-=======
 @kwargs_to_strings(R="sequence", T="sequence", i="sequence_comma", p="sequence")
->>>>>>> 51e294e9
 def histogram(
     self,
     data: PathLike | TableLike,
     projection=None,
-<<<<<<< HEAD
     verbose: Literal[
         "quiet",
         "error",
@@ -59,9 +52,7 @@
         "debug",
     ]
     | bool = False,
-=======
     panel: int | tuple[int, int] | bool = False,
->>>>>>> 51e294e9
     **kwargs,
 ):
     r"""
@@ -71,11 +62,8 @@
 
     {aliases}
        - J = projection
-<<<<<<< HEAD
        - V = verbose
-=======
        - c = panel
->>>>>>> 51e294e9
 
     Parameters
     ----------
@@ -169,11 +157,8 @@
     aliasdict = AliasSystem(
         J=Alias(projection, name="projection"),
     ).add_common(
-<<<<<<< HEAD
         V=verbose,
-=======
         c=panel,
->>>>>>> 51e294e9
     )
     aliasdict.merge(kwargs)
 
