--- conflicted
+++ resolved
@@ -18,12 +18,8 @@
 def image(
     self,
     imagefile: PathLike,
-<<<<<<< HEAD
-    projection=None,
+    projection: str | None = None,
     region: Sequence[float | str] | str | None = None,
-=======
-    projection: str | None = None,
->>>>>>> cf1801bb
     box: Box | bool = False,
     monochrome: bool = False,
     verbose: Literal["quiet", "error", "warning", "timing", "info", "compat", "debug"]
