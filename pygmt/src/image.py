"""
image - Plot raster or EPS images.
"""

from typing import Literal

from pygmt._typing import PathLike
from pygmt.alias import AliasSystem
from pygmt.clib import Session
from pygmt.helpers import build_arg_list, fmt_docstring, kwargs_to_strings, use_alias


@fmt_docstring
@use_alias(
    D="position",
    F="box",
    G="bitcolor",
    M="monochrome",
    R="region",
    p="perspective",
    t="transparency",
)
@kwargs_to_strings(R="sequence", p="sequence")
def image(
    self,
    imagefile: PathLike,
    projection=None,
    verbose: Literal["quiet", "error", "warning", "timing", "info", "compat", "debug"]
    | bool = False,
    panel: int | tuple[int, int] | bool = False,
    **kwargs,
):
    r"""
    Plot raster or EPS images.

    Reads an Encapsulated PostScript file or a raster image file and plots
    it on a map.

    Full GMT docs at :gmt-docs:`image.html`.

    {aliases}
       - J = projection
       - V = verbose
       - c = panel

    Parameters
    ----------
    imagefile : str
        This must be an Encapsulated PostScript (EPS) file or a raster
        image. An EPS file must contain an appropriate BoundingBox. A
        raster file can have a depth of 1, 8, 24, or 32 bits and is read
        via GDAL. **Note**: If GDAL was not configured during GMT installation
        then only EPS files are supported.
    {projection}
    {region}
    position : str
        [**g**\|\ **j**\|\ **J**\|\ **n**\|\ **x**]\ *refpoint*\ **+r**\ *dpi*\
        **+w**\ [**-**]\ *width*\ [/*height*]\ [**+j**\ *justify*]\
        [**+n**\ *nx*\ [/*ny*]]\ [**+o**\ *dx*\ [/*dy*]].
        Set reference point on the map for the image.
    box : bool or str
        [**+c**\ *clearances*][**+g**\ *fill*][**+i**\ [[*gap*/]\ *pen*]]\
        [**+p**\ [*pen*]][**+r**\ [*radius*]][**+s**\ [[*dx*/*dy*/][*shade*]]].
        If set to ``True``, draw a rectangular border around the image
        using :gmt-term:`MAP_FRAME_PEN`.
    bitcolor : str or list
        [*color*][**+b**\|\ **f**\|\ **t**].
        Change certain pixel values to another color or make them transparent.
        For 1-bit images you can specify an alternate *color* for the
        background (**+b**) or the foreground (**+f**) pixels, or give no color
        to make those pixels transparent. Can be repeated with different
        settings. Alternatively, for color images you can select a single
        *color* that should be made transparent instead (**+t**).
    monochrome : bool
        Convert color image to monochrome grayshades using the (television)
        YIQ-transformation.
    {verbose}
    {panel}
    {perspective}
    {transparency}
    """
    self._activate_figure()

<<<<<<< HEAD
    aliasdict = AliasSystem(
        J=Alias(projection, name="projection"),
    ).add_common(
        V=verbose,
=======
    aliasdict = AliasSystem().add_common(
        J=projection,
>>>>>>> 9a77ff27
        c=panel,
    )
    aliasdict.merge(kwargs)

    with Session() as lib:
        lib.call_module(
            module="image", args=build_arg_list(aliasdict, infile=imagefile)
        )<|MERGE_RESOLUTION|>--- conflicted
+++ resolved
@@ -81,15 +81,9 @@
     """
     self._activate_figure()
 
-<<<<<<< HEAD
-    aliasdict = AliasSystem(
-        J=Alias(projection, name="projection"),
-    ).add_common(
-        V=verbose,
-=======
     aliasdict = AliasSystem().add_common(
         J=projection,
->>>>>>> 9a77ff27
+        V=verbose,
         c=panel,
     )
     aliasdict.merge(kwargs)
