"""
image - Plot raster or EPS images.
"""

from pygmt._typing import PathLike
from pygmt.alias import Alias, AliasSystem
from pygmt.clib import Session
from pygmt.helpers import build_arg_list, fmt_docstring


@fmt_docstring
def image(  # noqa: PLR0913
    self,
    imagefile: PathLike,
    region=None,
    projection=None,
    position=None,
    position_type=None,
    dimension=None,
    repeat=None,
    offset=None,
    dpi=None,
    box=None,
    bitcolor=None,
    monochrome=None,
    verbose=None,
    panel=None,
    perspective=None,
    transparency=None,
    **kwargs,
):
    r"""
    Plot raster or EPS images.

    Reads an Encapsulated PostScript file or a raster image file and plots
    it on a map.

    Full option list at :gmt-docs:`image.html`

    Parameters
    ----------
    imagefile : str
        This must be an Encapsulated PostScript (EPS) file or a raster
        image. An EPS file must contain an appropriate BoundingBox. A
        raster file can have a depth of 1, 8, 24, or 32 bits and is read
        via GDAL. **Note**: If GDAL was not configured during GMT installation
        then only EPS files are supported.
    {projection}
    {region}
    position : str
        [**g**\|\ **j**\|\ **J**\|\ **n**\|\ **x**]\ *refpoint*\ **+r**\ *dpi*\
        **+w**\ [**-**]\ *width*\ [/*height*]\ [**+j**\ *justify*]\
        [**+n**\ *nx*\ [/*ny*]]\ [**+o**\ *dx*\ [/*dy*]].
        Set reference point on the map for the image.
    box : bool or str
        [**+c**\ *clearances*][**+g**\ *fill*][**+i**\ [[*gap*/]\ *pen*]]\
        [**+p**\ [*pen*]][**+r**\ [*radius*]][**+s**\ [[*dx*/*dy*/][*shade*]]].
        If set to ``True``, draw a rectangular border around the image
        using :gmt-term:`MAP_FRAME_PEN`.
    bitcolor : str or list
        [*color*][**+b**\|\ **f**\|\ **t**].
        Change certain pixel values to another color or make them transparent.
        For 1-bit images you can specify an alternate *color* for the
        background (**+b**) or the foreground (**+f**) pixels, or give no color
        to make those pixels transparent. Can be repeated with different
        settings. Alternatively, for color images you can select a single
        *color* that should be made transparent instead (**+t**).
    monochrome : bool
        Convert color image to monochrome grayshades using the (television)
        YIQ-transformation.
    {verbose}
    {panel}
    {perspective}
    {transparency}
    """
<<<<<<< HEAD
    kwargs = self._preprocess(**kwargs)

    alias = AliasSystem(
        R=Alias(region, separator="/"),
        J=Alias(projection),
        D=[
            Alias(position, separator="/", prefix=position_type),
            Alias(dimension, prefix="+w", separator="/"),
            Alias(repeat, prefix="+n", separator="/"),
            Alias(offset, prefix="+o", separator="/"),
            Alias(dpi, prefix="+r"),
        ],
        F=Alias(box),
        G=Alias(bitcolor),
        M=Alias(monochrome),
        V=Alias(verbose),
        c=Alias(panel, separator=","),
        p=Alias(perspective, separator="/"),
        t=Alias(transparency),
    )
    kwdict = alias.kwdict | kwargs

=======
    self._activate_figure()
>>>>>>> 528cf2ae
    with Session() as lib:
        lib.call_module(module="image", args=build_arg_list(kwdict, infile=imagefile))<|MERGE_RESOLUTION|>--- conflicted
+++ resolved
@@ -73,8 +73,7 @@
     {perspective}
     {transparency}
     """
-<<<<<<< HEAD
-    kwargs = self._preprocess(**kwargs)
+    self._activate_figure()
 
     alias = AliasSystem(
         R=Alias(region, separator="/"),
@@ -96,8 +95,5 @@
     )
     kwdict = alias.kwdict | kwargs
 
-=======
-    self._activate_figure()
->>>>>>> 528cf2ae
     with Session() as lib:
         lib.call_module(module="image", args=build_arg_list(kwdict, infile=imagefile))