--- conflicted
+++ resolved
@@ -53,20 +53,11 @@
     monochrome : bool
         Convert color image to monochrome grayshades using the (television)
         YIQ-transformation.
-<<<<<<< HEAD
-    {U}
-    {V}
-    {c}
-    {p}
-    {t}
-=======
     {timestamp}
     {verbose}
-    {xyshift}
     {panel}
     {perspective}
     {transparency}
->>>>>>> 9936c9f8
     """
     kwargs = self._preprocess(**kwargs)  # pylint: disable=protected-access
     with Session() as lib:
