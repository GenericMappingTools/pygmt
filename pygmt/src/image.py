"""
image - Plot raster or EPS images.
"""

from typing import Literal

from pygmt._typing import PathLike
from pygmt.alias import Alias, AliasSystem
from pygmt.clib import Session
from pygmt.helpers import build_arg_list, fmt_docstring, kwargs_to_strings, use_alias
from pygmt.params import Box


@fmt_docstring
@use_alias(D="position", G="bitcolor", R="region", p="perspective")
@kwargs_to_strings(R="sequence", p="sequence")
def image(
    self,
    imagefile: PathLike,
    projection=None,
    box: Box | bool = False,
    monochrome: bool = False,
    verbose: Literal["quiet", "error", "warning", "timing", "info", "compat", "debug"]
    | bool = False,
    panel: int | tuple[int, int] | bool = False,
    transparency: float | None = None,
    **kwargs,
):
    r"""
    Plot raster or EPS images.

<<<<<<< HEAD
    Reads an Encapsulated PostScript file or a raster image file and plots
    it on a map.
=======
>>>>>>> 79d93286
    Reads an Encapsulated PostScript (EPS) file or a raster image file and plots it. The
    image can be scaled arbitrarily, and 1-bit raster images can be:

    - inverted, i.e., black pixels (on) becomes white (off) and vice versa
    - colorized, by assigning different foreground and background colors
    - made transparent where one of back- or foreground is painted only.

    As an option, the user may choose to convert colored raster images to grayscale
    using TV's YIQ-transformation. For raster files, the user can select which color to
    be made transparent. The user may also choose to replicate the image which, when
    preceded by appropriate clip paths, may allow larger custom-designed fill patterns
    to be implemented.

    Full GMT docs at :gmt-docs:`image.html`.

    {aliases}
       - F = box
       - J = projection
       - M = monochrome
       - V = verbose
       - c = panel
       - t = transparency

    Parameters
    ----------
    imagefile
        An Encapsulated PostScript (EPS) file or a raster image file. An EPS file must
        contain an appropriate BoundingBox. A raster file can have a depth of 1, 8, 24,
        or 32 bits and is read via GDAL.
    {projection}
    {region}
    position : str
        [**g**\|\ **j**\|\ **J**\|\ **n**\|\ **x**]\ *refpoint*\ **+r**\ *dpi*\
        **+w**\ [**-**]\ *width*\ [/*height*]\ [**+j**\ *justify*]\
        [**+n**\ *nx*\ [/*ny*]]\ [**+o**\ *dx*\ [/*dy*]].
        Set reference point on the map for the image.
    box
        Draw a background box behind the image. If set to ``True``, a simple rectangular
        box is drawn using :gmt-term:`MAP_FRAME_PEN`. To customize the box appearance,
        pass a :class:`pygmt.params.Box` object to control style, fill, pen, and other
        box properties.
    bitcolor : str or list
        [*color*][**+b**\|\ **f**\|\ **t**].
        Change certain pixel values to another color or make them transparent.
        For 1-bit images you can specify an alternate *color* for the
        background (**+b**) or the foreground (**+f**) pixels, or give no color
        to make those pixels transparent. Can be repeated with different
        settings. Alternatively, for color images you can select a single
        *color* that should be made transparent instead (**+t**).
    monochrome
        Convert color image to monochrome grayshades using the (television)
        YIQ-transformation.
    {verbose}
    {panel}
    {perspective}
    {transparency}
    """
    self._activate_figure()

    aliasdict = AliasSystem(
        F=Alias(box, name="box"),
        M=Alias(monochrome, name="monochrome"),
    ).add_common(
        J=projection,
        V=verbose,
        c=panel,
        t=transparency,
    )
    aliasdict.merge(kwargs)

    with Session() as lib:
        lib.call_module(
            module="image", args=build_arg_list(aliasdict, infile=imagefile)
        )<|MERGE_RESOLUTION|>--- conflicted
+++ resolved
@@ -29,11 +29,6 @@
     r"""
     Plot raster or EPS images.
 
-<<<<<<< HEAD
-    Reads an Encapsulated PostScript file or a raster image file and plots
-    it on a map.
-=======
->>>>>>> 79d93286
     Reads an Encapsulated PostScript (EPS) file or a raster image file and plots it. The
     image can be scaled arbitrarily, and 1-bit raster images can be:
 
