--- conflicted
+++ resolved
@@ -46,17 +46,9 @@
 
     Parameters
     ----------
-<<<<<<< HEAD
-    table : str or numpy.ndarray or pandas.DataFrame or xarray.Dataset or
-            geopandas.GeoDataFrame
-        Pass in either a file name to an ASCII data table, a 1D/2D numpy array,
-        a pandas dataframe, or an xarray dataset made up of 1D xarray.DataArray
-        data variables.
-=======
     table : str or {table-like}
         Pass in either a file name to an ASCII data table, a 1D/2D
         {table-classes}.
->>>>>>> ddec7c8e
     per_column : bool
         Report the min/max values per column in separate columns.
     spacing : str
