"""
inset - Manage figure inset setup and completion.
"""

import contextlib
from collections.abc import Sequence
from typing import Literal

from pygmt.alias import Alias, AliasSystem
from pygmt.clib import Session
from pygmt.helpers import build_arg_list, fmt_docstring, kwargs_to_strings, use_alias
from pygmt.params import Box

__doctest_skip__ = ["inset"]


@fmt_docstring
@contextlib.contextmanager
@use_alias(D="position", M="margin")
@kwargs_to_strings(D="sequence", M="sequence")
def inset(
    self,
<<<<<<< HEAD
    projection=None,
    region: Sequence[float | str] | str | None = None,
=======
    projection: str | None = None,
>>>>>>> cf1801bb
    box: Box | bool = False,
    no_clip: bool = False,
    verbose: Literal["quiet", "error", "warning", "timing", "info", "compat", "debug"]
    | bool = False,
    **kwargs,
):
    r"""
    Manage figure inset setup and completion.

    This method sets the position, frame, and margins for a smaller figure
    inside of the larger figure. Plotting methods that are called within the
    context manager are added to the inset figure.

    Full GMT docs at :gmt-docs:`inset.html`.

    {aliases}
       - F = box
       - J = projection
       - N = no_clip
       - R = region
       - V = verbose

    Parameters
    ----------
    position : str or list
        *xmin/xmax/ymin/ymax*\ [**+r**][**+u**\ *unit*]] \
        | [**g**\|\ **j**\|\ **J**\|\ **n**\|\ **x**]\ *refpoint*\
        **+w**\ *width*\ [/*height*][**+j**\ *justify*]\
        [**+o**\ *dx*\ [/*dy*]].

        *This is the only required parameter.*
        Define the map inset rectangle on the map. Specify the rectangle
        in one of three ways:

        Append **g**\ *lon*/*lat* for map (user) coordinates,
        **j**\ *code* or **J**\ *code* for setting the *refpoint* via a
        :doc:`2-character justification code </techref/justification_codes>`
        that refers to the (invisible)
        projected map bounding box, **n**\ *xn*/*yn* for normalized (0-1)
        bounding box coordinates, or **x**\ *x*/*y* for plot
        coordinates (inches, centimeters, points, append unit).
        All but **x** requires both ``region`` and ``projection`` to be
        specified. You can offset the reference point via
        **+o**\ *dx*/*dy* in the direction implied by *code* or
        **+j**\ *justify*.

        Alternatively, give *west/east/south/north* of geographic
        rectangle bounded by parallels and meridians; append **+r** if the
        coordinates instead are the lower left and upper right corners of
        the desired rectangle. (Or, give *xmin/xmax/ymin/ymax* of bounding
        rectangle in projected coordinates and optionally
        append **+u**\ *unit* [Default coordinate unit is meters (**e**)].

        Append **+w**\ *width*\ [/*height*] of bounding rectangle or box
        in plot coordinates (inches, centimeters, etc.). By default, the
        anchor point on the scale is assumed to be the bottom left corner
        (**BL**), but this can be changed by appending **+j** followed by a
        :doc:`2-character justification code </techref/justification_codes>`
        *justify*.
        **Note**: If **j** is used then *justify* defaults to the same
        as *refpoint*, if **J** is used then *justify* defaults to the
        mirror opposite of *refpoint*. Specify inset box attributes via
        the ``box`` parameter [Default is outline only].
    box
        Draw a background box behind the inset. If set to ``True``, a simple rectangular
        box is drawn using :gmt-term:`MAP_FRAME_PEN`. To customize the box appearance,
        pass a :class:`pygmt.params.Box` object to control style, fill, pen, and other
        box properties.
    margin : float, str, or list
        This is clearance that is added around the inside of the inset.
        Plotting will take place within the inner region only. The margins
        can be a single value, a pair of values separated (for setting
        separate horizontal and vertical margins), or the full set of four
        margins (for setting separate left, right, bottom, and top
        margins). When passing multiple values, it can be either a list or
        a string with the values separated by forward
        slashes [Default is no margins].
    no_clip
        Do **not** clip features extruding outside the inset frame boundaries [Default
        is ``False``].
    {region}
    {projection}
    {verbose}

    Examples
    --------
    >>> import pygmt
    >>> from pygmt.params import Box
    >>>
    >>> # Create the larger figure
    >>> fig = pygmt.Figure()
    >>> fig.coast(region="MG+r2", water="lightblue", shorelines="thin")
    >>> # Use a "with" statement to initialize the inset context manager
    >>> # Setting the position to Top Left and a width of 3.5 centimeters
    >>> with fig.inset(position="jTL+w3.5c+o0.2c", margin=0, box=Box(pen="green")):
    ...     # Map elements under the "with" statement are plotted in the inset
    ...     fig.coast(
    ...         region="g",
    ...         projection="G47/-20/3.5c",
    ...         land="gray",
    ...         water="white",
    ...         dcw="MG+gred",
    ...     )
    ...
    >>> # Map elements outside the "with" statement are plotted in the main
    >>> # figure
    >>> fig.logo(position="jBR+o0.2c+w3c")
    >>> fig.show()
    """
    self._activate_figure()

    aliasdict = AliasSystem(
        F=Alias(box, name="box"),
        N=Alias(no_clip, name="no_clip"),
    ).add_common(
        J=projection,
        R=region,
        V=verbose,
    )
    aliasdict.merge(kwargs)

    with Session() as lib:
        try:
            lib.call_module(module="inset", args=["begin", *build_arg_list(aliasdict)])
            yield
        finally:
            lib.call_module(
                module="inset", args=["end", *build_arg_list({"V": aliasdict.get("V")})]
            )<|MERGE_RESOLUTION|>--- conflicted
+++ resolved
@@ -20,12 +20,8 @@
 @kwargs_to_strings(D="sequence", M="sequence")
 def inset(
     self,
-<<<<<<< HEAD
-    projection=None,
+    projection: str | None = None,
     region: Sequence[float | str] | str | None = None,
-=======
-    projection: str | None = None,
->>>>>>> cf1801bb
     box: Box | bool = False,
     no_clip: bool = False,
     verbose: Literal["quiet", "error", "warning", "timing", "info", "compat", "debug"]
