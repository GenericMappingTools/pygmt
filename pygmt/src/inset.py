--- conflicted
+++ resolved
@@ -106,13 +106,9 @@
     no_clip : bool
         Do NOT clip features extruding outside map inset boundaries [Default
         is clip].
-<<<<<<< HEAD
+    {region}
+    {projection}
     {verbose}
-=======
-    {R}
-    {J}
-    {V}
->>>>>>> 5b64bf22
 
     Examples
     --------
