"""
legend - Plot a legend.
"""

<<<<<<< HEAD
import io
=======
>>>>>>> ff90b2ee
import pathlib

from pygmt.clib import Session
from pygmt.exceptions import GMTInvalidInput
from pygmt.helpers import (
    build_arg_list,
    data_kind,
    fmt_docstring,
    is_nonstr_iter,
    kwargs_to_strings,
    use_alias,
)


@fmt_docstring
@use_alias(
    R="region",
    J="projection",
    D="position",
    F="box",
    V="verbose",
    c="panel",
    p="perspective",
    t="transparency",
)
@kwargs_to_strings(R="sequence", c="sequence_comma", p="sequence")
def legend(
    self,
<<<<<<< HEAD
    spec: str | pathlib.PurePath | io.StringIO | None = None,
=======
    spec: str | pathlib.PurePath | None = None,
>>>>>>> ff90b2ee
    position="JTR+jTR+o0.2c",
    box="+gwhite+p1p",
    **kwargs,
):
    r"""
    Plot legends on maps.

    Makes legends that can be overlaid on maps. Reads specific
    legend-related information from an input file, or automatically creates
    legend entries from plotted symbols that have labels. Unless otherwise
    noted, annotations will be made using the primary annotation font and
    size in effect (i.e., :gmt-term:`FONT_ANNOT_PRIMARY`).

    Full option list at :gmt-docs:`legend.html`

    {aliases}

    Parameters
    ----------
    spec
        The legend specification. It can be:

<<<<<<< HEAD
        - ``None`` for using the automatically generated legend specification file.
        - A string or a :class:`pathlib.PurePath` object pointing to the legend
          specification file.
        - A :class:`io.StringIO` object containing the legend specification.
=======
        - ``None`` means using the automatically generated legend specification file.
        - A string or a :class:`pathlib.PurePath` object pointing to the legend
          specification file.
>>>>>>> ff90b2ee

        See :gmt-docs:`legend.html` for the definition of the legend specification.
    {projection}
    {region}
    position : str
        [**g**\|\ **j**\|\ **J**\|\ **n**\|\ **x**]\ *refpoint*\
        **+w**\ *width*\ [/*height*]\ [**+j**\ *justify*]\ [**+l**\ *spacing*]\
        [**+o**\ *dx*\ [/*dy*]].
        Define the reference point on the map for the
        legend. By default, uses **JTR**\ **+jTR**\ **+o**\ 0.2c which
        places the legend at the top-right corner inside the map frame, with a
        0.2 cm offset.
    box : bool or str
        [**+c**\ *clearances*][**+g**\ *fill*][**+i**\ [[*gap*/]\ *pen*]]\
        [**+p**\ [*pen*]][**+r**\ [*radius*]][**+s**\ [[*dx*/*dy*/][*shade*]]].
        If set to ``True``, draw a rectangular border around the legend
        using :gmt-term:`MAP_FRAME_PEN`. By default, uses
        **+g**\ white\ **+p**\ 1p which draws a box around the legend using a
        1p black pen and adds a white background.
    {verbose}
    {panel}
    {perspective}
    {transparency}
    """
    kwargs = self._preprocess(**kwargs)

    if kwargs.get("D") is None:
        kwargs["D"] = position
        if kwargs.get("F") is None:
            kwargs["F"] = box

    kind = data_kind(spec)
<<<<<<< HEAD
    if kind not in {"vectors", "file", "stringio"}:
=======
    if kind not in {"vectors", "file"}:  # kind="vectors" means spec is None
>>>>>>> ff90b2ee
        raise GMTInvalidInput(f"Unrecognized data type: {type(spec)}")
    if kind == "file" and is_nonstr_iter(spec):
        raise GMTInvalidInput("Only one legend specification file is allowed.")

    with Session() as lib:
<<<<<<< HEAD
        with lib.virtualfile_in(data=spec, required_data=False) as vintbl:
            lib.call_module(module="legend", args=build_arg_list(kwargs, infile=vintbl))
=======
        lib.call_module(module="legend", args=build_arg_list(kwargs, infile=spec))
>>>>>>> ff90b2ee
<|MERGE_RESOLUTION|>--- conflicted
+++ resolved
@@ -2,10 +2,7 @@
 legend - Plot a legend.
 """
 
-<<<<<<< HEAD
 import io
-=======
->>>>>>> ff90b2ee
 import pathlib
 
 from pygmt.clib import Session
@@ -34,11 +31,7 @@
 @kwargs_to_strings(R="sequence", c="sequence_comma", p="sequence")
 def legend(
     self,
-<<<<<<< HEAD
     spec: str | pathlib.PurePath | io.StringIO | None = None,
-=======
-    spec: str | pathlib.PurePath | None = None,
->>>>>>> ff90b2ee
     position="JTR+jTR+o0.2c",
     box="+gwhite+p1p",
     **kwargs,
@@ -61,16 +54,10 @@
     spec
         The legend specification. It can be:
 
-<<<<<<< HEAD
-        - ``None`` for using the automatically generated legend specification file.
+        - ``None`` means using the automatically generated legend specification file.
         - A string or a :class:`pathlib.PurePath` object pointing to the legend
           specification file.
         - A :class:`io.StringIO` object containing the legend specification.
-=======
-        - ``None`` means using the automatically generated legend specification file.
-        - A string or a :class:`pathlib.PurePath` object pointing to the legend
-          specification file.
->>>>>>> ff90b2ee
 
         See :gmt-docs:`legend.html` for the definition of the legend specification.
     {projection}
@@ -103,19 +90,11 @@
             kwargs["F"] = box
 
     kind = data_kind(spec)
-<<<<<<< HEAD
-    if kind not in {"vectors", "file", "stringio"}:
-=======
-    if kind not in {"vectors", "file"}:  # kind="vectors" means spec is None
->>>>>>> ff90b2ee
+    if kind not in {"vectors", "file", "stringio"}:  # kind="vectors" means spec is None
         raise GMTInvalidInput(f"Unrecognized data type: {type(spec)}")
     if kind == "file" and is_nonstr_iter(spec):
         raise GMTInvalidInput("Only one legend specification file is allowed.")
 
     with Session() as lib:
-<<<<<<< HEAD
         with lib.virtualfile_in(data=spec, required_data=False) as vintbl:
-            lib.call_module(module="legend", args=build_arg_list(kwargs, infile=vintbl))
-=======
-        lib.call_module(module="legend", args=build_arg_list(kwargs, infile=spec))
->>>>>>> ff90b2ee
+            lib.call_module(module="legend", args=build_arg_list(kwargs, infile=vintbl))