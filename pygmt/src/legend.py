"""
legend - Plot a legend.
"""

import io
from typing import Literal

from pygmt._typing import PathLike
from pygmt.alias import Alias, AliasSystem
from pygmt.clib import Session
from pygmt.exceptions import GMTTypeError
from pygmt.helpers import (
    build_arg_list,
    data_kind,
    fmt_docstring,
    is_nonstr_iter,
    kwargs_to_strings,
    use_alias,
)


@fmt_docstring
@use_alias(
    R="region",
    D="position",
    F="box",
<<<<<<< HEAD
    c="panel",
=======
    V="verbose",
>>>>>>> 51e294e9
    p="perspective",
    t="transparency",
)
@kwargs_to_strings(R="sequence", p="sequence")
def legend(
    self,
    spec: PathLike | io.StringIO | None = None,
    projection=None,
    position="JTR+jTR+o0.2c",
    box="+gwhite+p1p",
<<<<<<< HEAD
    verbose: Literal[
        "quiet",
        "error",
        "warning",
        "timing",
        "information",
        "compatibility",
        "debug",
    ]
    | bool = False,
=======
    panel: int | tuple[int, int] | bool = False,
>>>>>>> 51e294e9
    **kwargs,
):
    r"""
    Plot a legend.

    Makes legends that can be overlaid on maps. Reads specific
    legend-related information from an input file, or automatically creates
    legend entries from plotted symbols that have labels. Unless otherwise
    noted, annotations will be made using the primary annotation font and
    size in effect (i.e., :gmt-term:`FONT_ANNOT_PRIMARY`).

    Full GMT docs at :gmt-docs:`legend.html`.

    {aliases}
       - J = projection
<<<<<<< HEAD
       - V = verbose
=======
       - c = panel
>>>>>>> 51e294e9

    Parameters
    ----------
    spec
        The legend specification. It can be:

        - ``None`` which means using the automatically generated legend specification
          file
        - Path to the legend specification file
        - A :class:`io.StringIO` object containing the legend specification

        See :gmt-docs:`legend.html` for the definition of the legend specification.
    {projection}
    {region}
    position : str
        [**g**\|\ **j**\|\ **J**\|\ **n**\|\ **x**]\ *refpoint*\
        **+w**\ *width*\ [/*height*]\ [**+j**\ *justify*]\ [**+l**\ *spacing*]\
        [**+o**\ *dx*\ [/*dy*]].
        Define the reference point on the map for the
        legend. By default, uses **JTR**\ **+jTR**\ **+o**\ 0.2c which
        places the legend at the top-right corner inside the map frame, with a
        0.2 cm offset.
    box : bool or str
        [**+c**\ *clearances*][**+g**\ *fill*][**+i**\ [[*gap*/]\ *pen*]]\
        [**+p**\ [*pen*]][**+r**\ [*radius*]][**+s**\ [[*dx*/*dy*/][*shade*]]].
        If set to ``True``, draw a rectangular border around the legend
        using :gmt-term:`MAP_FRAME_PEN`. By default, uses
        **+g**\ white\ **+p**\ 1p which draws a box around the legend using a
        1p black pen and adds a white background.
    {verbose}
    {panel}
    {perspective}
    {transparency}
    """
    self._activate_figure()

    if kwargs.get("D") is None:
        kwargs["D"] = position
        if kwargs.get("F") is None:
            kwargs["F"] = box

    kind = data_kind(spec)
    if kind not in {"empty", "file", "stringio"}:
        raise GMTTypeError(type(spec))
    if kind == "file" and is_nonstr_iter(spec):
        raise GMTTypeError(
            type(spec), reason="Only one legend specification file is allowed."
        )

    aliasdict = AliasSystem(
        J=Alias(projection, name="projection"),
    ).add_common(
<<<<<<< HEAD
        V=verbose,
=======
        c=panel,
>>>>>>> 51e294e9
    )
    aliasdict.merge(kwargs)

    with Session() as lib:
        with lib.virtualfile_in(data=spec, required=False) as vintbl:
            lib.call_module(
                module="legend", args=build_arg_list(aliasdict, infile=vintbl)
            )<|MERGE_RESOLUTION|>--- conflicted
+++ resolved
@@ -24,11 +24,6 @@
     R="region",
     D="position",
     F="box",
-<<<<<<< HEAD
-    c="panel",
-=======
-    V="verbose",
->>>>>>> 51e294e9
     p="perspective",
     t="transparency",
 )
@@ -39,7 +34,6 @@
     projection=None,
     position="JTR+jTR+o0.2c",
     box="+gwhite+p1p",
-<<<<<<< HEAD
     verbose: Literal[
         "quiet",
         "error",
@@ -50,9 +44,7 @@
         "debug",
     ]
     | bool = False,
-=======
     panel: int | tuple[int, int] | bool = False,
->>>>>>> 51e294e9
     **kwargs,
 ):
     r"""
@@ -68,11 +60,8 @@
 
     {aliases}
        - J = projection
-<<<<<<< HEAD
        - V = verbose
-=======
        - c = panel
->>>>>>> 51e294e9
 
     Parameters
     ----------
@@ -125,11 +114,8 @@
     aliasdict = AliasSystem(
         J=Alias(projection, name="projection"),
     ).add_common(
-<<<<<<< HEAD
         V=verbose,
-=======
         c=panel,
->>>>>>> 51e294e9
     )
     aliasdict.merge(kwargs)
 
