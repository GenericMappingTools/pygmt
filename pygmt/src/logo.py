--- conflicted
+++ resolved
@@ -9,14 +9,12 @@
 from pygmt.alias import Alias, AliasSystem
 from pygmt.clib import Session
 from pygmt.exceptions import GMTInvalidInput
-from pygmt.helpers import build_arg_list, fmt_docstring, kwargs_to_strings, use_alias
+from pygmt.helpers import build_arg_list, fmt_docstring, kwargs_to_strings
 from pygmt.params import Box
 
 
 @fmt_docstring
-<<<<<<< HEAD
-@use_alias(R="region")
-@kwargs_to_strings(R="sequence", p="sequence")
+@kwargs_to_strings(p="sequence")
 def logo(  # noqa: PLR0913
     self,
     position: Sequence[str | float] | AnchorCode | None = None,
@@ -27,15 +25,8 @@
     anchor_offset: Sequence[float | str] | None = None,
     height: float | str | None = None,
     width: float | str | None = None,
-    projection=None,
-=======
-@use_alias(D="position")
-@kwargs_to_strings(p="sequence")
-def logo(
-    self,
     projection: str | None = None,
     region: Sequence[float | str] | str | None = None,
->>>>>>> a90e630f
     style: Literal["standard", "url", "no_label"] = "standard",
     box: Box | bool = False,
     verbose: Literal["quiet", "error", "warning", "timing", "info", "compat", "debug"]
