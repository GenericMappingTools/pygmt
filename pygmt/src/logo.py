"""
logo - Plot the GMT logo.
"""

from typing import Literal

from pygmt.alias import AliasSystem
from pygmt.clib import Session
from pygmt.helpers import build_arg_list, fmt_docstring, kwargs_to_strings, use_alias


@fmt_docstring
@use_alias(
    R="region",
    D="position",
    F="box",
    S="style",
<<<<<<< HEAD
    V="verbose",
=======
    t="transparency",
>>>>>>> c0803a6f
)
@kwargs_to_strings(R="sequence", p="sequence")
def logo(
    self,
    projection=None,
<<<<<<< HEAD
    panel: int | tuple[int, int] | bool = False,
    transparency: float | None = None,
=======
    verbose: Literal["quiet", "error", "warning", "timing", "info", "compat", "debug"]
    | bool = False,
    panel: int | tuple[int, int] | bool = False,
>>>>>>> c0803a6f
    **kwargs,
):
    r"""
    Plot the GMT logo.

    By default, the GMT logo is 2 inches wide and 1 inch high and
    will be positioned relative to the current plot origin.
    Use various options to change this and to place a transparent or
    opaque rectangular map panel behind the GMT logo.

    Full GMT docs at :gmt-docs:`gmtlogo.html`.

    {aliases}
       - J = projection
       - V = verbose
       - c = panel
       - t = transparency

    Parameters
    ----------
    {projection}
    {region}
    position : str
        [**g**\|\ **j**\|\ **J**\|\ **n**\|\ **x**]\ *refpoint*\
        **+w**\ *width*\ [**+j**\ *justify*]\ [**+o**\ *dx*\ [/*dy*]].
        Set reference point on the map for the image.
    box : bool or str
        If set to ``True``, draw a rectangular border around the
        GMT logo.
    style : str
        [**l**\|\ **n**\|\ **u**].
        Control what is written beneath the map portion of the logo.

        - **l** to plot the text label "The Generic Mapping Tools"
          [Default]
        - **n** to skip the label placement
        - **u** to place the URL to the GMT site
    {verbose}
    {panel}
    {transparency}
    """
    self._activate_figure()

    aliasdict = AliasSystem().add_common(
        J=projection,
        V=verbose,
        c=panel,
        t=transparency,
    )
    aliasdict.merge(kwargs)

    with Session() as lib:
        lib.call_module(module="logo", args=build_arg_list(aliasdict))<|MERGE_RESOLUTION|>--- conflicted
+++ resolved
@@ -15,24 +15,15 @@
     D="position",
     F="box",
     S="style",
-<<<<<<< HEAD
-    V="verbose",
-=======
-    t="transparency",
->>>>>>> c0803a6f
 )
 @kwargs_to_strings(R="sequence", p="sequence")
 def logo(
     self,
     projection=None,
-<<<<<<< HEAD
-    panel: int | tuple[int, int] | bool = False,
-    transparency: float | None = None,
-=======
     verbose: Literal["quiet", "error", "warning", "timing", "info", "compat", "debug"]
     | bool = False,
     panel: int | tuple[int, int] | bool = False,
->>>>>>> c0803a6f
+    transparency: float | None = None,
     **kwargs,
 ):
     r"""
