"""
logo - Plot the GMT logo.
"""

from typing import Literal

from pygmt.alias import Alias, AliasSystem
from pygmt.clib import Session
from pygmt.helpers import build_arg_list, fmt_docstring, kwargs_to_strings, use_alias
from pygmt.params import Box


@fmt_docstring
<<<<<<< HEAD
@use_alias(R="region", D="position", F="box")
=======
@use_alias(R="region", D="position", S="style")
>>>>>>> 2b96907b
@kwargs_to_strings(R="sequence", p="sequence")
def logo(
    self,
    projection=None,
<<<<<<< HEAD
    style: Literal["standard", "url", "no_label"] = "standard",
=======
    box: Box | bool = False,
>>>>>>> 2b96907b
    verbose: Literal["quiet", "error", "warning", "timing", "info", "compat", "debug"]
    | bool = False,
    panel: int | tuple[int, int] | bool = False,
    transparency: float | None = None,
    **kwargs,
):
    r"""
    Plot the GMT logo.

    By default, the GMT logo is 2 inches wide and 1 inch high and
    will be positioned relative to the current plot origin.
    Use various options to change this and to place a transparent or
    opaque rectangular map panel behind the GMT logo.

    Full GMT docs at :gmt-docs:`gmtlogo.html`.

    {aliases}
       - F = box
       - J = projection
       - S = style
       - V = verbose
       - c = panel
       - t = transparency

    Parameters
    ----------
    {projection}
    {region}
    position : str
        [**g**\|\ **j**\|\ **J**\|\ **n**\|\ **x**]\ *refpoint*\
        **+w**\ *width*\ [**+j**\ *justify*]\ [**+o**\ *dx*\ [/*dy*]].
        Set reference point on the map for the image.
<<<<<<< HEAD
    box : bool or str
        If set to ``True``, draw a rectangular border around the
        GMT logo.
    style
=======
    box
        Draw a background box behind the logo. If set to ``True``, a simple rectangular
        box is drawn using :gmt-term:`MAP_FRAME_PEN`. To customize the box appearance,
        pass a :class:`pygmt.params.Box` object to control style, fill, pen, and other
        box properties.
    style : str
        [**l**\|\ **n**\|\ **u**].
>>>>>>> 2b96907b
        Control what is written beneath the map portion of the logo.

        - ``"standard"``: The text label "The Generic Mapping Tools".
        - ``"url"``: The URL to the GMT website.
        - ``"no_label"``: Skip the text label.
    {verbose}
    {panel}
    {transparency}
    """
    self._activate_figure()

    aliasdict = AliasSystem(
<<<<<<< HEAD
        S=Alias(
            style, name="style", mapping={"standard": "l", "url": "u", "no_label": "n"}
        ),
=======
        F=Alias(box, name="box"),
>>>>>>> 2b96907b
    ).add_common(
        J=projection,
        V=verbose,
        c=panel,
        t=transparency,
    )
    aliasdict.merge(kwargs)

    with Session() as lib:
        lib.call_module(module="logo", args=build_arg_list(aliasdict))<|MERGE_RESOLUTION|>--- conflicted
+++ resolved
@@ -11,20 +11,13 @@
 
 
 @fmt_docstring
-<<<<<<< HEAD
-@use_alias(R="region", D="position", F="box")
-=======
-@use_alias(R="region", D="position", S="style")
->>>>>>> 2b96907b
+@use_alias(R="region", D="position")
 @kwargs_to_strings(R="sequence", p="sequence")
 def logo(
     self,
     projection=None,
-<<<<<<< HEAD
     style: Literal["standard", "url", "no_label"] = "standard",
-=======
     box: Box | bool = False,
->>>>>>> 2b96907b
     verbose: Literal["quiet", "error", "warning", "timing", "info", "compat", "debug"]
     | bool = False,
     panel: int | tuple[int, int] | bool = False,
@@ -57,12 +50,6 @@
         [**g**\|\ **j**\|\ **J**\|\ **n**\|\ **x**]\ *refpoint*\
         **+w**\ *width*\ [**+j**\ *justify*]\ [**+o**\ *dx*\ [/*dy*]].
         Set reference point on the map for the image.
-<<<<<<< HEAD
-    box : bool or str
-        If set to ``True``, draw a rectangular border around the
-        GMT logo.
-    style
-=======
     box
         Draw a background box behind the logo. If set to ``True``, a simple rectangular
         box is drawn using :gmt-term:`MAP_FRAME_PEN`. To customize the box appearance,
@@ -70,7 +57,6 @@
         box properties.
     style : str
         [**l**\|\ **n**\|\ **u**].
->>>>>>> 2b96907b
         Control what is written beneath the map portion of the logo.
 
         - ``"standard"``: The text label "The Generic Mapping Tools".
@@ -83,13 +69,10 @@
     self._activate_figure()
 
     aliasdict = AliasSystem(
-<<<<<<< HEAD
+        F=Alias(box, name="box"),
         S=Alias(
             style, name="style", mapping={"standard": "l", "url": "u", "no_label": "n"}
         ),
-=======
-        F=Alias(box, name="box"),
->>>>>>> 2b96907b
     ).add_common(
         J=projection,
         V=verbose,
