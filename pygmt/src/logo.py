--- conflicted
+++ resolved
@@ -8,23 +8,13 @@
 from pygmt._typing import AnchorCode
 from pygmt.alias import Alias, AliasSystem
 from pygmt.clib import Session
-<<<<<<< HEAD
 from pygmt.exceptions import GMTInvalidInput
-from pygmt.helpers import build_arg_list, fmt_docstring, kwargs_to_strings
-=======
-from pygmt.helpers import build_arg_list, fmt_docstring, use_alias
->>>>>>> dc6fd38b
+from pygmt.helpers import build_arg_list, fmt_docstring
 from pygmt.params import Box
 
 
 @fmt_docstring
-<<<<<<< HEAD
-@kwargs_to_strings(p="sequence")
 def logo(  # noqa: PLR0913
-=======
-@use_alias(D="position")
-def logo(
->>>>>>> dc6fd38b
     self,
     position: Sequence[str | float] | AnchorCode | None = None,
     position_type: Literal[
@@ -163,25 +153,22 @@
         msg = "Cannot specify both width and height."
         raise GMTInvalidInput(msg)
 
-    _position_types = {
-        "mapcoords": "g",
-        "boxcoords": "n",
-        "plotcoords": "x",
-        "inside": "j",
-        "outside": "J",
-    }
-
     aliasdict = AliasSystem(
         D=Alias(position, name="position")
         if _is_deprecated_position
         else [
             Alias(
-                position,
-                name="position",
-                sep="/",
-                size=2,
-                prefix=_position_types[position_type],
+                position_type,
+                name="position_type",
+                mapping={
+                    "mapcoords": "g",
+                    "boxcoords": "n",
+                    "plotcoords": "x",
+                    "inside": "j",
+                    "outside": "J",
+                },
             ),
+            Alias(position, name="position", sep="/", size=2),
             Alias(anchor, name="anchor", prefix="+j"),
             Alias(anchor_offset, name="anchor_offset", prefix="+o", sep="/", size=2),
             Alias(height, name="height", prefix="+h"),
