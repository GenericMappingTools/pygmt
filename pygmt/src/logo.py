--- conflicted
+++ resolved
@@ -51,18 +51,10 @@
           [Default]
         - **n** to skip the label placement
         - **u** to place the URL to the GMT site
-<<<<<<< HEAD
-    {U}
-    {V}
-    {c}
-    {t}
-=======
     {timestamp}
     {verbose}
-    {xyshift}
     {panel}
     {transparency}
->>>>>>> 9936c9f8
     """
     kwargs = self._preprocess(**kwargs)  # pylint: disable=protected-access
     with Session() as lib:
