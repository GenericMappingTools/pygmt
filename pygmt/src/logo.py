"""
logo - Plot the GMT logo.
"""

from collections.abc import Sequence
from typing import Literal

<<<<<<< HEAD
from pygmt._typing import AnchorCode
=======
>>>>>>> 2b96907b
from pygmt.alias import Alias, AliasSystem
from pygmt.clib import Session
from pygmt.exceptions import GMTInvalidInput
from pygmt.helpers import build_arg_list, fmt_docstring, kwargs_to_strings, use_alias
from pygmt.params import Box


@fmt_docstring
<<<<<<< HEAD
@use_alias(R="region", F="box", S="style")
=======
@use_alias(R="region", D="position", S="style")
>>>>>>> 2b96907b
@kwargs_to_strings(R="sequence", p="sequence")
def logo(  # noqa: PLR0913
    self,
    position: Sequence[str | float] | AnchorCode | None = None,
    position_type: Literal[
        "mapcoords", "boxcoords", "plotcoords", "inside", "outside"
    ] = "plotcoords",
    anchor: AnchorCode | None = None,
    anchor_offset: Sequence[float | str] | None = None,
    height: float | str | None = None,
    width: float | str | None = None,
    projection=None,
    box: Box | bool = False,
    verbose: Literal["quiet", "error", "warning", "timing", "info", "compat", "debug"]
    | bool = False,
    panel: int | tuple[int, int] | bool = False,
    transparency: float | None = None,
    **kwargs,
):
    r"""
    Plot the GMT logo.

    .. figure:: https://docs.generic-mapping-tools.org/6.5/_images/GMT_coverlogo.png
       :alt: GMT logo
       :align: center
       :width: 300px

    By default, the GMT logo is 2 inches wide and 1 inch high and will be positioned
    relative to the current plot origin. The position can be changed by specifying the
    reference point (via ``position_type`` and ``position``) and anchor point (via
    ``anchor`` and ``anchor_offset``). Refer to :doc:`/techref/reference_anchor_points`
    for details about the positioning.

    Full GMT docs at :gmt-docs:`gmtlogo.html`.

    {aliases}
<<<<<<< HEAD
       - D = position/position_type/anchor/anchor_offset/width/height
=======
       - F = box
>>>>>>> 2b96907b
       - J = projection
       - V = verbose
       - c = panel
       - t = transparency

    Parameters
    ----------
<<<<<<< HEAD
    position/position_type
        Specify the reference point on the plot for the GMT logo. The method of
        defining the the reference point is controlled by **position_type**, and the
        exact location is set by **position**.

        The **position_type** parameter can take one of the following values:

        - ``"mapcoords"``: **position** is specified as (*longitude*, *latitude*) in map
          coordinates. Example: (120, -45) places the reference point at 120°E, 45°S.
        - ``"boxcoords"``: **position** is specified as (*nx*, *ny*) in normalized
          coordinates, i.e., fractional values between 0 and 1 along the x- and y-axes.
          Example: (0, 0) corresponds to the lower-left corner, and (1, 1) to the
          upper-right corner of the plot bounding box.
        - ``"plotcoords"``: **position** is specified as (*x*, *y*) in plot coordinates,
          i.e., distances from the lower-left plot origin given in inches, centimeters,
          or points. Example: ("1c", "2c") places the reference point 1 cm to the right
          and 2 cm above the plot origin.
        - ``"inside"`` or ``"outside"``: **position** is one of the nine
          :doc:two-character justification codes </techref/justification_codes>,
          indicating a specific location relative to the plot bounding box. Example:
          ``"TL"`` places the reference point at the top-left corner, either inside or
          outside the bounding box.
    anchor
        Specify the anchor point of the GMT logo, using one of the
        :doc:`2-character justification codes </techref/justification_codes>`.
        The default value depends on **position_type**.

        - ``position_type="inside"``: **anchor** defaults to the same as **position**.
        - ``position_type="outside"``: **anchor** defaults to the mirror opposite of
          **position**.
        - Otherwise, **anchor** defaults to ``"MC"`` (middle center).
    anchor_offset
        Specifies an offset for the anchor point as *offset* or
        (*offset_x*, *offset_y*). If a single value *offset* is given, both *offset_x*
        and *offset_y* are set to *offset*.
    width/height
        Width or height of the GMT logo. Since the aspect ratio is fixed, only one of
        the two can be specified.
    box : bool or str
        If set to ``True``, draw a rectangular border around the
        GMT logo.
=======
    {projection}
    {region}
    position : str
        [**g**\|\ **j**\|\ **J**\|\ **n**\|\ **x**]\ *refpoint*\
        **+w**\ *width*\ [**+j**\ *justify*]\ [**+o**\ *dx*\ [/*dy*]].
        Set reference point on the map for the image.
    box
        Draw a background box behind the logo. If set to ``True``, a simple rectangular
        box is drawn using :gmt-term:`MAP_FRAME_PEN`. To customize the box appearance,
        pass a :class:`pygmt.params.Box` object to control style, fill, pen, and other
        box properties.
>>>>>>> 2b96907b
    style : str
        [**l**\|\ **n**\|\ **u**].
        Control what is written beneath the map portion of the logo.

        - **l** to plot the text label "The Generic Mapping Tools"
          [Default]
        - **n** to skip the label placement
        - **u** to place the URL to the GMT site
    {projection}
    {region}
    {verbose}
    {panel}
    {transparency}
    """
    self._activate_figure()

<<<<<<< HEAD
    # width and height are mutually exclusive.
    if width is not None and height is not None:
        msg = "Cannot specify both width and height."
        raise GMTInvalidInput(msg)

    # Mapping position_type to GMT single-letter code.
    _position_type = {
        "mapcoords": "g",
        "boxcoords": "n",
        "plotcoords": "x",
        "inside": "j",
        "outside": "J",
    }[position_type]

    # Prior PyGMT v0.17.0, 'position' was aliased to the -D option.
    # For backward compatibility, we need to check if users pass a string with the GMT
    # CLI syntax to 'position', i.e., a string starting with one of the leading
    # single-letter or contains modifiers with "+".
    if isinstance(position, str) and (position[0] in "gnxjJ" or "+" in position):
        if any(v is not None for v in (anchor, anchor_offset, height, width)):
            msg = (
                "Parameter 'position' is given with a raw GMT CLI syntax, and conflicts "
                "with other parameters (anchor, anchor_offset, height, width). "
                "Please refer to the documentation for the recommended usage."
            )
            raise GMTInvalidInput(msg)
        _position_type = ""  # Unset _position_type to an empty string.

    aliasdict = AliasSystem(
        D=[
            Alias(position, name="position", sep="/", size=2, prefix=_position_type),
            Alias(anchor, name="anchor", prefix="+j"),
            Alias(anchor_offset, name="anchor_offset", prefix="+o", sep="/", size=2),
            Alias(height, name="height", prefix="+h"),
            Alias(width, name="width", prefix="+w"),
        ]
=======
    aliasdict = AliasSystem(
        F=Alias(box, name="box"),
>>>>>>> 2b96907b
    ).add_common(
        J=projection,
        V=verbose,
        c=panel,
        t=transparency,
    )
    aliasdict.merge(kwargs)

    with Session() as lib:
        lib.call_module(module="logo", args=build_arg_list(aliasdict))<|MERGE_RESOLUTION|>--- conflicted
+++ resolved
@@ -5,10 +5,7 @@
 from collections.abc import Sequence
 from typing import Literal
 
-<<<<<<< HEAD
 from pygmt._typing import AnchorCode
-=======
->>>>>>> 2b96907b
 from pygmt.alias import Alias, AliasSystem
 from pygmt.clib import Session
 from pygmt.exceptions import GMTInvalidInput
@@ -17,11 +14,7 @@
 
 
 @fmt_docstring
-<<<<<<< HEAD
-@use_alias(R="region", F="box", S="style")
-=======
-@use_alias(R="region", D="position", S="style")
->>>>>>> 2b96907b
+@use_alias(R="region", S="style")
 @kwargs_to_strings(R="sequence", p="sequence")
 def logo(  # noqa: PLR0913
     self,
@@ -58,11 +51,8 @@
     Full GMT docs at :gmt-docs:`gmtlogo.html`.
 
     {aliases}
-<<<<<<< HEAD
        - D = position/position_type/anchor/anchor_offset/width/height
-=======
        - F = box
->>>>>>> 2b96907b
        - J = projection
        - V = verbose
        - c = panel
@@ -70,7 +60,6 @@
 
     Parameters
     ----------
-<<<<<<< HEAD
     position/position_type
         Specify the reference point on the plot for the GMT logo. The method of
         defining the the reference point is controlled by **position_type**, and the
@@ -109,22 +98,13 @@
     width/height
         Width or height of the GMT logo. Since the aspect ratio is fixed, only one of
         the two can be specified.
-    box : bool or str
-        If set to ``True``, draw a rectangular border around the
-        GMT logo.
-=======
-    {projection}
-    {region}
-    position : str
-        [**g**\|\ **j**\|\ **J**\|\ **n**\|\ **x**]\ *refpoint*\
-        **+w**\ *width*\ [**+j**\ *justify*]\ [**+o**\ *dx*\ [/*dy*]].
-        Set reference point on the map for the image.
     box
         Draw a background box behind the logo. If set to ``True``, a simple rectangular
         box is drawn using :gmt-term:`MAP_FRAME_PEN`. To customize the box appearance,
         pass a :class:`pygmt.params.Box` object to control style, fill, pen, and other
         box properties.
->>>>>>> 2b96907b
+    {projection}
+    {region}
     style : str
         [**l**\|\ **n**\|\ **u**].
         Control what is written beneath the map portion of the logo.
@@ -141,7 +121,6 @@
     """
     self._activate_figure()
 
-<<<<<<< HEAD
     # width and height are mutually exclusive.
     if width is not None and height is not None:
         msg = "Cannot specify both width and height."
@@ -177,11 +156,8 @@
             Alias(anchor_offset, name="anchor_offset", prefix="+o", sep="/", size=2),
             Alias(height, name="height", prefix="+h"),
             Alias(width, name="width", prefix="+w"),
-        ]
-=======
-    aliasdict = AliasSystem(
+        ],
         F=Alias(box, name="box"),
->>>>>>> 2b96907b
     ).add_common(
         J=projection,
         V=verbose,
