"""
makecpt - Make GMT color palette tables.
"""

<<<<<<< HEAD
from typing import Literal

from pygmt.alias import AliasSystem
=======
from pygmt.alias import Alias, AliasSystem
>>>>>>> 9a77ff27
from pygmt.clib import Session
from pygmt.exceptions import GMTInvalidInput
from pygmt.helpers import build_arg_list, fmt_docstring, kwargs_to_strings, use_alias


@fmt_docstring
@use_alias(
    A="transparency",
    C="cmap",
    D="background",
    F="color_model",
    H="output",
    I="reverse",
    T="series",
    W="categorical",
    Ww="cyclic",
)
<<<<<<< HEAD
@kwargs_to_strings(T="sequence", G="sequence")
def makecpt(
    verbose: Literal["quiet", "error", "warning", "timing", "info", "compat", "debug"]
    | bool = False,
=======
@kwargs_to_strings(T="sequence")
def makecpt(
    truncate: tuple[float, float] | None = None,
    overrule_bg: bool = False,
    no_bg: bool = False,
    log: bool = False,
    continuous: bool = False,
>>>>>>> 9a77ff27
    **kwargs,
):
    r"""
    Make GMT color palette tables.

    This function will help you to make static color palette tables (CPTs).
    By default, the CPT will be saved as the current CPT of the session,
    figure, subplot, panel, or inset depending on which level
    :func:`pygmt.makecpt` is called (for details on how GMT modern mode
    maintains different levels of colormaps please see
    :gmt-docs:`reference/features.html#gmt-modern-mode-hierarchical-levels`).
    You can use ``output`` to save the CPT to a file.
    You define an equidistant
    set of contour intervals or pass your own z-table or list, and create a new
    CPT based on an existing master (dynamic) CPT. The resulting CPT can be
    reversed relative to the master cpt, and can be made continuous or
    discrete. For color tables beyond the standard GMT offerings, visit
    `cpt-city <http://www.seaviewsensing.com/pub/cpt-city/>`_ and
    `Scientific Colour-Maps <https://www.fabiocrameri.ch/colourmaps.php>`_.

    The CPT includes three additional colors beyond the range of z-values.
    These are the background color (B) assigned to values lower than the lowest
    *z*-value, the foreground color (F) assigned to values higher than the
    highest *z*-value, and the NaN color (N) painted wherever values are
    undefined.

    If the master CPT includes B, F, and N entries, these will be copied into
    the new master file. If not, the parameters :gmt-term:`COLOR_BACKGROUND`,
    :gmt-term:`COLOR_FOREGROUND`, and :gmt-term:`COLOR_NAN` from the
    :gmt-docs:`gmt.conf <gmt.conf>` file will be used. This
    default behavior can be overruled using the parameters ``background``,
    ``overrule_bg`` or ``no_bg``.

    The color model (RGB, HSV or CMYK) of the palette created by
    :func:`pygmt.makecpt` will be the same as specified in the header of the
    master CPT. When there is no :gmt-term:`COLOR_MODEL` entry in the
    master CPT, the :gmt-term:`COLOR_MODEL` specified in the
    :gmt-docs:`gmt.conf <gmt.conf>` file will be used.

    Full GMT docs at :gmt-docs:`makecpt.html`.

    {aliases}
<<<<<<< HEAD
       - V = verbose
=======
       - G = truncate
       - M = overrule_bg
       - N = no_bg
       - Q = log
       - Z = continuous
>>>>>>> 9a77ff27

    Parameters
    ----------
    transparency : float or str
        Set a constant level of transparency (0-100) for all color slices. Append **+a**
        to also affect the foreground, background, and NaN colors [Default is no
        transparency, i.e., ``0`` (opaque)].
    cmap : str
        Select the master color palette table (CPT) to use in the
        interpolation. Full list of built-in color palette tables can be found
        at :gmt-docs:`reference/cpts.html#built-in-color-palette-tables-cpt`.
    background : bool or str
        Select the back- and foreground colors to match the colors for lowest
        and highest *z*-values in the output CPT [Default (``background=True``
        or ``background="o"``) uses the colors specified in the master file, or
        those defined by the parameters :gmt-term:`COLOR_BACKGROUND`,
        :gmt-term:`COLOR_FOREGROUND`, and :gmt-term:`COLOR_NAN`]. Use
        ``background="i"`` to match the colors for the lowest and highest
        values in the input (instead of the output) CPT.
    color_model : str
        [**R**\|\ **r**\|\ **h**\|\ **c**]\
        [**+c**\ [*label*\|\ *start*\ [**-**]]].
        Force output CPT to be written with r/g/b codes, gray-scale values or
        color name (**R**, default) or r/g/b codes only (**r**), or h-s-v codes
        (**h**), or c/m/y/k codes (**c**).  Optionally or alternatively, append
        **+c** to write discrete palettes in categorical format. If *label* is
        appended then we create labels for each category to be used when the
        CPT is plotted. The *label* may be a comma-separated list of category
        names (you can skip a category by not giving a name), or give
        *start*, where we automatically build monotonically increasing
        labels from *start* (a single letter or an integer). Additionally
        append **-** to build ranges *start*-*start+1* as labels instead.
    series : list or str
        [*min/max/inc*\ [**+b**\|\ **l**\|\ **n**]\|\ *file*\|\ *list*].
        Define the range of the new CPT by giving the lowest and highest
        z-value (and optionally an interval). If this is not given, the
        existing range in the master CPT will be used intact. The values
        produced defines the color slice boundaries. If **+n** is used it
        refers to the number of such boundaries and not the number of slices.
        For details on array creation, see
        :gmt-docs:`makecpt.html#generate-1d-array`.
    truncate
        (*zlow*, *zhigh*).
        Truncate the incoming CPT so that the lowest and highest z-levels are to *zlow*
        and *zhigh*. If one of these equals NaN, then we leave that end of the CPT
        alone. The truncation takes place before any resampling. See also
        :gmt-docs:`reference/features.html#manipulating-cpts`.
    output : str
        Optional. The file name with extension .cpt to store the generated CPT
        file. If not given or ``False`` [Default], saves the CPT as the current
        CPT of the session, figure, subplot, panel, or inset depending on which
        level :func:`pygmt.makecpt` is called.
    reverse : str
        Set this to ``True`` or **c** [Default] to reverse the sense of color
        progression in the master CPT. Also the foreground and background colors
        are exchanged, including those specified by :gmt-term:`COLOR_BACKGROUND` and
        :gmt-term:`COLOR_FOREGROUND`. Set this to **z** to reverse the sign of z-values
        in the color table. Note that this change of the z-direction happens before
        the ``truncate`` and ``series`` values are used, so the latter must be
        compatible with the changed z-range. See also
        :gmt-docs:`reference/features.html#manipulating-cpts`.
    overrule_bg
        Overrule background, foreground, and NaN colors specified in the master CPT with
        the values of the parameters :gmt-term:`COLOR_BACKGROUND`,
        :gmt-term:`COLOR_FOREGROUND`, and :gmt-term:`COLOR_NAN` specified in the
        :gmt-docs:`gmt.conf <gmt.conf>` file or by :func:`pygmt.config`. When combined
        with ``background``, only :gmt-term:`COLOR_NAN` is considered.
    no_bg
        Do not write out the background, foreground, and NaN-color fields [Default will
        write them, i.e. ``no_bg=False``].
    log
        For logarithmic interpolation scheme with input given as logarithms. Expects
        input z-values provided via ``series`` to be log10(*z*), assigns colors, and
        writes out *z*.
    continuous
        Force a continuous CPT when building from a list of colors and a list of
        z-values [Default is False, i.e. discrete CPT].
    {verbose}
    categorical : bool
        Do not interpolate the input color table but pick the output colors
        starting at the beginning of the color table, until colors for all
        intervals are assigned. This is particularly useful in combination with
        a categorical color table, like ``cmap="categorical"``.
    cyclic : bool
        Produce a wrapped (cyclic) color table that endlessly repeats its
        range. Note that ``cyclic=True`` cannot be set together with
        ``categorical=True``.
    """
    if kwargs.get("W") is not None and kwargs.get("Ww") is not None:
        msg = "Set only categorical or cyclic to True, not both."
        raise GMTInvalidInput(msg)

    if (output := kwargs.pop("H", None)) is not None:
        kwargs["H"] = True

<<<<<<< HEAD
    aliasdict = AliasSystem().add_common(
        V=verbose,
    )
    aliasdict.merge(kwargs)
=======
    aliasdict = AliasSystem(
        G=Alias(truncate, name="truncate", sep="/", size=2),
        M=Alias(overrule_bg, name="overrule_bg"),
        N=Alias(no_bg, name="no_bg"),
        Q=Alias(log, name="log"),
        Z=Alias(continuous, name="continuous"),
    ).merge(kwargs)
>>>>>>> 9a77ff27

    with Session() as lib:
        lib.call_module(
            module="makecpt", args=build_arg_list(aliasdict, outfile=output)
        )<|MERGE_RESOLUTION|>--- conflicted
+++ resolved
@@ -2,13 +2,9 @@
 makecpt - Make GMT color palette tables.
 """
 
-<<<<<<< HEAD
 from typing import Literal
 
-from pygmt.alias import AliasSystem
-=======
 from pygmt.alias import Alias, AliasSystem
->>>>>>> 9a77ff27
 from pygmt.clib import Session
 from pygmt.exceptions import GMTInvalidInput
 from pygmt.helpers import build_arg_list, fmt_docstring, kwargs_to_strings, use_alias
@@ -26,12 +22,6 @@
     W="categorical",
     Ww="cyclic",
 )
-<<<<<<< HEAD
-@kwargs_to_strings(T="sequence", G="sequence")
-def makecpt(
-    verbose: Literal["quiet", "error", "warning", "timing", "info", "compat", "debug"]
-    | bool = False,
-=======
 @kwargs_to_strings(T="sequence")
 def makecpt(
     truncate: tuple[float, float] | None = None,
@@ -39,7 +29,8 @@
     no_bg: bool = False,
     log: bool = False,
     continuous: bool = False,
->>>>>>> 9a77ff27
+    verbose: Literal["quiet", "error", "warning", "timing", "info", "compat", "debug"]
+    | bool = False,
     **kwargs,
 ):
     r"""
@@ -82,15 +73,12 @@
     Full GMT docs at :gmt-docs:`makecpt.html`.
 
     {aliases}
-<<<<<<< HEAD
-       - V = verbose
-=======
        - G = truncate
        - M = overrule_bg
        - N = no_bg
        - Q = log
        - Z = continuous
->>>>>>> 9a77ff27
+       - V = verbose
 
     Parameters
     ----------
@@ -186,20 +174,16 @@
     if (output := kwargs.pop("H", None)) is not None:
         kwargs["H"] = True
 
-<<<<<<< HEAD
-    aliasdict = AliasSystem().add_common(
-        V=verbose,
-    )
-    aliasdict.merge(kwargs)
-=======
     aliasdict = AliasSystem(
         G=Alias(truncate, name="truncate", sep="/", size=2),
         M=Alias(overrule_bg, name="overrule_bg"),
         N=Alias(no_bg, name="no_bg"),
         Q=Alias(log, name="log"),
         Z=Alias(continuous, name="continuous"),
-    ).merge(kwargs)
->>>>>>> 9a77ff27
+    ).add_common(
+        V=verbose,
+    )
+    aliasdict.merge(kwargs)
 
     with Session() as lib:
         lib.call_module(
