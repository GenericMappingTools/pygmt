--- conflicted
+++ resolved
@@ -142,12 +142,8 @@
     plot_latitude: float | Sequence[float] | None = None,
     event_name: str | Sequence[str] | None = None,
     no_clip: bool = False,
-<<<<<<< HEAD
-    projection=None,
+    projection: str | None = None,
     region: Sequence[float | str] | str | None = None,
-=======
-    projection: str | None = None,
->>>>>>> cf1801bb
     verbose: Literal["quiet", "error", "warning", "timing", "info", "compat", "debug"]
     | bool = False,
     panel: int | tuple[int, int] | bool = False,
