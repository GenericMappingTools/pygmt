"""
meca - Plot focal mechanisms.
"""

from collections.abc import Sequence
from typing import Literal

import numpy as np
import pandas as pd
from pygmt._typing import PathLike, TableLike
from pygmt.alias import Alias, AliasSystem
from pygmt.clib import Session
from pygmt.exceptions import GMTInvalidInput, GMTValueError
from pygmt.helpers import (
    build_arg_list,
    data_kind,
    fmt_docstring,
    kwargs_to_strings,
    use_alias,
)
from pygmt.src._common import _FocalMechanismConvention


def _get_focal_convention(spec, convention, component) -> _FocalMechanismConvention:
    """
    Determine the focal mechanism convention from the input data or parameters.
    """
    # Determine the convention from dictionary keys or pandas.DataFrame column names.
    if hasattr(spec, "keys"):  # Dictionary or pandas.DataFrame
        return _FocalMechanismConvention.from_params(spec.keys(), component=component)

    # Determine the convention from the 'convention' parameter.
    if convention is None:
        msg = "Parameter 'convention' must be specified."
        raise GMTInvalidInput(msg)
    return _FocalMechanismConvention(convention=convention, component=component)


def _preprocess_spec(spec, colnames, override_cols):
    """
    Preprocess the input data.

    Parameters
    ----------
    spec
        The input data to be preprocessed.
    colnames
        The minimum required column names of the input data.
    override_cols
        Dictionary of column names and values to override in the input data. Only makes
        sense if ``spec`` is a dict or :class:`pandas.DataFrame`.
    """
    kind = data_kind(spec)  # Determine the kind of the input data.

    # Convert pandas.DataFrame and numpy.ndarray to dict.
    if isinstance(spec, pd.DataFrame):
        spec = {k: v.to_numpy() for k, v in spec.items()}
    elif isinstance(spec, np.ndarray):
        spec = np.atleast_2d(spec)
        # Optional columns that are not required by the convention. The key is the
        # number of extra columns, and the value is a list of optional column names.
        extra_cols = {
            0: [],
            1: ["event_name"],
            2: ["plot_longitude", "plot_latitude"],
            3: ["plot_longitude", "plot_latitude", "event_name"],
        }
        ndiff = spec.shape[1] - len(colnames)
        if ndiff not in extra_cols:
            raise GMTValueError(
                spec.shape[1],
                description="input array shape",
                reason=f"Input array must have {len(colnames)} or two/three more columns.",
            )
        spec = dict(zip([*colnames, *extra_cols[ndiff]], spec.T, strict=False))

    # Now, the input data is a dict or an ASCII file.
    if isinstance(spec, dict):
        # The columns can be overridden by the parameters given in the function
        # arguments. Only makes sense for dict/pandas.DataFrame input.
        if kind != "matrix" and override_cols is not None:
            spec.update({k: v for k, v in override_cols.items() if v is not None})
        # Due to the internal implementation of the meca module, we need to convert the
        # ``plot_longitude``, ``plot_latitude``, and ``event_name`` columns into strings
        # if they exist.
        for key in ["plot_longitude", "plot_latitude", "event_name"]:
            if key in spec:
                spec[key] = np.array(spec[key], dtype=str)

        # Reorder columns to match convention if necessary. The expected columns are:
        # longitude, latitude, depth, focal_parameters, [plot_longitude, plot_latitude],
        # [event_name].
        extra_cols = []
        if "plot_longitude" in spec and "plot_latitude" in spec:
            extra_cols.extend(["plot_longitude", "plot_latitude"])
        if "event_name" in spec:
            extra_cols.append("event_name")
        cols = [*colnames, *extra_cols]
        if list(spec.keys()) != cols:
            spec = {k: spec[k] for k in cols}
    return spec


def _auto_offset(spec) -> bool:
    """
    Determine if offset should be set based on the input data.

    If the input data contains ``plot_longitude`` and ``plot_latitude``, then we set the
    ``offset`` parameter to ``True`` automatically.
    """
    return (
        isinstance(spec, dict | pd.DataFrame)
        and "plot_longitude" in spec
        and "plot_latitude" in spec
    )


@fmt_docstring
@use_alias(
    A="offset",
    B="frame",
    C="cmap",
    E="extensionfill",
    Fr="labelbox",
    G="compressionfill",
    L="outline",
    N="no_clip",
    R="region",
    T="nodal",
    W="pen",
    p="perspective",
    t="transparency",
)
@kwargs_to_strings(R="sequence", p="sequence")
def meca(  # noqa: PLR0913
    self,
    spec: PathLike | TableLike,
    scale,
    convention: Literal["aki", "gcmt", "mt", "partial", "principal_axis"] | None = None,
    component: Literal["full", "dc", "deviatoric"] = "full",
    longitude: float | Sequence[float] | None = None,
    latitude: float | Sequence[float] | None = None,
    depth: float | Sequence[float] | None = None,
    plot_longitude: float | Sequence[float] | None = None,
    plot_latitude: float | Sequence[float] | None = None,
    event_name: str | Sequence[str] | None = None,
    projection=None,
<<<<<<< HEAD
    verbose: Literal[
        "quiet",
        "error",
        "warning",
        "timing",
        "information",
        "compatibility",
        "debug",
    ]
    | bool = False,
=======
    panel: int | tuple[int, int] | bool = False,
>>>>>>> 51e294e9
    **kwargs,
):
    r"""
    Plot focal mechanisms.

    The following focal mechanism conventions are supported:

    .. list-table:: Supported focal mechanism conventions.
       :widths: 15 15 40 30
       :header-rows: 1

       * - Convention
         - Description
         - Focal parameters
         - Remark
       * - ``"aki"``
         - Aki and Richard
         - *strike*, *dip*, *rake*, *magnitude*
         - angles in degrees
       * - ``"gcmt"``
         - global centroid moment tensor
         - | *strike1*, *dip1*, *rake1*,
           | *strike2*, *dip2*, *rake2*,
           | *mantissa*, *exponent*
         - | angles in degrees;
           | seismic moment is
           | :math:`mantissa * 10 ^ {{exponent}}`
           | in dyn cm
       * - ``"mt"``
         - seismic moment tensor
         - | *mrr*, *mtt*, *mff*,
           | *mrt*, *mrf*, *mtf*,
           | *exponent*
         - | moment components
           | in :math:`10 ^ {{exponent}}` dyn cm
       * - ``"partial"``
         - partial focal mechanism
         - | *strike1*, *dip1*, *strike2*,
           | *fault_type*, *magnitude*
         - | angles in degrees;
           | *fault_type* means +1/-1 for
           | normal/reverse fault
       * - ``"principal_axis"``
         - principal axis
         - | *t_value*, *t_azimuth*, *t_plunge*,
           | *n_value*, *n_azimuth*, *n_plunge*,
           | *p_value*, *p_azimuth*, *p_plunge*,
           | *exponent*
         - | values in :math:`10 ^ {{exponent}}` dyn cm;
           | azimuths and plunges in degrees

    Full GMT docs at :gmt-docs:`supplements/seis/meca.html`.

    {aliases}
       - J = projection
       - S = scale/convention/component
<<<<<<< HEAD
       - V = verbose
=======
       - c = panel
>>>>>>> 51e294e9

    Parameters
    ----------
    spec : str, 1-D numpy array, 2-D numpy array, dict, or pandas.DataFrame
        Data that contain focal mechanism parameters.

        ``spec`` can be specified in either of the following types:

        - *str*: a file name containing focal mechanism parameters as columns. The
          meaning of each column is:

          - Columns 1 and 2: event longitude and latitude
          - Column 3: event depth (in kilometers)
          - Columns 4 to 3+n: focal mechanism parameters. The number of columns *n*
            depends on the choice of ``convention`` (see the table above for the
            supported conventions).
          - Columns 4+n and 5+n: longitude and latitude at which to place the
            beachball. ``0 0`` plots the beachball at the longitude and latitude
            given in the columns 1 and 2. [optional; requires ``offset=True``].
          - Last Column: text string to appear near the beachball [optional].

        - *1-D np.array*: focal mechanism parameters of a single event.
          The meanings of columns are the same as above.
        - *2-D np.array*: focal mechanism parameters of multiple events.
          The meanings of columns are the same as above.
        - *dict* or :class:`pandas.DataFrame`: The dict keys or
          :class:`pandas.DataFrame` column names determine the focal mechanism
          convention. For the different conventions, the combination of keys /
          column names as given in the table above are required.

          A dict may contain values for a single focal mechanism or lists of
          values for multiple focal mechanisms.

          Both dict and :class:`pandas.DataFrame` may optionally contain the keys /
          column names: ``latitude``, ``longitude``, ``depth``, ``plot_longitude``,
          ``plot_latitude``, and/or ``event_name``.

        If ``spec`` is either a str or a 1-D or 2-D numpy array, the ``convention``
        parameter is required to interpret the columns. If ``spec`` is a dict or
        a :class:`pandas.DataFrame`, ``convention`` is not needed and ignored if
        specified.
    scale : float or str
        *scale*\ [**+a**\ *angle*][**+f**\ *font*][**+j**\ *justify*]\
        [**+l**][**+m**][**+o**\ *dx*\ [/\ *dy*]][**+s**\ *reference*].
        Adjust scaling of the radius of the beachball, which is  proportional to the
        magnitude. By default, *scale* defines the size for magnitude = 5 (i.e., scalar
        seismic moment M0 = 4.0E23 dyn cm). If **+l** is used the radius will be
        proportional to the seismic moment instead. Use **+s** and give a *reference*
        to change the reference magnitude (or moment), and use **+m** to plot all
        beachballs with the same size. A text string can be specified to appear near
        the beachball (corresponding to column or parameter ``event_name``). Append
        **+a**\ *angle* to change the angle of the text string; append **+f**\ *font*
        to change its font (size,fontname,color); append **+j**\ *justify* to change
        the text location relative to the beachball [Default is ``"TC"``, i.e., Top
        Center]; append **+o** to offset the text string by *dx*\ /*dy*.
    convention
        Specify the focal mechanism convention of the input data. Ignored if ``spec`` is
        a dict or :class:`pandas.DataFrame`. See the table above for the supported
        conventions.
    component
        The component of the seismic moment tensor to plot. Valid values are:

        - ``"full"``: the full seismic moment tensor
        - ``"dc"``: the closest double couple defined from the moment tensor (zero trace
          and zero determinant)
        - ``"deviatoric"``: deviatoric part of the moment tensor (zero trace)
    longitude/latitude/depth
        Longitude(s), latitude(s), and depth(s) of the event(s). The length of each must
        match the number of events. These parameters are only used if ``spec`` is a
        dictionary or a :class:`pandas.DataFrame`, and they override any existing
        ``longitude``, ``latitude``, or ``depth`` values in ``spec``.
    plot_longitude/plot_latitude
        Longitude(s) and latitude(s) at which to place the beachball(s). The length of
        each must match the number of events. These parameters are only used if ``spec``
        is a dictionary or a :class:`pandas.DataFrame`, and they override any existing
        ``plot_longitude`` or ``plot_latitude`` values in ``spec``.
    event_name
        Text string(s), such as event name(s), to appear near the beachball(s). The
        length must match the number of events. This parameter is only used if ``spec``
        is a dictionary or a :class:`pandas.DataFrame`, and it overrides any existing
        ``event_name`` labels in ``spec``.
    labelbox : bool or str
        [*fill*].
        Draw a box behind the label if given via ``event_name``. Use *fill* to give a
        fill color [Default is ``"white"``].
    offset : bool or str
        [**+p**\ *pen*][**+s**\ *size*].
        Offset beachball(s) to the longitude(s) and latitude(s) specified in the last
        two columns of the input file or array, or by ``plot_longitude`` and
        ``plot_latitude`` if provided. A line from the beachball to the initial location
        is drawn. Use **+s**\ *size* to plot a small circle at the initial location and
        to set the diameter of this circle [Default is no circle]. Use **+p**\ *pen* to
        set the pen attributes for this feature [Default is set via ``pen``]. The fill
        of the circle is set via ``compressionfill`` or ``cmap``, i.e., corresponds to
        the fill of the compressive quadrants.
    compressionfill : str
        Set color or pattern for filling compressive quadrants [Default is ``"black"``].
        This setting also applies to the fill of the circle defined via ``offset``.
    extensionfill : str
        Set color or pattern for filling extensive quadrants [Default is ``"white"``].
    pen : str
        Set (default) pen attributes for all lines related to the beachball [Default is
        ``"0.25p,black,solid"``]. This setting applies to ``outline``, ``nodal``, and
        ``offset``, unless overruled by arguments passed to those parameters. Draws the
        circumference of the beachball.
    outline : bool or str
        [*pen*].
        Draw circumference and nodal planes of the beachball. Use *pen* to set  the pen
        attributes for this feature [Default is set via ``pen``].
    nodal : bool, int, or str
        [*nplane*][/*pen*].
        Plot the nodal planes and outline the bubble which is transparent. If *nplane*
        is

        - ``0`` or ``True``: both nodal planes are plotted [Default].
        - ``1``: only the first nodal plane is plotted.
        - ``2``: only the second nodal plane is plotted.

        Use /*pen* to set the pen attributes for this feature [Default is set via
        ``pen``].
        For double couple mechanisms, ``nodal`` renders the beachball transparent by
        drawing only the nodal planes and the circumference. For non-double couple
        mechanisms, ``nodal=0`` overlays best double couple transparently.
    cmap : str
        File name of a CPT file or a series of comma-separated colors (e.g.,
        *color1,color2,color3*) to build a linear continuous CPT from those colors
        automatically. The color of the compressive quadrants is determined by the
        z-value (i.e., event depth or the third column for an input file). This setting
        also applies to the fill of the circle defined via ``offset``.
    no_clip : bool
        Do **not** skip symbols that fall outside the frame boundaries [Default is
       ``False``, i.e., plot symbols inside the frame boundaries only].
    {projection}
    {region}
    {frame}
    {verbose}
    {panel}
    {perspective}
    {transparency}
    """
    self._activate_figure()
    # Determine the focal mechanism convention from the input data or parameters.
    _convention = _get_focal_convention(spec, convention, component)
    # Preprocess the input data.
    spec = _preprocess_spec(
        spec,
        # The minimum expected columns for the input data.
        colnames=["longitude", "latitude", "depth", *_convention.params],
        override_cols={
            "longitude": longitude,
            "latitude": latitude,
            "depth": depth,
            "plot_longitude": plot_longitude,
            "plot_latitude": plot_latitude,
            "event_name": event_name,
        },
    )
    # Determine the offset parameter if not provided.
    if kwargs.get("A") is None:
        kwargs["A"] = _auto_offset(spec)
    kwargs["S"] = f"{_convention.code}{scale}"

    aliasdict = AliasSystem(
        J=Alias(projection, name="projection"),
    ).add_common(
<<<<<<< HEAD
        V=verbose,
=======
        c=panel,
>>>>>>> 51e294e9
    )
    aliasdict.merge(kwargs)

    with Session() as lib:
        with lib.virtualfile_in(check_kind="vector", data=spec) as vintbl:
            lib.call_module(
                module="meca", args=build_arg_list(aliasdict, infile=vintbl)
            )<|MERGE_RESOLUTION|>--- conflicted
+++ resolved
@@ -145,7 +145,6 @@
     plot_latitude: float | Sequence[float] | None = None,
     event_name: str | Sequence[str] | None = None,
     projection=None,
-<<<<<<< HEAD
     verbose: Literal[
         "quiet",
         "error",
@@ -156,9 +155,7 @@
         "debug",
     ]
     | bool = False,
-=======
     panel: int | tuple[int, int] | bool = False,
->>>>>>> 51e294e9
     **kwargs,
 ):
     r"""
@@ -215,11 +212,8 @@
     {aliases}
        - J = projection
        - S = scale/convention/component
-<<<<<<< HEAD
        - V = verbose
-=======
        - c = panel
->>>>>>> 51e294e9
 
     Parameters
     ----------
@@ -385,11 +379,8 @@
     aliasdict = AliasSystem(
         J=Alias(projection, name="projection"),
     ).add_common(
-<<<<<<< HEAD
         V=verbose,
-=======
         c=panel,
->>>>>>> 51e294e9
     )
     aliasdict.merge(kwargs)
 
