--- conflicted
+++ resolved
@@ -7,185 +7,7 @@
 from pygmt.clib import Session
 from pygmt.exceptions import GMTInvalidInput
 from pygmt.helpers import build_arg_list, fmt_docstring, kwargs_to_strings, use_alias
-<<<<<<< HEAD
 from pygmt.src._common import _FocalMechanismConvention
-=======
-
-
-def convention_code(convention, component="full"):
-    """
-    Determine the convention code for focal mechanisms.
-
-    The convention code can be used in meca's -S option.
-
-    Parameters
-    ----------
-    convention : str
-        The focal mechanism convention. Can be one of the following:
-
-        - ``"aki"``: Aki and Richards
-        - ``"gcmt"``: Global Centroid Moment Tensor
-        - ``"partial"``: Partial focal mechanism
-        - ``"mt"``: Moment tensor
-        - ``"principal_axis"``: Principal axis
-
-        Single letter convention codes like ``"a"`` and ``"c"`` are also
-        supported but undocumented.
-
-    component : str
-        The component of the focal mechanism. Only used when ``convention`` is
-        ``"mt"`` or ``"principal_axis"``. Can be one of the following:
-
-        - ``"full"``: Full moment tensor
-        - ``"deviatoric"``: Deviatoric moment tensor
-        - ``"dc"``: Double couple
-
-    Returns
-    -------
-    str
-        The single-letter convention code used in meca's -S option.
-
-    Examples
-    --------
-    >>> convention_code("aki")
-    'a'
-    >>> convention_code("gcmt")
-    'c'
-    >>> convention_code("partial")
-    'p'
-
-    >>> convention_code("mt", component="full")
-    'm'
-    >>> convention_code("mt", component="deviatoric")
-    'z'
-    >>> convention_code("mt", component="dc")
-    'd'
-    >>> convention_code("principal_axis", component="full")
-    'x'
-    >>> convention_code("principal_axis", component="deviatoric")
-    't'
-    >>> convention_code("principal_axis", component="dc")
-    'y'
-
-    >>> for code in ["a", "c", "m", "d", "z", "p", "x", "y", "t"]:
-    ...     assert convention_code(code) == code
-
-    >>> convention_code("invalid")
-    Traceback (most recent call last):
-      ...
-    pygmt.exceptions.GMTInvalidInput: Invalid convention 'invalid'.
-
-    >>> convention_code("mt", "invalid")  # doctest: +NORMALIZE_WHITESPACE
-    Traceback (most recent call last):
-      ...
-    pygmt.exceptions.GMTInvalidInput:
-        Invalid component 'invalid' for convention 'mt'.
-    """
-    # Codes for focal mechanism formats determined by "convention"
-    codes1 = {"aki": "a", "gcmt": "c", "partial": "p"}
-    # Codes for focal mechanism formats determined by both "convention" and
-    # "component"
-    codes2 = {
-        "mt": {"deviatoric": "z", "dc": "d", "full": "m"},
-        "principal_axis": {"deviatoric": "t", "dc": "y", "full": "x"},
-    }
-
-    if convention in codes1:
-        return codes1[convention]
-    if convention in codes2:
-        if component not in codes2[convention]:
-            msg = f"Invalid component '{component}' for convention '{convention}'."
-            raise GMTInvalidInput(msg)
-        return codes2[convention][component]
-    if convention in {"a", "c", "m", "d", "z", "p", "x", "y", "t"}:
-        return convention
-    msg = f"Invalid convention '{convention}'."
-    raise GMTInvalidInput(msg)
-
-
-def convention_name(code):
-    """
-    Determine the name of a focal mechanism convention from its code.
-
-    Parameters
-    ----------
-    code : str
-        The single-letter convention code.
-
-    Returns
-    -------
-    str
-        The name of the focal mechanism convention.
-
-    Examples
-    --------
-    >>> convention_name("a")
-    'aki'
-    >>> convention_name("aki")
-    'aki'
-    """
-    name = {
-        "a": "aki",
-        "c": "gcmt",
-        "p": "partial",
-        "z": "mt",
-        "d": "mt",
-        "m": "mt",
-        "x": "principal_axis",
-        "y": "principal_axis",
-        "t": "principal_axis",
-    }.get(code)
-    return name if name is not None else code
-
-
-def convention_params(convention):
-    """
-    Return the list of focal mechanism parameters for a given convention.
-
-    Parameters
-    ----------
-    convention : str
-        The focal mechanism convention. Can be one of the following:
-
-        - ``"aki"``: Aki and Richards
-        - ``"gcmt"``: Global Centroid Moment Tensor
-        - ``"partial"``: Partial focal mechanism
-        - ``"mt"``: Moment tensor
-        - ``"principal_axis"``: Principal axis
-
-    Returns
-    -------
-    list
-        The list of focal mechanism parameters.
-    """
-    return {
-        "aki": ["strike", "dip", "rake", "magnitude"],
-        "gcmt": [
-            "strike1",
-            "dip1",
-            "rake1",
-            "strike2",
-            "dip2",
-            "rake2",
-            "mantissa",
-            "exponent",
-        ],
-        "mt": ["mrr", "mtt", "mff", "mrt", "mrf", "mtf", "exponent"],
-        "partial": ["strike1", "dip1", "strike2", "fault_type", "magnitude"],
-        "principal_axis": [
-            "t_value",
-            "t_azimuth",
-            "t_plunge",
-            "n_value",
-            "n_azimuth",
-            "n_plunge",
-            "p_value",
-            "p_azimuth",
-            "p_plunge",
-            "exponent",
-        ],
-    }[convention]
->>>>>>> a92d9d0a
 
 
 @fmt_docstring
@@ -423,15 +245,10 @@
         if convention is None:
             msg = "'convention' must be specified for an array input."
             raise GMTInvalidInput(msg)
-<<<<<<< HEAD
 
         _convention = _FocalMechanismConvention(
             convention=convention, component=component
         )
-=======
-        # make sure convention is a name, not a code
-        convention = convention_name(convention)
->>>>>>> a92d9d0a
 
         # Convert array to pd.DataFrame and assign column names
         spec = pd.DataFrame(np.atleast_2d(spec))
