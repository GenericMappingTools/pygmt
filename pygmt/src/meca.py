"""
meca - Plot focal mechanisms.
"""
import numpy as np
import pandas as pd
from pygmt.clib import Session
from pygmt.exceptions import GMTError, GMTInvalidInput
from pygmt.helpers import build_arg_string, fmt_docstring, kwargs_to_strings, use_alias


def data_format_code(convention, component="full"):
    """
    Determine the data format code for meca's -S option.

    See the meca() method for explanations of the parameters.

    Examples
    --------
    >>> data_format_code("aki")
    'a'
    >>> data_format_code("gcmt")
    'c'
    >>> data_format_code("partial")
    'p'

    >>> data_format_code("mt", component="full")
    'm'
    >>> data_format_code("mt", component="deviatoric")
    'z'
    >>> data_format_code("mt", component="dc")
    'd'
    >>> data_format_code("principal_axis", component="full")
    'x'
    >>> data_format_code("principal_axis", component="deviatoric")
    't'
    >>> data_format_code("principal_axis", component="dc")
    'y'

    >>> for code in ["a", "c", "m", "d", "z", "p", "x", "y", "t"]:
    ...     assert data_format_code(code) == code
    ...

    >>> data_format_code("invalid")
    Traceback (most recent call last):
      ...
    pygmt.exceptions.GMTInvalidInput: Invalid convention 'invalid'.

    >>> data_format_code("mt", "invalid")  # doctest: +NORMALIZE_WHITESPACE
    Traceback (most recent call last):
      ...
    pygmt.exceptions.GMTInvalidInput:
        Invalid component 'invalid' for convention 'mt'.
    """
    # Codes for focal mechanism formats determined by "convention"
    codes1 = {"aki": "a", "gcmt": "c", "partial": "p"}
    # Codes for focal mechanism formats determined by both "convention" and
    # "component"
    codes2 = {
        "mt": {"deviatoric": "z", "dc": "d", "full": "m"},
        "principal_axis": {"deviatoric": "t", "dc": "y", "full": "x"},
    }

    if convention in codes1:
        return codes1[convention]
    if convention in codes2:
        if component not in codes2[convention]:
            raise GMTInvalidInput(
                f"Invalid component '{component}' for convention '{convention}'."
            )
        return codes2[convention][component]
    if convention in ["a", "c", "m", "d", "z", "p", "x", "y", "t"]:
        return convention
    raise GMTInvalidInput(f"Invalid convention '{convention}'.")


@fmt_docstring
@use_alias(
    A="offset",
    B="frame",
    E="extensionfill",
    G="compressionfill",
    J="projection",
    N="no_clip",
    R="region",
    V="verbose",
    c="panel",
    p="perspective",
    t="transparency",
)
@kwargs_to_strings(R="sequence", c="sequence_comma", p="sequence")
def meca(
    self,
    spec,
    scale,
    convention=None,
    component="full",
    longitude=None,
    latitude=None,
    depth=None,
    plot_longitude=None,
    plot_latitude=None,
    event_name=None,
    **kwargs,
):
    r"""
    Plot focal mechanisms.

    Full option list at :gmt-docs:`supplements/seis/meca.html`

    {aliases}

    Parameters
    ----------
    spec : str, 1-D array, 2-D array, dict, or pd.DataFrame
        Data that contains focal mechanism parameters.

        ``spec`` can be specified in either of the following types:

        - *str*: a file name containing focal mechanism parameters as
          columns. The meaning of each column is:

          - Columns 1 and 2: event longitude and latitude
          - Column 3: event depth (in km)
          - Columns 4 to 3+n: focal mechanism parameters. The number of columns
            *n* depends on the choice of ``convection``, which will be
            described below.
          - Columns 4+n and 5+n: longitude, latitude at which to place
            beachball. Using ``0 0`` will plot the beachball at the longitude,
            latitude given in columns 1 and 2. [optional and requires
            ``offset=True`` to take effect].
          - Text string to appear near the beachball [optional].

        - *1-D array*: focal mechanism parameters of a single event.
          The meanings of columns are the same as above.
        - *2-D array*: focal mechanim parameters of multiple events.
          The meanings of columns are the same as above.
        - *dictionary or pd.DataFrame*: The dictionary keys or pd.DataFrame
          column names determine the focal mechanims convention. For
          different conventions, the following combination of keys are allowed:

          - ``"aki"``: *strike, dip, rake, magnitude*
          - ``"gcmt"``: *strike1, dip1, rake1, strike2, dip2, rake2, mantissa,*
            *exponent*
          - ``"mt"``: *mrr, mtt, mff, mrt, mrf, mtf, exponent*
          - ``"partial"``: *strike1, dip1, strike2, fault_type, magnitude*
          - ``"principal_axis"``: *t_value, t_azimuth, t_plunge, n_value,
            n_azimuth, n_plunge, p_value, p_azimuth, p_plunge, exponent*

          A dictionary may contain values for a single focal mechanism or
          lists of values for multiple focal mechanisms.

          Both dictionary and pd.DataFrame may optionally contain
          keys/column names: ``latitude``, ``longitude``, ``depth``,
          ``plot_longitude``, ``plot_latitude``, and/or ``event_name``.

          If ``spec`` is either a str, a 1-D array or a 2-D array, the
          ``convention`` parameter is required so we know how to interpret the
          columns. If ``spec`` is a dictionary or a pd.DataFrame,
          ``convention`` is not needed and is ignored if specified.

    scale : str
        Adjusts the scaling of the radius of the beachball, which is
        proportional to the magnitude. *scale* defines the size for
        magnitude = 5 (i.e. scalar seismic moment M0 = 4.0E23 dynes-cm).
    convention : str
        Focal mechanism convention. Choose from:

        - ``"aki"`` (Aki & Richards)
        - ``"gcmt"`` (global CMT)
        - ``"mt"`` (seismic moment tensor)
        - ``"partial"`` (partial focal mechanism)
        - ``"principal_axis"`` (principal axis)

        Ignored if ``spec`` is a dictionary or pd.DataFrame.
    component : str
        The component of the seismic moment tensor to plot.

        - ``"full"``: the full seismic moment tensor
        - ``"dc"``: the closest double couple defined from the moment tensor
          (zero trace and zero determinant)
        - ``"deviatoric"``: deviatoric part of the moment tensor (zero trace)
    longitude : int, float, list, or 1-D numpy array
        Longitude(s) of event location(s). Must be the same length as the
        number of events. Will override the ``longitude`` values
        in ``spec`` if ``spec`` is a dictionary or pd.DataFrame.
    latitude : int, float, list, or 1-D numpy array
        Latitude(s) of event location(s). Must be the same length as the
        number of events. Will override the ``latitude`` values
        in ``spec`` if ``spec`` is a dictionary or pd.DataFrame.
    depth : int, float, list, or 1-D numpy array
        Depth(s) of event location(s) in kilometers. Must be the same length
        as the number of events. Will override the ``depth`` values in ``spec``
        if ``spec`` is a dictionary or pd.DataFrame.
    plot_longitude : int, float, str, list, or 1-D numpy array
        Longitude(s) at which to place beachball(s). Must be the same length
        as the number of events. Will override the ``plot_longitude`` values
        in ``spec`` if ``spec`` is a dictionary or pd.DataFrame.
    plot_latitude : int, float, str, list, or 1-D numpy array
        Latitude(s) at which to place beachball(s). List must be the same
        length as the number of events. Will override the ``plot_latitude``
        values in ``spec`` if ``spec`` is a dictionary or pd.DataFrame.
    event_name : str or list of str, or 1-D numpy array
        Text string(s), e.g., event name(s) to appear near the beachball(s).
        List must be the same length as the number of events. Will override
        the ``event_name`` values in ``spec`` if ``spec`` is a dictionary
        or pd.DataFrame.
    offset : bool or str
        [**+p**\ *pen*][**+s**\ *size*].
<<<<<<< HEAD
        Offsets beachballs to the longitude, latitude specified in the last two
        columns of the input file or array, or by ``plot_longitude`` and
        ``plot_latitude`` if provided. A small circle is plotted at the initial
        location and a line connects the beachball to the circle. Use
        **+s**\ *size* to set the diameter of the circle [Default is
        no circle]. Use **+p**\ *pen* to set the line pen attributes [Default
        is 0.25p].
    compressionfill : str
        Set color or pattern for filling compressional quadrants
        [Default is black].
    extensionfill : str
        Set color or pattern for filling extensive quadrants
        [Default is white].
=======
        Offsets beachball(s) to longitude(s) and latitude(s) specified in the
        the last two columns of the input file or array, or by
        ``plot_longitude`` and ``plot_latitude`` if provided. A small circle
        is plotted at the initial location and a line connects the beachball
        to the circle. Use **+s**\ *size* to set the diameter of the circle
        [Default is no circle]. Use **+p**\ *pen* to set the line pen
        attributes [Default is 0.25p].
>>>>>>> 6b1ebe5b
    no_clip : bool
        Does NOT skip symbols that fall outside frame boundary specified by
        ``region`` [Default is False, i.e. plot symbols inside map frame only].
    {projection}
    {region}
    {frame}
    {verbose}
    {panel}
    {perspective}
    {transparency}
    """
    # pylint: disable=too-many-arguments,too-many-locals,too-many-branches
    kwargs = self._preprocess(**kwargs)  # pylint: disable=protected-access
    if isinstance(spec, (dict, pd.DataFrame)):  # spec is a dict or pd.DataFrame
        param_conventions = {
            "aki": ["strike", "dip", "rake", "magnitude"],
            "gcmt": [
                "strike1",
                "dip1",
                "rake1",
                "strike2",
                "dip2",
                "rake2",
                "mantissa",
                "exponent",
            ],
            "mt": ["mrr", "mtt", "mff", "mrt", "mrf", "mtf", "exponent"],
            "partial": ["strike1", "dip1", "strike2", "fault_type", "magnitude"],
            "pricipal_axis": [
                "t_value",
                "t_azimuth",
                "t_plunge",
                "n_value",
                "n_azimuth",
                "n_plunge",
                "p_value",
                "p_azimuth",
                "p_plunge",
                "exponent",
            ],
        }
        # determine convention from dict keys or pd.DataFrame column names
        for conv, paras in param_conventions.items():
            if set(paras).issubset(set(spec.keys())):
                convention = conv
                break
        else:
            if isinstance(spec, dict):
                msg = "Keys in dict 'spec' do not match known conventions."
            else:
                msg = "Column names in pd.DataFrame 'spec' do not match known conventions."
            raise GMTError(msg)

        # override the values in dict/pd.DataFrame if parameters are explicity
        # specified
        if longitude is not None:
            spec["longitude"] = np.atleast_1d(longitude)
        if latitude is not None:
            spec["latitude"] = np.atleast_1d(latitude)
        if depth is not None:
            spec["depth"] = np.atleast_1d(depth)
        if plot_longitude is not None:
            spec["plot_longitude"] = np.atleast_1d(plot_longitude)
        if plot_latitude is not None:
            spec["plot_latitude"] = np.atleast_1d(plot_latitude)
        if event_name is not None:
            spec["event_name"] = np.atleast_1d(event_name).astype(str)

        # convert dict to pd.DataFrame so columns can be reordered
        if isinstance(spec, dict):
            # convert values to ndarray so pandas doesn't complain about "all
            # scalar values". See
            # https://github.com/GenericMappingTools/pygmt/pull/2174
            spec = {key: np.atleast_1d(value) for key, value in spec.items()}
            spec = pd.DataFrame(spec)

        # expected columns are:
        # longitude, latitude, depth, focal_parameters,
        #   [plot_longitude, plot_latitude] [event_name]
        newcols = ["longitude", "latitude", "depth"] + param_conventions[convention]
        if "plot_longitude" in spec.columns and "plot_latitude" in spec.columns:
            newcols += ["plot_longitude", "plot_latitude"]
            spec[["plot_longitude", "plot_latitude"]] = spec[
                ["plot_longitude", "plot_latitude"]
            ].astype(str)
            if kwargs.get("A") is None:
                kwargs["A"] = True
        if "event_name" in spec.columns:
            newcols += ["event_name"]
            spec["event_name"] = spec["event_name"].astype(str)
        # reorder columns in DataFrame
        spec = spec.reindex(newcols, axis=1)
    elif isinstance(spec, np.ndarray) and spec.ndim == 1:
        # Convert 1-D array into 2-D array
        spec = np.atleast_2d(spec)

    # determine data_format from convention and component
    data_format = data_format_code(convention=convention, component=component)

    # Assemble -S flag
    kwargs["S"] = data_format + scale
    with Session() as lib:
        # Choose how data will be passed into the module
        file_context = lib.virtualfile_from_data(check_kind="vector", data=spec)
        with file_context as fname:
            lib.call_module(module="meca", args=build_arg_string(kwargs, infile=fname))<|MERGE_RESOLUTION|>--- conflicted
+++ resolved
@@ -206,21 +206,6 @@
         or pd.DataFrame.
     offset : bool or str
         [**+p**\ *pen*][**+s**\ *size*].
-<<<<<<< HEAD
-        Offsets beachballs to the longitude, latitude specified in the last two
-        columns of the input file or array, or by ``plot_longitude`` and
-        ``plot_latitude`` if provided. A small circle is plotted at the initial
-        location and a line connects the beachball to the circle. Use
-        **+s**\ *size* to set the diameter of the circle [Default is
-        no circle]. Use **+p**\ *pen* to set the line pen attributes [Default
-        is 0.25p].
-    compressionfill : str
-        Set color or pattern for filling compressional quadrants
-        [Default is black].
-    extensionfill : str
-        Set color or pattern for filling extensive quadrants
-        [Default is white].
-=======
         Offsets beachball(s) to longitude(s) and latitude(s) specified in the
         the last two columns of the input file or array, or by
         ``plot_longitude`` and ``plot_latitude`` if provided. A small circle
@@ -228,7 +213,12 @@
         to the circle. Use **+s**\ *size* to set the diameter of the circle
         [Default is no circle]. Use **+p**\ *pen* to set the line pen
         attributes [Default is 0.25p].
->>>>>>> 6b1ebe5b
+    compressionfill : str
+        Set color or pattern for filling compressional quadrants
+        [Default is black].
+    extensionfill : str
+        Set color or pattern for filling extensive quadrants
+        [Default is white].
     no_clip : bool
         Does NOT skip symbols that fall outside frame boundary specified by
         ``region`` [Default is False, i.e. plot symbols inside map frame only].
