"""
meca - Plot focal mechanisms.
"""

from collections.abc import Sequence
from typing import Literal

import numpy as np
import pandas as pd
from pygmt._typing import PathLike, TableLike
from pygmt.alias import AliasSystem
from pygmt.clib import Session
from pygmt.exceptions import GMTInvalidInput, GMTValueError
from pygmt.helpers import (
    build_arg_list,
    data_kind,
    fmt_docstring,
    kwargs_to_strings,
    use_alias,
)
from pygmt.src._common import _FocalMechanismConvention


def _get_focal_convention(spec, convention, component) -> _FocalMechanismConvention:
    """
    Determine the focal mechanism convention from the input data or parameters.
    """
    # Determine the convention from dictionary keys or pandas.DataFrame column names.
    if hasattr(spec, "keys"):  # Dictionary or pandas.DataFrame
        return _FocalMechanismConvention.from_params(spec.keys(), component=component)

    # Determine the convention from the 'convention' parameter.
    if convention is None:
        msg = "Parameter 'convention' must be specified."
        raise GMTInvalidInput(msg)
    return _FocalMechanismConvention(convention=convention, component=component)


def _preprocess_spec(spec, colnames, override_cols):
    """
    Preprocess the input data.

    Parameters
    ----------
    spec
        The input data to be preprocessed.
    colnames
        The minimum required column names of the input data.
    override_cols
        Dictionary of column names and values to override in the input data. Only makes
        sense if ``spec`` is a dict or :class:`pandas.DataFrame`.
    """
    kind = data_kind(spec)  # Determine the kind of the input data.

    # Convert pandas.DataFrame and numpy.ndarray to dict.
    if isinstance(spec, pd.DataFrame):
        spec = {k: v.to_numpy() for k, v in spec.items()}
    elif isinstance(spec, np.ndarray):
        spec = np.atleast_2d(spec)
        # Optional columns that are not required by the convention. The key is the
        # number of extra columns, and the value is a list of optional column names.
        extra_cols = {
            0: [],
            1: ["event_name"],
            2: ["plot_longitude", "plot_latitude"],
            3: ["plot_longitude", "plot_latitude", "event_name"],
        }
        ndiff = spec.shape[1] - len(colnames)
        if ndiff not in extra_cols:
            raise GMTValueError(
                spec.shape[1],
                description="input array shape",
                reason=f"Input array must have {len(colnames)} or two/three more columns.",
            )
        spec = dict(zip([*colnames, *extra_cols[ndiff]], spec.T, strict=False))

    # Now, the input data is a dict or an ASCII file.
    if isinstance(spec, dict):
        # The columns can be overridden by the parameters given in the function
        # arguments. Only makes sense for dict/pandas.DataFrame input.
        if kind != "matrix" and override_cols is not None:
            spec.update({k: v for k, v in override_cols.items() if v is not None})
        # Due to the internal implementation of the meca module, we need to convert the
        # ``plot_longitude``, ``plot_latitude``, and ``event_name`` columns into strings
        # if they exist.
        for key in ["plot_longitude", "plot_latitude", "event_name"]:
            if key in spec:
                spec[key] = np.array(spec[key], dtype=str)

        # Reorder columns to match convention if necessary. The expected columns are:
        # longitude, latitude, depth, focal_parameters, [plot_longitude, plot_latitude],
        # [event_name].
        extra_cols = []
        if "plot_longitude" in spec and "plot_latitude" in spec:
            extra_cols.extend(["plot_longitude", "plot_latitude"])
        if "event_name" in spec:
            extra_cols.append("event_name")
        cols = [*colnames, *extra_cols]
        if list(spec.keys()) != cols:
            spec = {k: spec[k] for k in cols}
    return spec


def _auto_offset(spec) -> bool:
    """
    Determine if offset should be set based on the input data.

    If the input data contains ``plot_longitude`` and ``plot_latitude``, then we set the
    ``offset`` parameter to ``True`` automatically.
    """
    return (
        isinstance(spec, dict | pd.DataFrame)
        and "plot_longitude" in spec
        and "plot_latitude" in spec
    )


@fmt_docstring
@use_alias(
    A="offset",
    B="frame",
    C="cmap",
    E="extensionfill",
    Fr="labelbox",
    G="compressionfill",
    L="outline",
    N="no_clip",
    R="region",
    T="nodal",
    W="pen",
    p="perspective",
    t="transparency",
)
@kwargs_to_strings(R="sequence", p="sequence")
def meca(  # noqa: PLR0913
    self,
    spec: PathLike | TableLike,
    scale,
    convention: Literal["aki", "gcmt", "mt", "partial", "principal_axis"] | None = None,
    component: Literal["full", "dc", "deviatoric"] = "full",
    longitude: float | Sequence[float] | None = None,
    latitude: float | Sequence[float] | None = None,
    depth: float | Sequence[float] | None = None,
    plot_longitude: float | Sequence[float] | None = None,
    plot_latitude: float | Sequence[float] | None = None,
    event_name: str | Sequence[str] | None = None,
    projection=None,
    verbose: Literal["quiet", "error", "warning", "timing", "info", "compat", "debug"]
    | bool = False,
    panel: int | tuple[int, int] | bool = False,
    **kwargs,
):
    r"""
    Plot focal mechanisms.

    The following focal mechanism conventions are supported:

    .. list-table:: Supported focal mechanism conventions.
       :widths: 15 15 40 30
       :header-rows: 1

       * - Convention
         - Description
         - Focal parameters
         - Remark
       * - ``"aki"``
         - Aki and Richard
         - *strike*, *dip*, *rake*, *magnitude*
         - angles in degrees
       * - ``"gcmt"``
         - global centroid moment tensor
         - | *strike1*, *dip1*, *rake1*,
           | *strike2*, *dip2*, *rake2*,
           | *mantissa*, *exponent*
         - | angles in degrees;
           | seismic moment is
           | :math:`mantissa * 10 ^ {{exponent}}`
           | in dyn cm
       * - ``"mt"``
         - seismic moment tensor
         - | *mrr*, *mtt*, *mff*,
           | *mrt*, *mrf*, *mtf*,
           | *exponent*
         - | moment components
           | in :math:`10 ^ {{exponent}}` dyn cm
       * - ``"partial"``
         - partial focal mechanism
         - | *strike1*, *dip1*, *strike2*,
           | *fault_type*, *magnitude*
         - | angles in degrees;
           | *fault_type* means +1/-1 for
           | normal/reverse fault
       * - ``"principal_axis"``
         - principal axis
         - | *t_value*, *t_azimuth*, *t_plunge*,
           | *n_value*, *n_azimuth*, *n_plunge*,
           | *p_value*, *p_azimuth*, *p_plunge*,
           | *exponent*
         - | values in :math:`10 ^ {{exponent}}` dyn cm;
           | azimuths and plunges in degrees

    Full GMT docs at :gmt-docs:`supplements/seis/meca.html`.

    {aliases}
       - J = projection
       - S = scale/convention/component
       - V = verbose
       - c = panel

    Parameters
    ----------
    spec : str, 1-D numpy array, 2-D numpy array, dict, or pandas.DataFrame
        Data that contain focal mechanism parameters.

        ``spec`` can be specified in either of the following types:

        - *str*: a file name containing focal mechanism parameters as columns. The
          meaning of each column is:

          - Columns 1 and 2: event longitude and latitude
          - Column 3: event depth (in kilometers)
          - Columns 4 to 3+n: focal mechanism parameters. The number of columns *n*
            depends on the choice of ``convention`` (see the table above for the
            supported conventions).
          - Columns 4+n and 5+n: longitude and latitude at which to place the
            beachball. ``0 0`` plots the beachball at the longitude and latitude
            given in the columns 1 and 2. [optional; requires ``offset=True``].
          - Last Column: text string to appear near the beachball [optional].

        - *1-D np.array*: focal mechanism parameters of a single event.
          The meanings of columns are the same as above.
        - *2-D np.array*: focal mechanism parameters of multiple events.
          The meanings of columns are the same as above.
        - *dict* or :class:`pandas.DataFrame`: The dict keys or
          :class:`pandas.DataFrame` column names determine the focal mechanism
          convention. For the different conventions, the combination of keys /
          column names as given in the table above are required.

          A dict may contain values for a single focal mechanism or lists of
          values for multiple focal mechanisms.

          Both dict and :class:`pandas.DataFrame` may optionally contain the keys /
          column names: ``latitude``, ``longitude``, ``depth``, ``plot_longitude``,
          ``plot_latitude``, and/or ``event_name``.

        If ``spec`` is either a str or a 1-D or 2-D numpy array, the ``convention``
        parameter is required to interpret the columns. If ``spec`` is a dict or
        a :class:`pandas.DataFrame`, ``convention`` is not needed and ignored if
        specified.
    scale : float or str
        *scale*\ [**+a**\ *angle*][**+f**\ *font*][**+j**\ *justify*]\
        [**+l**][**+m**][**+o**\ *dx*\ [/\ *dy*]][**+s**\ *reference*].
        Adjust scaling of the radius of the beachball, which is  proportional to the
        magnitude. By default, *scale* defines the size for magnitude = 5 (i.e., scalar
        seismic moment M0 = 4.0E23 dyn cm). If **+l** is used the radius will be
        proportional to the seismic moment instead. Use **+s** and give a *reference*
        to change the reference magnitude (or moment), and use **+m** to plot all
        beachballs with the same size. A text string can be specified to appear near
        the beachball (corresponding to column or parameter ``event_name``). Append
        **+a**\ *angle* to change the angle of the text string; append **+f**\ *font*
        to change its font (size,fontname,color); append **+j**\ *justify* to change
        the text location relative to the beachball [Default is ``"TC"``, i.e., Top
        Center]; append **+o** to offset the text string by *dx*\ /*dy*.
    convention
        Specify the focal mechanism convention of the input data. Ignored if ``spec`` is
        a dict or :class:`pandas.DataFrame`. See the table above for the supported
        conventions.
    component
        The component of the seismic moment tensor to plot. Valid values are:

        - ``"full"``: the full seismic moment tensor
        - ``"dc"``: the closest double couple defined from the moment tensor (zero trace
          and zero determinant)
        - ``"deviatoric"``: deviatoric part of the moment tensor (zero trace)
    longitude/latitude/depth
        Longitude(s), latitude(s), and depth(s) of the event(s). The length of each must
        match the number of events. These parameters are only used if ``spec`` is a
        dictionary or a :class:`pandas.DataFrame`, and they override any existing
        ``longitude``, ``latitude``, or ``depth`` values in ``spec``.
    plot_longitude/plot_latitude
        Longitude(s) and latitude(s) at which to place the beachball(s). The length of
        each must match the number of events. These parameters are only used if ``spec``
        is a dictionary or a :class:`pandas.DataFrame`, and they override any existing
        ``plot_longitude`` or ``plot_latitude`` values in ``spec``.
    event_name
        Text string(s), such as event name(s), to appear near the beachball(s). The
        length must match the number of events. This parameter is only used if ``spec``
        is a dictionary or a :class:`pandas.DataFrame`, and it overrides any existing
        ``event_name`` labels in ``spec``.
    labelbox : bool or str
        [*fill*].
        Draw a box behind the label if given via ``event_name``. Use *fill* to give a
        fill color [Default is ``"white"``].
    offset : bool or str
        [**+p**\ *pen*][**+s**\ *size*].
        Offset beachball(s) to the longitude(s) and latitude(s) specified in the last
        two columns of the input file or array, or by ``plot_longitude`` and
        ``plot_latitude`` if provided. A line from the beachball to the initial location
        is drawn. Use **+s**\ *size* to plot a small circle at the initial location and
        to set the diameter of this circle [Default is no circle]. Use **+p**\ *pen* to
        set the pen attributes for this feature [Default is set via ``pen``]. The fill
        of the circle is set via ``compressionfill`` or ``cmap``, i.e., corresponds to
        the fill of the compressive quadrants.
    compressionfill : str
        Set color or pattern for filling compressive quadrants [Default is ``"black"``].
        This setting also applies to the fill of the circle defined via ``offset``.
    extensionfill : str
        Set color or pattern for filling extensive quadrants [Default is ``"white"``].
    pen : str
        Set (default) pen attributes for all lines related to the beachball [Default is
        ``"0.25p,black,solid"``]. This setting applies to ``outline``, ``nodal``, and
        ``offset``, unless overruled by arguments passed to those parameters. Draws the
        circumference of the beachball.
    outline : bool or str
        [*pen*].
        Draw circumference and nodal planes of the beachball. Use *pen* to set  the pen
        attributes for this feature [Default is set via ``pen``].
    nodal : bool, int, or str
        [*nplane*][/*pen*].
        Plot the nodal planes and outline the bubble which is transparent. If *nplane*
        is

        - ``0`` or ``True``: both nodal planes are plotted [Default].
        - ``1``: only the first nodal plane is plotted.
        - ``2``: only the second nodal plane is plotted.

        Use /*pen* to set the pen attributes for this feature [Default is set via
        ``pen``].
        For double couple mechanisms, ``nodal`` renders the beachball transparent by
        drawing only the nodal planes and the circumference. For non-double couple
        mechanisms, ``nodal=0`` overlays best double couple transparently.
    cmap : str
        File name of a CPT file or a series of comma-separated colors (e.g.,
        *color1,color2,color3*) to build a linear continuous CPT from those colors
        automatically. The color of the compressive quadrants is determined by the
        z-value (i.e., event depth or the third column for an input file). This setting
        also applies to the fill of the circle defined via ``offset``.
    no_clip : bool
        Do **not** skip symbols that fall outside the frame boundaries [Default is
       ``False``, i.e., plot symbols inside the frame boundaries only].
    {projection}
    {region}
    {frame}
    {verbose}
    {panel}
    {perspective}
    {transparency}
    """
    self._activate_figure()
    # Determine the focal mechanism convention from the input data or parameters.
    _convention = _get_focal_convention(spec, convention, component)
    # Preprocess the input data.
    spec = _preprocess_spec(
        spec,
        # The minimum expected columns for the input data.
        colnames=["longitude", "latitude", "depth", *_convention.params],
        override_cols={
            "longitude": longitude,
            "latitude": latitude,
            "depth": depth,
            "plot_longitude": plot_longitude,
            "plot_latitude": plot_latitude,
            "event_name": event_name,
        },
    )
    # Determine the offset parameter if not provided.
    if kwargs.get("A") is None:
        kwargs["A"] = _auto_offset(spec)
    kwargs["S"] = f"{_convention.code}{scale}"

<<<<<<< HEAD
    aliasdict = AliasSystem(
        J=Alias(projection, name="projection"),
    ).add_common(
        V=verbose,
=======
    aliasdict = AliasSystem().add_common(
        J=projection,
>>>>>>> 9a77ff27
        c=panel,
    )
    aliasdict.merge(kwargs)

    with Session() as lib:
        with lib.virtualfile_in(check_kind="vector", data=spec) as vintbl:
            lib.call_module(
                module="meca", args=build_arg_list(aliasdict, infile=vintbl)
            )<|MERGE_RESOLUTION|>--- conflicted
+++ resolved
@@ -368,15 +368,9 @@
         kwargs["A"] = _auto_offset(spec)
     kwargs["S"] = f"{_convention.code}{scale}"
 
-<<<<<<< HEAD
-    aliasdict = AliasSystem(
-        J=Alias(projection, name="projection"),
-    ).add_common(
-        V=verbose,
-=======
     aliasdict = AliasSystem().add_common(
         J=projection,
->>>>>>> 9a77ff27
+        V=verbose,
         c=panel,
     )
     aliasdict.merge(kwargs)
