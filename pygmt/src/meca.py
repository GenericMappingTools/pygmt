--- conflicted
+++ resolved
@@ -278,10 +278,4 @@
         # Choose how data will be passed into the module
         file_context = lib.virtualfile_from_data(check_kind="vector", data=spec)
         with file_context as fname:
-<<<<<<< HEAD
-            arg_str = " ".join([fname, build_arg_string(kwargs)])
-            print(arg_str)
-            lib.call_module("meca", arg_str)
-=======
-            lib.call_module("meca", build_arg_string(kwargs, infile=fname))
->>>>>>> 687097c8
+            lib.call_module("meca", build_arg_string(kwargs, infile=fname))