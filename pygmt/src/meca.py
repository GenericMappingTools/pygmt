"""
meca - Plot focal mechanisms.
"""
import numpy as np
import pandas as pd
from pygmt.clib import Session
from pygmt.exceptions import GMTError, GMTInvalidInput
from pygmt.helpers import build_arg_string, fmt_docstring, kwargs_to_strings, use_alias


def data_format_code(convention, component="full"):
    """
    Determine the data format code for meca's -S option.

    See the meca() method for explanations of the parameters.

    Examples
    --------
    >>> data_format_code("aki")
    'a'
    >>> data_format_code("gcmt")
    'c'
    >>> data_format_code("partial")
    'p'

    >>> data_format_code("mt", component="full")
    'm'
    >>> data_format_code("mt", component="deviatoric")
    'z'
    >>> data_format_code("mt", component="dc")
    'd'
    >>> data_format_code("principal_axis", component="full")
    'x'
    >>> data_format_code("principal_axis", component="deviatoric")
    't'
    >>> data_format_code("principal_axis", component="dc")
    'y'

    >>> for code in ["a", "c", "m", "d", "z", "p", "x", "y", "t"]:
    ...     assert data_format_code(code) == code
    ...

    >>> data_format_code("invalid")
    Traceback (most recent call last):
      ...
    pygmt.exceptions.GMTInvalidInput: Invalid convention 'invalid'.

    >>> data_format_code("mt", "invalid")  # doctest: +NORMALIZE_WHITESPACE
    Traceback (most recent call last):
      ...
    pygmt.exceptions.GMTInvalidInput:
        Invalid component 'invalid' for convention 'mt'.
    """
    # Codes for focal mechanism formats determined by "convention"
    codes1 = {"aki": "a", "gcmt": "c", "partial": "p"}
    # Codes for focal mechanism formats determined by both "convention" and
    # "component"
    codes2 = {
        "mt": {"deviatoric": "z", "dc": "d", "full": "m"},
        "principal_axis": {"deviatoric": "t", "dc": "y", "full": "x"},
    }

    if convention in codes1:
        return codes1[convention]
    if convention in codes2:
        if component not in codes2[convention]:
            raise GMTInvalidInput(
                f"Invalid component '{component}' for convention '{convention}'."
            )
        return codes2[convention][component]
    if convention in ["a", "c", "m", "d", "z", "p", "x", "y", "t"]:
        return convention
    raise GMTInvalidInput(f"Invalid convention '{convention}'.")


@fmt_docstring
@use_alias(
    A="offset",
    B="frame",
    C="cmap",
    E="extensionfill",
    Fr="labelbox",
    G="compressionfill",
    J="projection",
    L="outline",
    N="no_clip",
    R="region",
    T="nodal",
    V="verbose",
    W="pen",
    c="panel",
    p="perspective",
    t="transparency",
)
@kwargs_to_strings(R="sequence", c="sequence_comma", p="sequence")
def meca(
    self,
    spec,
    scale,
    convention=None,
    component="full",
    longitude=None,
    latitude=None,
    depth=None,
    plot_longitude=None,
    plot_latitude=None,
    event_name=None,
    **kwargs,
):
    r"""
    Plot focal mechanisms.

    Full option list at :gmt-docs:`supplements/seis/meca.html`

    {aliases}

    Parameters
    ----------
    spec : str, 1-D array, 2-D array, dict, or pd.DataFrame
        Data that contains focal mechanism parameters.

        ``spec`` can be specified in either of the following types:

        - *str*: a file name containing focal mechanism parameters as
          columns. The meaning of each column is:

          - Columns 1 and 2: event longitude and latitude
          - Column 3: event depth (in km)
          - Columns 4 to 3+n: focal mechanism parameters. The number of columns
            *n* depends on the choice of ``convention``, which will be
            described below.
          - Columns 4+n and 5+n: longitude, latitude at which to place
            beachball. Using ``0 0`` will plot the beachball at the longitude,
            latitude given in columns 1 and 2. [optional and requires
            ``offset=True`` to take effect].
          - Text string to appear near the beachball [optional].

        - *1-D array*: focal mechanism parameters of a single event.
          The meanings of columns are the same as above.
        - *2-D array*: focal mechanim parameters of multiple events.
          The meanings of columns are the same as above.
        - *dictionary or pd.DataFrame*: The dictionary keys or pd.DataFrame
          column names determine the focal mechanims convention. For
          different conventions, the following combination of keys are allowed:

          - ``"aki"``: *strike, dip, rake, magnitude*
          - ``"gcmt"``: *strike1, dip1, rake1, strike2, dip2, rake2, mantissa,*
            *exponent*
          - ``"mt"``: *mrr, mtt, mff, mrt, mrf, mtf, exponent*
          - ``"partial"``: *strike1, dip1, strike2, fault_type, magnitude*
          - ``"principal_axis"``: *t_value, t_azimuth, t_plunge, n_value,
            n_azimuth, n_plunge, p_value, p_azimuth, p_plunge, exponent*

          A dictionary may contain values for a single focal mechanism or
          lists of values for multiple focal mechanisms.

          Both dictionary and pd.DataFrame may optionally contain
          keys/column names: ``latitude``, ``longitude``, ``depth``,
          ``plot_longitude``, ``plot_latitude``, and/or ``event_name``.

          If ``spec`` is either a str, a 1-D array or a 2-D array, the
          ``convention`` parameter is required so we know how to interpret the
          columns. If ``spec`` is a dictionary or a pd.DataFrame,
          ``convention`` is not needed and is ignored if specified.
<<<<<<< HEAD
    scale : str
        *scale*\ [**+a**\ *angle*][**+f**\ *font*][**+j**\ *justify*]\
        [**+l**][**+m**][**+o**\ *dx*\ [/\ *dy*]][**+s**\ *reference*].
        Adjust scaling of the radius of the beachball, which is
        proportional to the magnitude. By default, *scale* defines the
        size for magnitude = 5 (i.e., scalar seismic moment
        M0 = 4.0E23 dynes-cm). If **+l** is used the radius will be
        proportional to the seismic moment instead. Use **+s** and give
        a *reference* to change the reference magnitude (or moment), and
        use **+m** to plot all beachballs with the same size. A text
        string can be specified to appear near the beachball
        (corresponding to column or parameter ``event_name``).
        Append **+a**\ *angle* to change the angle of the text string;
        append **+f**\ *font* to change its font (size,fontname,color);
        append **+j**\ *justify* to change the text location relative
        to the beachball [Default is ``"TC"``, i.e., Top Center];
        append **+o** to offset the text string by *dx*\ /*dy*.
=======

    scale : int or float or str
        Adjust the scaling of the radius of the beachball, which is
        proportional to the magnitude. *scale* defines the size for
        magnitude = 5 (i.e. scalar seismic moment M0 = 4.0E23 dynes-cm).
>>>>>>> 74040118
    convention : str
        Focal mechanism convention. Choose from:

        - ``"aki"`` (Aki & Richards)
        - ``"gcmt"`` (global CMT)
        - ``"mt"`` (seismic moment tensor)
        - ``"partial"`` (partial focal mechanism)
        - ``"principal_axis"`` (principal axis)

        Ignored if ``spec`` is a dictionary or pd.DataFrame.
    component : str
        The component of the seismic moment tensor to plot.

        - ``"full"``: the full seismic moment tensor
        - ``"dc"``: the closest double couple defined from the moment tensor
          (zero trace and zero determinant)
        - ``"deviatoric"``: deviatoric part of the moment tensor (zero trace)
    longitude : int, float, list, or 1-D numpy array
        Longitude(s) of event location(s). Must be the same length as the
        number of events. Will override the ``longitude`` values
        in ``spec`` if ``spec`` is a dictionary or pd.DataFrame.
    latitude : int, float, list, or 1-D numpy array
        Latitude(s) of event location(s). Must be the same length as the
        number of events. Will override the ``latitude`` values
        in ``spec`` if ``spec`` is a dictionary or pd.DataFrame.
    depth : int, float, list, or 1-D numpy array
        Depth(s) of event location(s) in kilometers. Must be the same length
        as the number of events. Will override the ``depth`` values in ``spec``
        if ``spec`` is a dictionary or pd.DataFrame.
    plot_longitude : int, float, str, list, or 1-D numpy array
        Longitude(s) at which to place beachball(s). Must be the same length
        as the number of events. Will override the ``plot_longitude`` values
        in ``spec`` if ``spec`` is a dictionary or pd.DataFrame.
    plot_latitude : int, float, str, list, or 1-D numpy array
        Latitude(s) at which to place beachball(s). List must be the same
        length as the number of events. Will override the ``plot_latitude``
        values in ``spec`` if ``spec`` is a dictionary or pd.DataFrame.
    event_name : str or list of str, or 1-D numpy array
        Text string(s), e.g., event name(s) to appear near the beachball(s).
        List must be the same length as the number of events. Will override
        the ``event_name`` labels in ``spec`` if ``spec`` is a dictionary
        or pd.DataFrame.
    labelbox : bool or str
        [*fill*].
        Draw a box behind the label if given. Use *fill* to give a fill color
        [Default is ``"white"``].
    offset : bool or str
        [**+p**\ *pen*][**+s**\ *size*].
        Offset beachball(s) to longitude(s) and latitude(s) specified in the
        the last two columns of the input file or array, or by
        ``plot_longitude`` and ``plot_latitude`` if provided. A small circle
        is plotted at the initial location and a line connects the beachball
        to the circle. Use **+s**\ *size* to set the diameter of the circle
        [Default is no circle]. Use **+p**\ *pen* to set the pen attributes
        for this feature [Default is set via ``pen``]. The fill of the
        circle is set via ``compressionfill`` or ``cmap``, i.e.,
        corresponds to the fill of the compressive quadrants.
    compressionfill : str
        Set color or pattern for filling compressive quadrants
        [Default is ``"black"``]. This setting also applies to the fill of
        the circle defined via ``offset``.
    extensionfill : str
        Set color or pattern for filling extensive quadrants
        [Default is ``"white"``].
    pen : str
        Set pen attributes for all lines related to beachball [Default is
        ``"0.25p,black,solid"``]. This setting applies to ``outline``,
        ``nodal``, and ``offset``, unless overruled by arguments passed to
        those parameters. Draws circumference of beachball.
    outline : bool or str
        [*pen*].
        Draw circumference and nodal planes of beachball. Use *pen* to set
        the pen attributes for this feature [Default is set via ``pen``].
    nodal : bool, int, or str
        [*nplane*][/*pen*].
        Plot the nodal planes and outline the bubble which is transparent.
        If *nplane* is

        - ``0`` or ``True``: both nodal planes are plotted [Default].
        - ``1``: only the first nodal plane is plotted.
        - ``2``: only the second nodal plane is plotted.

        Use /*pen* to set the pen attributes for this feature [Default is
        set via ``pen``].
        For double couple mechanisms, ``nodal`` renders the beachball
        transparent by drawing only the nodal planes and the circumference.
        For non-double couple mechanisms, ``nodal=0`` overlays best
        double couple transparently.
    cmap : str
        File name of a CPT file or a series of comma-separated colors (e.g.,
        *color1,color2,color3*) to build a linear continuous CPT from those
        colors automatically. The color of the compressive quadrants is
        determined by the z-value (i.e., event depth or the third column for
        an input file). This setting also applies to the fill of the circle
        defined via ``offset``.
    no_clip : bool
        Do **not** skip symbols that fall outside the frame boundaries
        [Default is ``False``, i.e., plot symbols inside the frame
        boundaries only].
    {projection}
    {region}
    {frame}
    {verbose}
    {panel}
    {perspective}
    {transparency}
    """
    # pylint: disable=too-many-arguments,too-many-locals,too-many-branches
    kwargs = self._preprocess(**kwargs)  # pylint: disable=protected-access
    if isinstance(spec, (dict, pd.DataFrame)):  # spec is a dict or pd.DataFrame
        param_conventions = {
            "aki": ["strike", "dip", "rake", "magnitude"],
            "gcmt": [
                "strike1",
                "dip1",
                "rake1",
                "strike2",
                "dip2",
                "rake2",
                "mantissa",
                "exponent",
            ],
            "mt": ["mrr", "mtt", "mff", "mrt", "mrf", "mtf", "exponent"],
            "partial": ["strike1", "dip1", "strike2", "fault_type", "magnitude"],
            "pricipal_axis": [
                "t_value",
                "t_azimuth",
                "t_plunge",
                "n_value",
                "n_azimuth",
                "n_plunge",
                "p_value",
                "p_azimuth",
                "p_plunge",
                "exponent",
            ],
        }
        # determine convention from dict keys or pd.DataFrame column names
        for conv, paras in param_conventions.items():
            if set(paras).issubset(set(spec.keys())):
                convention = conv
                break
        else:
            if isinstance(spec, dict):
                msg = "Keys in dict 'spec' do not match known conventions."
            else:
                msg = "Column names in pd.DataFrame 'spec' do not match known conventions."
            raise GMTError(msg)

        # override the values in dict/pd.DataFrame if parameters are explicity
        # specified
        if longitude is not None:
            spec["longitude"] = np.atleast_1d(longitude)
        if latitude is not None:
            spec["latitude"] = np.atleast_1d(latitude)
        if depth is not None:
            spec["depth"] = np.atleast_1d(depth)
        if plot_longitude is not None:
            spec["plot_longitude"] = np.atleast_1d(plot_longitude)
        if plot_latitude is not None:
            spec["plot_latitude"] = np.atleast_1d(plot_latitude)
        if event_name is not None:
            spec["event_name"] = np.atleast_1d(event_name).astype(str)

        # convert dict to pd.DataFrame so columns can be reordered
        if isinstance(spec, dict):
            # convert values to ndarray so pandas doesn't complain about "all
            # scalar values". See
            # https://github.com/GenericMappingTools/pygmt/pull/2174
            spec = {key: np.atleast_1d(value) for key, value in spec.items()}
            spec = pd.DataFrame(spec)

        # expected columns are:
        # longitude, latitude, depth, focal_parameters,
        #   [plot_longitude, plot_latitude] [event_name]
        newcols = ["longitude", "latitude", "depth"] + param_conventions[convention]
        if "plot_longitude" in spec.columns and "plot_latitude" in spec.columns:
            newcols += ["plot_longitude", "plot_latitude"]
            spec[["plot_longitude", "plot_latitude"]] = spec[
                ["plot_longitude", "plot_latitude"]
            ].astype(str)
            if kwargs.get("A") is None:
                kwargs["A"] = True
        if "event_name" in spec.columns:
            newcols += ["event_name"]
            spec["event_name"] = spec["event_name"].astype(str)
        # reorder columns in DataFrame
        spec = spec.reindex(newcols, axis=1)
    elif isinstance(spec, np.ndarray) and spec.ndim == 1:
        # Convert 1-D array into 2-D array
        spec = np.atleast_2d(spec)

    # determine data_format from convention and component
    data_format = data_format_code(convention=convention, component=component)

    # Assemble -S flag
    kwargs["S"] = f"{data_format}{scale}"
    with Session() as lib:
        # Choose how data will be passed into the module
        file_context = lib.virtualfile_from_data(check_kind="vector", data=spec)
        with file_context as fname:
            lib.call_module(module="meca", args=build_arg_string(kwargs, infile=fname))<|MERGE_RESOLUTION|>--- conflicted
+++ resolved
@@ -162,8 +162,7 @@
           ``convention`` parameter is required so we know how to interpret the
           columns. If ``spec`` is a dictionary or a pd.DataFrame,
           ``convention`` is not needed and is ignored if specified.
-<<<<<<< HEAD
-    scale : str
+    scale : int, float, or str
         *scale*\ [**+a**\ *angle*][**+f**\ *font*][**+j**\ *justify*]\
         [**+l**][**+m**][**+o**\ *dx*\ [/\ *dy*]][**+s**\ *reference*].
         Adjust scaling of the radius of the beachball, which is
@@ -180,13 +179,6 @@
         append **+j**\ *justify* to change the text location relative
         to the beachball [Default is ``"TC"``, i.e., Top Center];
         append **+o** to offset the text string by *dx*\ /*dy*.
-=======
-
-    scale : int or float or str
-        Adjust the scaling of the radius of the beachball, which is
-        proportional to the magnitude. *scale* defines the size for
-        magnitude = 5 (i.e. scalar seismic moment M0 = 4.0E23 dynes-cm).
->>>>>>> 74040118
     convention : str
         Focal mechanism convention. Choose from:
 
