"""
meca - Plot focal mechanisms.
"""
import numpy as np
import pandas as pd
from pygmt.clib import Session
from pygmt.exceptions import GMTError, GMTInvalidInput
from pygmt.helpers import build_arg_string, fmt_docstring, kwargs_to_strings, use_alias


def data_format_code(convention, component="full"):
    """
    Determine the data format code for meca's -S option.

    See the meca() method for explanations of the parameters.

    Examples
    --------
    >>> data_format_code("aki")
    'a'
    >>> data_format_code("gcmt")
    'c'
    >>> data_format_code("partial")
    'p'

    >>> data_format_code("mt", component="full")
    'm'
    >>> data_format_code("mt", component="deviatoric")
    'z'
    >>> data_format_code("mt", component="dc")
    'd'
    >>> data_format_code("principal_axis", component="full")
    'x'
    >>> data_format_code("principal_axis", component="deviatoric")
    't'
    >>> data_format_code("principal_axis", component="dc")
    'y'

    >>> for code in ["a", "c", "m", "d", "z", "p", "x", "y", "t"]:
    ...     assert data_format_code(code) == code
    ...

    >>> data_format_code("invalid")
    Traceback (most recent call last):
      ...
    pygmt.exceptions.GMTInvalidInput: Invalid convention 'invalid'.

    >>> data_format_code("mt", "invalid")  # doctest: +NORMALIZE_WHITESPACE
    Traceback (most recent call last):
      ...
    pygmt.exceptions.GMTInvalidInput:
        Invalid component 'invalid' for convention 'mt'.
    """
    # Codes for focal mechanism formats determined by "convention"
    codes1 = {"aki": "a", "gcmt": "c", "partial": "p"}
    # Codes for focal mechanism formats determined by both "convention" and
    # "component"
    codes2 = {
        "mt": {"deviatoric": "z", "dc": "d", "full": "m"},
        "principal_axis": {"deviatoric": "t", "dc": "y", "full": "x"},
    }

    if convention in codes1:
        return codes1[convention]
    if convention in codes2:
        if component not in codes2[convention]:
            raise GMTInvalidInput(
                f"Invalid component '{component}' for convention '{convention}'."
            )
        return codes2[convention][component]
    if convention in ["a", "c", "m", "d", "z", "p", "x", "y", "t"]:
        return convention
    raise GMTInvalidInput(f"Invalid convention '{convention}'.")


@fmt_docstring
@use_alias(
    A="offset",
    B="frame",
    C="cmap",
    E="extensionfill",
    Fr="box",
    G="compressionfill",
    J="projection",
    L="outline",
    N="no_clip",
    R="region",
    T="nodal",
    V="verbose",
    W="pen",
    c="panel",
    p="perspective",
    t="transparency",
)
@kwargs_to_strings(R="sequence", c="sequence_comma", p="sequence")
def meca(
    self,
    spec,
    scale,
    convention=None,
    component="full",
    longitude=None,
    latitude=None,
    depth=None,
    plot_longitude=None,
    plot_latitude=None,
    event_name=None,
    **kwargs,
):
    r"""
    Plot focal mechanisms.

    Full option list at :gmt-docs:`supplements/seis/meca.html`

    {aliases}

    Parameters
    ----------
    spec : str, 1-D array, 2-D array, dict, or pd.DataFrame
        Data that contains focal mechanism parameters.

        ``spec`` can be specified in either of the following types:

        - *str*: a file name containing focal mechanism parameters as
          columns. The meaning of each column is:

          - Columns 1 and 2: event longitude and latitude
          - Column 3: event depth (in km)
          - Columns 4 to 3+n: focal mechanism parameters. The number of columns
            *n* depends on the choice of ``convention``, which will be
            described below.
          - Columns 4+n and 5+n: longitude, latitude at which to place
            beachball. Using ``0 0`` will plot the beachball at the longitude,
            latitude given in columns 1 and 2. [optional and requires
            ``offset=True`` to take effect].
          - Text string to appear near the beachball [optional].

        - *1-D array*: focal mechanism parameters of a single event.
          The meanings of columns are the same as above.
        - *2-D array*: focal mechanim parameters of multiple events.
          The meanings of columns are the same as above.
        - *dictionary or pd.DataFrame*: The dictionary keys or pd.DataFrame
          column names determine the focal mechanims convention. For
          different conventions, the following combination of keys are allowed:

          - ``"aki"``: *strike, dip, rake, magnitude*
          - ``"gcmt"``: *strike1, dip1, rake1, strike2, dip2, rake2, mantissa,*
            *exponent*
          - ``"mt"``: *mrr, mtt, mff, mrt, mrf, mtf, exponent*
          - ``"partial"``: *strike1, dip1, strike2, fault_type, magnitude*
          - ``"principal_axis"``: *t_value, t_azimuth, t_plunge, n_value,
            n_azimuth, n_plunge, p_value, p_azimuth, p_plunge, exponent*

          A dictionary may contain values for a single focal mechanism or
          lists of values for multiple focal mechanisms.

          Both dictionary and pd.DataFrame may optionally contain
          keys/column names: ``latitude``, ``longitude``, ``depth``,
          ``plot_longitude``, ``plot_latitude``, and/or ``event_name``.

          If ``spec`` is either a str, a 1-D array or a 2-D array, the
          ``convention`` parameter is required so we know how to interpret the
          columns. If ``spec`` is a dictionary or a pd.DataFrame,
          ``convention`` is not needed and is ignored if specified.

    scale : str
        Adjust the scaling of the radius of the beachball, which is
        proportional to the magnitude. *scale* defines the size for
        magnitude = 5 (i.e. scalar seismic moment M0 = 4.0E23 dynes-cm).
    convention : str
        Focal mechanism convention. Choose from:

        - ``"aki"`` (Aki & Richards)
        - ``"gcmt"`` (global CMT)
        - ``"mt"`` (seismic moment tensor)
        - ``"partial"`` (partial focal mechanism)
        - ``"principal_axis"`` (principal axis)

        Ignored if ``spec`` is a dictionary or pd.DataFrame.
    component : str
        The component of the seismic moment tensor to plot.

        - ``"full"``: the full seismic moment tensor
        - ``"dc"``: the closest double couple defined from the moment tensor
          (zero trace and zero determinant)
        - ``"deviatoric"``: deviatoric part of the moment tensor (zero trace)
    longitude : int, float, list, or 1-D numpy array
        Longitude(s) of event location(s). Must be the same length as the
        number of events. Will override the ``longitude`` values
        in ``spec`` if ``spec`` is a dictionary or pd.DataFrame.
    latitude : int, float, list, or 1-D numpy array
        Latitude(s) of event location(s). Must be the same length as the
        number of events. Will override the ``latitude`` values
        in ``spec`` if ``spec`` is a dictionary or pd.DataFrame.
    depth : int, float, list, or 1-D numpy array
        Depth(s) of event location(s) in kilometers. Must be the same length
        as the number of events. Will override the ``depth`` values in ``spec``
        if ``spec`` is a dictionary or pd.DataFrame.
    plot_longitude : int, float, str, list, or 1-D numpy array
        Longitude(s) at which to place beachball(s). Must be the same length
        as the number of events. Will override the ``plot_longitude`` values
        in ``spec`` if ``spec`` is a dictionary or pd.DataFrame.
    plot_latitude : int, float, str, list, or 1-D numpy array
        Latitude(s) at which to place beachball(s). List must be the same
        length as the number of events. Will override the ``plot_latitude``
        values in ``spec`` if ``spec`` is a dictionary or pd.DataFrame.
    event_name : str or list of str, or 1-D numpy array
        Text string(s), e.g., event name(s) to appear near the beachball(s).
        List must be the same length as the number of events. Will override
        the ``event_name`` labels in ``spec`` if ``spec`` is a dictionary
        or pd.DataFrame.
    box : bool or str
        [*fill*]
        Draw a box behind the label if given via parameter or column
        ``event_name``. Use *fill* to give a fill color [Default is
        ``"white"``].
    offset : bool or str
        [**+p**\ *pen*][**+s**\ *size*].
        Offset beachball(s) to longitude(s) and latitude(s) specified in the
        the last two columns of the input file or array, or by
        ``plot_longitude`` and ``plot_latitude`` if provided. A small circle
        is plotted at the initial location and a line connects the beachball
        to the circle. Use **+s**\ *size* to set the diameter of the circle
<<<<<<< HEAD
        [Default is no circle]. Use **+p**\ *pen* to set the pen attributes
        for this feature [Default is set via ``pen``].
=======
        [Default is no circle]. Use **+p**\ *pen* to set the line pen
        attributes [Default is ``"0.25p"``]. The fill of the circle is set
        via ``compressionfill`` or ``cmap``, i.e., corresponds to the fill
        of the compressive quadrants.
>>>>>>> f7d58390
    compressionfill : str
        Set color or pattern for filling compressive quadrants
        [Default is ``"black"``]. This setting also applies to the fill of
        the circle defined via ``offset``.
    extensionfill : str
        Set color or pattern for filling extensive quadrants
        [Default is ``"white"``].
    pen : str
        Set pen attributes for all lines related to beachball [Default is
        ``"0.25p,black,solid"``]. This setting applies to ``outline``,
        ``nodal``, and ``offset``, unless overruled by arguments passed to
        those parameters. Draws circumference of beachball.
    outline : bool or str
        [*pen*].
        Draw circumference and nodal planes of beachball. Use *pen* to set
        the pen attributes for this feature [Default is set via ``pen``].
    nodal : bool, int, or str
        [*nplane*][/*pen*].
        Plot the nodal planes and outline the bubble which is transparent.
        If *nplane* is

        - ``0`` or ``True``: both nodal planes are plotted [Default].
        - ``1``: only the first nodal plane is plotted.
        - ``2``: only the second nodal plane is plotted.

        Use /*pen* to set the pen attributes for this feature [Default is
        set via ``pen``].
        For double couple mechanisms, ``nodal`` renders the beachball
        transparent by drawing only the nodal planes and the circumference.
        For non-double couple mechanisms, ``nodal=0`` overlays best
        double couple transparently.
    cmap : str
        File name of a CPT file or a series of comma-separated colors (e.g.,
        *color1,color2,color3*) to build a linear continuous CPT from those
        colors automatically. The color of the compressive quadrants is
        determined by the z-value (i.e., event depth or the third column for
        an input file). This setting also applies to the fill of the circle
        defined via ``offset``.
    no_clip : bool
        Do **not** skip symbols that fall outside the frame boundaries
        [Default is ``False``, i.e., plot symbols inside the frame
        boundaries only].
    {projection}
    {region}
    {frame}
    {verbose}
    {panel}
    {perspective}
    {transparency}
    """
    # pylint: disable=too-many-arguments,too-many-locals,too-many-branches
    kwargs = self._preprocess(**kwargs)  # pylint: disable=protected-access
    if isinstance(spec, (dict, pd.DataFrame)):  # spec is a dict or pd.DataFrame
        param_conventions = {
            "aki": ["strike", "dip", "rake", "magnitude"],
            "gcmt": [
                "strike1",
                "dip1",
                "rake1",
                "strike2",
                "dip2",
                "rake2",
                "mantissa",
                "exponent",
            ],
            "mt": ["mrr", "mtt", "mff", "mrt", "mrf", "mtf", "exponent"],
            "partial": ["strike1", "dip1", "strike2", "fault_type", "magnitude"],
            "pricipal_axis": [
                "t_value",
                "t_azimuth",
                "t_plunge",
                "n_value",
                "n_azimuth",
                "n_plunge",
                "p_value",
                "p_azimuth",
                "p_plunge",
                "exponent",
            ],
        }
        # determine convention from dict keys or pd.DataFrame column names
        for conv, paras in param_conventions.items():
            if set(paras).issubset(set(spec.keys())):
                convention = conv
                break
        else:
            if isinstance(spec, dict):
                msg = "Keys in dict 'spec' do not match known conventions."
            else:
                msg = "Column names in pd.DataFrame 'spec' do not match known conventions."
            raise GMTError(msg)

        # override the values in dict/pd.DataFrame if parameters are explicity
        # specified
        if longitude is not None:
            spec["longitude"] = np.atleast_1d(longitude)
        if latitude is not None:
            spec["latitude"] = np.atleast_1d(latitude)
        if depth is not None:
            spec["depth"] = np.atleast_1d(depth)
        if plot_longitude is not None:
            spec["plot_longitude"] = np.atleast_1d(plot_longitude)
        if plot_latitude is not None:
            spec["plot_latitude"] = np.atleast_1d(plot_latitude)
        if event_name is not None:
            spec["event_name"] = np.atleast_1d(event_name).astype(str)

        # convert dict to pd.DataFrame so columns can be reordered
        if isinstance(spec, dict):
            # convert values to ndarray so pandas doesn't complain about "all
            # scalar values". See
            # https://github.com/GenericMappingTools/pygmt/pull/2174
            spec = {key: np.atleast_1d(value) for key, value in spec.items()}
            spec = pd.DataFrame(spec)

        # expected columns are:
        # longitude, latitude, depth, focal_parameters,
        #   [plot_longitude, plot_latitude] [event_name]
        newcols = ["longitude", "latitude", "depth"] + param_conventions[convention]
        if "plot_longitude" in spec.columns and "plot_latitude" in spec.columns:
            newcols += ["plot_longitude", "plot_latitude"]
            spec[["plot_longitude", "plot_latitude"]] = spec[
                ["plot_longitude", "plot_latitude"]
            ].astype(str)
            if kwargs.get("A") is None:
                kwargs["A"] = True
        if "event_name" in spec.columns:
            newcols += ["event_name"]
            spec["event_name"] = spec["event_name"].astype(str)
        # reorder columns in DataFrame
        spec = spec.reindex(newcols, axis=1)
    elif isinstance(spec, np.ndarray) and spec.ndim == 1:
        # Convert 1-D array into 2-D array
        spec = np.atleast_2d(spec)

    # determine data_format from convention and component
    data_format = data_format_code(convention=convention, component=component)

    # Assemble -S flag
    kwargs["S"] = data_format + scale
    with Session() as lib:
        # Choose how data will be passed into the module
        file_context = lib.virtualfile_from_data(check_kind="vector", data=spec)
        with file_context as fname:
            lib.call_module(module="meca", args=build_arg_string(kwargs, infile=fname))<|MERGE_RESOLUTION|>--- conflicted
+++ resolved
@@ -221,15 +221,10 @@
         ``plot_longitude`` and ``plot_latitude`` if provided. A small circle
         is plotted at the initial location and a line connects the beachball
         to the circle. Use **+s**\ *size* to set the diameter of the circle
-<<<<<<< HEAD
         [Default is no circle]. Use **+p**\ *pen* to set the pen attributes
-        for this feature [Default is set via ``pen``].
-=======
-        [Default is no circle]. Use **+p**\ *pen* to set the line pen
-        attributes [Default is ``"0.25p"``]. The fill of the circle is set
-        via ``compressionfill`` or ``cmap``, i.e., corresponds to the fill
-        of the compressive quadrants.
->>>>>>> f7d58390
+        for this feature [Default is set via ``pen``]. The fill of the
+        circle is set via ``compressionfill`` or ``cmap``, i.e.,
+        corresponds to the fill of the compressive quadrants.
     compressionfill : str
         Set color or pattern for filling compressive quadrants
         [Default is ``"black"``]. This setting also applies to the fill of
