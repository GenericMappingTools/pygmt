"""
nearneighbor - Grid table data using a "Nearest neighbor" algorithm.
"""

import xarray as xr
from pygmt._typing import PathLike, TableLike
from pygmt.clib import Session
from pygmt.helpers import build_arg_list, fmt_docstring, kwargs_to_strings, use_alias

__doctest_skip__ = ["nearneighbor"]


@fmt_docstring
@use_alias(
    E="empty",
    I="spacing",
    N="sectors",
    R="region",
    S="search_radius",
    V="verbose",
    a="aspatial",
    b="binary",
    d="nodata",
    e="find",
    f="coltypes",
    g="gap",
    h="header",
    i="incols",
    r="registration",
    w="wrap",
)
@kwargs_to_strings(I="sequence", R="sequence", i="sequence_comma")
def nearneighbor(
    data: PathLike | TableLike | None = None,
    x=None,
    y=None,
    z=None,
    outgrid: PathLike | None = None,
    **kwargs,
) -> xr.DataArray | None:
    r"""
    Grid table data using a "Nearest neighbor" algorithm.

    **nearneighbor** reads arbitrarily located (*x*, *y*, *z*\ [, *w*])
    triplets [quadruplets] and uses a nearest neighbor algorithm to assign a
    weighted average value to each node that has one or more data points within
    a search radius centered on the node with adequate coverage across a subset
    of the chosen sectors. The node value is computed as a weighted mean of the
    nearest point from each sector inside the search radius. The weighting
    function and the averaging used is given by:

    .. math::
        w(r_i) = \frac{{w_i}}{{1 + d(r_i) ^ 2}},
        \quad d(r) = \frac {{3r}}{{R}},
        \quad \bar{{z}} = \frac{{\sum_i^n w(r_i) z_i}}{{\sum_i^n w(r_i)}}

    where :math:`n` is the number of data points that satisfy the selection
    criteria and :math:`r_i` is the distance from the node to the *i*'th data
    point. If no data weights are supplied then :math:`w_i = 1`.

    .. figure:: https://docs.generic-mapping-tools.org/dev/_images/GMT_nearneighbor.png
       :width: 300 px
       :align: center

       Search geometry includes the search radius (R) which limits the points
       considered and the number of sectors (here 4), which restricts how
       points inside the search radius contribute to the value at the node.
       Only the closest point in each sector (red circles) contribute to the
       weighted estimate.

    Takes a matrix, (x, y, z) triplets, or a file name as input.

    Must provide either ``data`` or ``x``, ``y``, and ``z``.

    Full option list at :gmt-docs:`nearneighbor.html`

    {aliases}

    Parameters
    ----------
    data
        Pass in (x, y, z) or (longitude, latitude, elevation) values by
        providing a file name to an ASCII data table, a 2-D
        {table-classes}.
    x/y/z : 1-D arrays
        Arrays of x and y coordinates and values z of the data points.

    {spacing}

    {region}

    search_radius : str
        Set the search radius that determines which data points are considered
        close to a node.
    {outgrid}
    empty : str
        Optional. Set the value assigned to empty nodes. Defaults to NaN.

    sectors : str
        *sectors*\ [**+m**\ *min_sectors*]\|\ **n**.
        Optional. The circular search area centered on each node is divided
        into *sectors* sectors. Average values will only be computed if there
        is *at least* one value inside each of at least *min_sectors* of the
        sectors for a given node. Nodes that fail this test are assigned the
        value NaN (but see ``empty``). If **+m** is omitted then *min_sectors*
        is set to be at least 50% of *sectors* (i.e., rounded up to next
        integer) [Default is a quadrant search with 100% coverage, i.e.,
        *sectors* = *min_sectors* = 4]. Note that only the nearest value per
        sector enters into the averaging; the more distant points are ignored.
        Alternatively, use ``sectors="n"`` to call GDAL's nearest neighbor
        algorithm instead.

    {verbose}
    {aspatial}
    {binary}
    {nodata}
    {find}
    {coltypes}
    {gap}
    {header}
    {incols}
    {registration}
    {wrap}

    Returns
    -------
    ret
        Return type depends on whether the ``outgrid`` parameter is set:

        - :class:`xarray.DataArray`: if ``outgrid`` is not set
        - ``None`` if ``outgrid`` is set (grid output will be stored in the file set by
          ``outgrid``)
    Example
    -------
    >>> import pygmt
    >>> # Load a sample dataset of bathymetric x, y, and z values
    >>> data = pygmt.datasets.load_sample_data(name="bathymetry")
    >>> # Create a new grid with 5 arc-minutes spacing in the designated region
    >>> # Set search_radius to only take points within 10 arc-minutes of a node
    >>> output = pygmt.nearneighbor(
    ...     data=data,
    ...     spacing="5m",
    ...     region=[245, 255, 20, 30],
    ...     search_radius="10m",
    ... )
    """
    with Session() as lib:
        with (
            lib.virtualfile_in(
<<<<<<< HEAD
                check_kind="vector", data=data, x=x, y=y, z=z, ncols=3
=======
                check_kind="vector", data=data, x=x, y=y, z=z, mincols=3
>>>>>>> f389e051
            ) as vintbl,
            lib.virtualfile_out(kind="grid", fname=outgrid) as voutgrd,
        ):
            kwargs["G"] = voutgrd
            lib.call_module(
                module="nearneighbor", args=build_arg_list(kwargs, infile=vintbl)
            )
            return lib.virtualfile_to_raster(vfname=voutgrd, outgrid=outgrid)<|MERGE_RESOLUTION|>--- conflicted
+++ resolved
@@ -147,11 +147,7 @@
     with Session() as lib:
         with (
             lib.virtualfile_in(
-<<<<<<< HEAD
-                check_kind="vector", data=data, x=x, y=y, z=z, ncols=3
-=======
                 check_kind="vector", data=data, x=x, y=y, z=z, mincols=3
->>>>>>> f389e051
             ) as vintbl,
             lib.virtualfile_out(kind="grid", fname=outgrid) as voutgrd,
         ):
