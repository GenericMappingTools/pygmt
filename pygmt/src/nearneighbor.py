--- conflicted
+++ resolved
@@ -3,18 +3,7 @@
 """
 
 from pygmt.clib import Session
-<<<<<<< HEAD
-from pygmt.helpers import (
-    GMTTempFile,
-    build_arg_list,
-    fmt_docstring,
-    kwargs_to_strings,
-    use_alias,
-)
-from pygmt.io import load_dataarray
-=======
-from pygmt.helpers import build_arg_string, fmt_docstring, kwargs_to_strings, use_alias
->>>>>>> 809880c6
+from pygmt.helpers import build_arg_list, fmt_docstring, kwargs_to_strings, use_alias
 
 __doctest_skip__ = ["nearneighbor"]
 
@@ -152,22 +141,11 @@
         with (
             lib.virtualfile_in(
                 check_kind="vector", data=data, x=x, y=y, z=z, required_z=True
-<<<<<<< HEAD
-            ) as vintbl:
-                if (outgrid := kwargs.get("G")) is None:
-                    kwargs["G"] = outgrid = tmpfile.name  # output to tmpfile
-                lib.call_module(
-                    module="nearneighbor", args=build_arg_list(kwargs, infile=vintbl)
-                )
-
-        return load_dataarray(outgrid) if outgrid == tmpfile.name else None
-=======
             ) as vintbl,
             lib.virtualfile_out(kind="grid", fname=outgrid) as voutgrd,
         ):
             kwargs["G"] = voutgrd
             lib.call_module(
-                module="nearneighbor", args=build_arg_string(kwargs, infile=vintbl)
+                module="nearneighbor", args=build_arg_list(kwargs, infile=vintbl)
             )
-            return lib.virtualfile_to_raster(vfname=voutgrd, outgrid=outgrid)
->>>>>>> 809880c6
+            return lib.virtualfile_to_raster(vfname=voutgrd, outgrid=outgrid)