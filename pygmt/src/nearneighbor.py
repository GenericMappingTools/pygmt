--- conflicted
+++ resolved
@@ -137,22 +137,15 @@
     ...     search_radius="10m",
     ... )
     """
-<<<<<<< HEAD
-    with GMTTempFile(suffix=".nc") as tmpfile:
-        with Session() as lib:
-            table_context = lib.virtualfile_in(
-                check_kind="vector", data=data, vectors=[x, y, z], names="xyz"
-=======
     with Session() as lib:
         with (
             lib.virtualfile_in(
-                check_kind="vector", data=data, x=x, y=y, z=z, required_z=True
+                check_kind="vector", data=data, vectors=[x, y, z], names="xyz"
             ) as vintbl,
             lib.virtualfile_out(kind="grid", fname=outgrid) as voutgrd,
         ):
             kwargs["G"] = voutgrd
             lib.call_module(
                 module="nearneighbor", args=build_arg_list(kwargs, infile=vintbl)
->>>>>>> 97a6f30c
             )
             return lib.virtualfile_to_raster(vfname=voutgrd, outgrid=outgrid)