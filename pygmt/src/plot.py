"""
plot - Plot lines, polygons, and symbols in 2-D.
"""

from collections.abc import Sequence
from typing import Literal

from pygmt._typing import PathLike, TableLike
from pygmt.alias import Alias, AliasSystem
from pygmt.clib import Session
from pygmt.exceptions import GMTInvalidInput, GMTTypeError
from pygmt.helpers import (
    build_arg_list,
    data_kind,
    fmt_docstring,
    is_nonstr_iter,
    kwargs_to_strings,
    use_alias,
)
from pygmt.src._common import _data_geometry_is_point


@fmt_docstring
@use_alias(
    B="frame",
    C="cmap",
    D="offset",
    E="error_bar",
    F="connection",
    G="fill",
    I="intensity",
    L="close",
    N="no_clip",
    S="style",
    W="pen",
    Z="zvalue",
    a="aspatial",
    b="binary",
    d="nodata",
    e="find",
    f="coltypes",
    g="gap",
    h="header",
    i="incols",
    l="label",
    p="perspective",
    w="wrap",
)
@kwargs_to_strings(i="sequence_comma", p="sequence")
def plot(  # noqa: PLR0912, PLR0913
    self,
    data: PathLike | TableLike | None = None,
    x=None,
    y=None,
    size=None,
    symbol=None,
    direction=None,
    straight_line: bool | Literal["x", "y"] = False,
<<<<<<< HEAD
    projection=None,
    region: Sequence[float | str] | str | None = None,
=======
    projection: str | None = None,
>>>>>>> cf1801bb
    verbose: Literal["quiet", "error", "warning", "timing", "info", "compat", "debug"]
    | bool = False,
    panel: int | tuple[int, int] | bool = False,
    transparency: float | Sequence[float] | bool | None = None,
    **kwargs,
):
    r"""
    Plot lines, polygons, and symbols in 2-D.

    Takes a matrix, (x,y) pairs, or a file name as input and plots lines,
    polygons, or symbols at those locations on a map.

    Must provide either ``data`` or ``x``/``y``.

    If providing data through ``x``/``y``, ``fill`` can be a 1-D array that
    will be mapped to a colormap.

    If a symbol is selected and no symbol size given, then plot will
    interpret the third column of the input data as symbol size. Symbols
    whose size is <= 0 are skipped. If no symbols are specified then the
    symbol code (see ``style`` below) must be present as last column in the
    input. If ``style`` is not used, a line connecting the data points will
    be drawn instead. To explicitly close polygons, use ``close``. Select a
    fill with ``fill``. If ``fill`` is set, ``pen`` will control whether the
    polygon outline is drawn or not. If a symbol is selected, ``fill`` and
    ``pen`` determine the fill and outline/no outline, respectively.

    Full GMT docs at :gmt-docs:`plot.html`.

    {aliases}
       - A = straight_line
       - J = projection
       - R = region
       - V = verbose
       - c = panel
       - t = transparency

    Parameters
    ----------
    data
        Pass in either a file name to an ASCII data table, a 2-D
        {table-classes}.
        Use parameter ``incols`` to choose which columns are x, y, fill, and
        size, respectively.
    x/y : float or 1-D arrays
        The x and y coordinates, or arrays of x and y coordinates of the
        data points
    size : 1-D array
        The size of the data points in units specified using ``style``.
        Only valid if using ``x``/``y``.
    symbol : 1-D array
        The symbols of the data points. Only valid if using ``x``/``y``.
    direction : list of two 1-D arrays
        If plotting vectors (using ``style="V"`` or ``style="v"``), then
        should be a list of two 1-D arrays with the vector directions. These
        can be angle and length, azimuth and length, or x and y components,
        depending on the style options chosen.
    {projection}
    {region}
    straight_line
        By default, line segments are drawn as straight lines in the Cartesian and polar
        coordinate systems, and as great circle arcs (by resampling coarse input data
        along such arcs) in the geographic coordinate system. The ``straight_line``
        parameter can control the drawing of line segments. Valid values are:

        - ``True``: Draw line segments as straight lines in geographic coordinate
          systems.
        - ``"x"``: Draw line segments by first along *x*, then along *y*.
        - ``"y"``: Draw line segments by first along *y*, then along *x*.

        Here, *x* and *y* have different meanings depending on the coordinate system:

        - **Cartesian** coordinate system: *x* and *y* are the X- and Y-axes.
        - **Polar** coordinate system: *x* and *y* are theta and radius.
        - **Geographic** coordinate system: *x* and *y* are parallels and meridians.

        .. attention::

            There exits a bug in GMT<=6.5.0 that, in geographic coordinate systems, the
            meaning of *x* and *y* is reversed, i.e., *x* means meridians and *y* means
            parallels. The bug is fixed by upstream
            `PR #8648 <https://github.com/GenericMappingTools/gmt/pull/8648>`__.
    {frame}
    {cmap}
    offset : str
        *dx*/*dy*.
        Offset the plot symbol or line locations by the given amounts
        *dx/dy* [Default is no offset]. If *dy* is not given it is set
        equal to *dx*.
    error_bar : bool or str
        [**x**\|\ **y**\|\ **X**\|\ **Y**][**+a**\|\ **A**]\
        [**+cl**\|\ **f**][**+n**][**+w**\ *cap*][**+p**\ *pen*].
        Draw error bars. Full documentation is at
        :gmt-docs:`plot.html#e`.
    connection : str
        [**c**\|\ **n**\|\ **p**][**a**\|\ **r**\|\ **s**\|\ **t**\|\ *refpoint*].
        Alter the way points are connected (by specifying a *scheme*) and data are
        grouped (by specifying a *method*). Append one of three line connection schemes:

        - **c**: Draw continuous line segments for each group [Default].
        - **n**: Draw networks of line segments between all points in each group.
        - **p**: Draw line segments from a reference point reset for each group.

        Optionally, append the one of four segmentation methods to define the group:

        - **a**: Ignore all segment headers, i.e., let all points belong to a single
          group, and set group the reference point to the very first point of the first
          file.
        - **r**: Segment headers are honored so each segment is a group; the group
          reference point is reset after each record to the previous point (this method
          is only available with the ``connection="p"`` scheme).
        - **s**: Same as **r**, but the group reference point is reset to the first
          point of each incoming segment [Default].
        - **t**: Consider all data in each file to be a single separate group and reset
          the group reference point to the first point of each group.

        Instead of the codes **a**\|\ **r**\|\ **s**\|\ **t** you may append the
        coordinates of a *refpoint* which will serve as a fixed external reference point
        for all groups.
    {fill}
        *fill* can be a 1-D array, but it is only valid if using ``x``/``y``
        and ``cmap=True`` is also required.
    intensity : float, bool, or 1-D array
        Provide an *intensity* value (nominally in the -1 to +1 range) to
        modulate the fill color by simulating illumination. If using
        ``intensity=True``, we will instead read *intensity* from the first
        data column after the symbol parameters (if given). *intensity* can
        also be a 1-D array to set varying intensity for symbols, but it is
        only valid for ``x``/``y`` pairs.
    close : str
        [**+b**\|\ **d**\|\ **D**][**+xl**\|\ **r**\|\ *x0*]\
        [**+yl**\|\ **r**\|\ *y0*][**+p**\ *pen*].
        Force closed polygons. Full documentation is at
        :gmt-docs:`plot.html#l`.
    no_clip : bool or str
        [**c**\|\ **r**].
        Do **not** clip symbols that fall outside the frame boundaries
        [Default plots points whose coordinates are strictly inside the
        frame boundaries only].
        The parameter does not apply to lines and polygons which are always
        clipped to the map region. For periodic (360-longitude) maps we
        must plot all symbols twice in case they are clipped by the
        repeating boundary. ``no_clip=True`` will turn off clipping and not
        plot repeating symbols. Use ``no_clip="r"`` to turn off clipping
        but retain the plotting of such repeating symbols, or use
        ``no_clip="c"`` to retain clipping but turn off plotting of
        repeating symbols.
    style : str
        Plot symbols (including vectors, pie slices, fronts, decorated or
        quoted lines).
    {pen}
    {verbose}
    zvalue : str
        *value*\|\ *file*.
        Instead of specifying a symbol or polygon fill and outline color
        via ``fill`` and ``pen``, give both a *value* via ``zvalue`` and a
        color lookup table via ``cmap``.  Alternatively, give the name of a
        *file* with one z-value (read from the last column) for each
        polygon in the input data. To apply it to the fill color, use
        ``fill="+z"``. To apply it to the pen color, append **+z** to
        ``pen``.
    {aspatial}
    {binary}
    {panel}
    {nodata}
    {find}
    {coltypes}
    {gap}
    {header}
    {incols}
    {label}
    {perspective}
    {transparency}
        ``transparency`` can also be a 1-D array to set varying transparency for
        symbols, but this option is only valid if using ``x``/``y``.
    {wrap}
    """
    # TODO(GMT>6.5.0): Remove the note for the upstream bug of the "straight_line"
    # parameter.
    self._activate_figure()

    kind = data_kind(data)
    if kind == "empty":  # Data is given via a series of vectors.
        data = {"x": x, "y": y}
        # Parameters for vector styles
        if (
            isinstance(kwargs.get("S"), str)
            and len(kwargs["S"]) >= 1
            and kwargs["S"][0] in "vV"
            and is_nonstr_iter(direction)
        ):
            data.update({"x2": direction[0], "y2": direction[1]})
        # Fill
        if is_nonstr_iter(kwargs.get("G")):
            data["fill"] = kwargs.pop("G")
        # Size
        if is_nonstr_iter(size):
            data["size"] = size
        # Intensity
        if is_nonstr_iter(kwargs.get("I")):
            data["intensity"] = kwargs["I"]
            kwargs["I"] = ""
        # Transparency
        if is_nonstr_iter(transparency):
            data["transparency"] = transparency
            transparency = True
        # Symbol must be at the last column
        if is_nonstr_iter(symbol):
            if "S" not in kwargs:
                kwargs["S"] = True
            data["symbol"] = symbol
    else:
        if any(v is not None for v in (x, y)):
            msg = "Too much data. Use either data or x/y/z."
            raise GMTInvalidInput(msg)
        for name, value in [
            ("direction", direction),
            ("fill", kwargs.get("G")),
            ("size", size),
            ("intensity", kwargs.get("I")),
            ("transparency", transparency),
            ("symbol", symbol),
        ]:
            if is_nonstr_iter(value):
                raise GMTTypeError(
                    type(value),
                    reason=f"Parameter {name!r} can't be a 1-D array if 'data' is used.",
                )

    # Set the default style if data has a geometry of Point or MultiPoint
    if kwargs.get("S") is None and _data_geometry_is_point(data, kind):
        kwargs["S"] = "s0.2c"

    aliasdict = AliasSystem(
        A=Alias(straight_line, name="straight_line"),
    ).add_common(
        R=region,
        J=projection,
        V=verbose,
        c=panel,
        t=transparency,
    )
    aliasdict.merge(kwargs)

    with Session() as lib:
        with lib.virtualfile_in(check_kind="vector", data=data) as vintbl:
            lib.call_module(
                module="plot", args=build_arg_list(aliasdict, infile=vintbl)
            )<|MERGE_RESOLUTION|>--- conflicted
+++ resolved
@@ -56,12 +56,8 @@
     symbol=None,
     direction=None,
     straight_line: bool | Literal["x", "y"] = False,
-<<<<<<< HEAD
-    projection=None,
+    projection: str | None = None,
     region: Sequence[float | str] | str | None = None,
-=======
-    projection: str | None = None,
->>>>>>> cf1801bb
     verbose: Literal["quiet", "error", "warning", "timing", "info", "compat", "debug"]
     | bool = False,
     panel: int | tuple[int, int] | bool = False,
