"""
plot - Plot in two dimensions.
"""
from pygmt.clib import Session
from pygmt.exceptions import GMTInvalidInput
from pygmt.helpers import (
    build_arg_string,
    data_kind,
    fmt_docstring,
    is_nonstr_iter,
    kwargs_to_strings,
    use_alias,
)
from pygmt.src.which import which


@fmt_docstring
@use_alias(
    A="straight_line",
    B="frame",
    C="cmap",
    D="offset",
    E="error_bar",
    F="connection",
    G="color",
    I="intensity",
    J="projection",
    L="close",
    N="no_clip",
    R="region",
    S="style",
    U="timestamp",
    V="verbose",
    W="pen",
    Z="zvalue",
    a="aspatial",
    b="binary",
    c="panel",
    d="nodata",
    e="find",
    f="coltypes",
    g="gap",
    h="header",
    i="incols",
    l="label",
    p="perspective",
    t="transparency",
    w="wrap",
)
@kwargs_to_strings(R="sequence", c="sequence_comma", i="sequence_comma", p="sequence")
def plot(self, data=None, x=None, y=None, size=None, direction=None, **kwargs):
    r"""
    Plot lines, polygons, and symbols in 2-D.

    Takes a matrix, (x,y) pairs, or a file name as input and plots lines,
    polygons, or symbols at those locations on a map.

    Must provide either ``data`` or ``x``/``y``.

    If providing data through ``x``/``y``, ``color`` can be a 1d array that
    will be mapped to a colormap.

    If a symbol is selected and no symbol size given, then plot will
    interpret the third column of the input data as symbol size. Symbols
    whose size is <= 0 are skipped. If no symbols are specified then the
    symbol code (see ``style`` below) must be present as last column in the
    input. If ``style`` is not used, a line connecting the data points will
    be drawn instead. To explicitly close polygons, use ``close``. Select a
    fill with ``color``. If ``color`` is set, ``pen`` will control whether the
    polygon outline is drawn or not. If a symbol is selected, ``color`` and
    ``pen`` determines the fill and outline/no outline, respectively.

    Full option list at :gmt-docs:`plot.html`

    {aliases}

    Parameters
    ----------
    data : str or {table-like}
        Pass in either a file name to an ASCII data table, a 2D
        {table-classes}.
        Use parameter ``incols`` to choose which columns are x, y, color, and
        size, respectively.
    x/y : float or 1d arrays
        The x and y coordinates, or arrays of x and y coordinates of the
        data points
    size : 1d array
        The size of the data points in units specified using ``style``.
        Only valid if using ``x``/``y``.
    direction : list of two 1d arrays
        If plotting vectors (using ``style="V"`` or ``style="v"``), then
        should be a list of two 1d arrays with the vector directions. These
        can be angle and length, azimuth and length, or x and y components,
        depending on the style options chosen.
    {projection}
    {region}
    straight_line : bool or str
        [**m**\|\ **p**\|\ **x**\|\ **y**].
        By default, geographic line segments are drawn as great circle
        arcs. To draw them as straight lines, use ``straight_line``.
        Alternatively, add **m** to draw the line by first following a
        meridian, then a parallel. Or append **p** to start following a
        parallel, then a meridian. (This can be practical to draw a line
        along parallels, for example). For Cartesian data, points are
        simply connected, unless you append **x** or **y** to draw
        stair-case curves that whose first move is along *x* or *y*,
        respectively.
    {frame}
    {cmap}
    offset : str
        *dx*/*dy*.
        Offset the plot symbol or line locations by the given amounts
        *dx/dy* [Default is no offset]. If *dy* is not given it is set
        equal to *dx*.
    error_bar : bool or str
        [**+b**\|\ **d**\|\ **D**][**+xl**\|\ **r**\|\ *x0*]\
        [**+yl**\|\ **r**\|\ *y0*][**+p**\ *pen*].
        Draw symmetrical error bars. Full documentation is at
        :gmt-docs:`plot.html#e`.
    connection : str
        [**c**\|\ **n**\|\ **r**]\
        [**a**\|\ **f**\|\ **s**\|\ **r**\|\ *refpoint*].
        Alter the way points are connected (by specifying a *scheme*) and
        data are grouped (by specifying a *method*). Append one of three
        line connection schemes:

        - **c** : Draw continuous line segments for each group [Default].
        - **r** : Draw line segments from a reference point reset for each
          group.
        - **n** : Draw networks of line segments between all points in
          each group.

        Optionally, append the one of four segmentation methods to define
        the group:

        - **a** : Ignore all segment headers, i.e., let all points belong
          to a single group, and set group reference point to the very
          first point of the first file.
        - **f** : Consider all data in each file to be a single separate
          group and reset the group reference point to the first point of
          each group.
        - **s** : Segment headers are honored so each segment is a group;
          the group reference point is reset to the first point of each
          incoming segment [Default].
        - **r** : Same as **s**, but the group reference point is reset
          after each record to the previous point (this method is only
          available with the ``connection="r"`` scheme).

        Instead of the codes **a**\|\ **f**\|\ **s**\|\ **r** you may append
        the coordinates of a *refpoint* which will serve as a fixed external
        reference point for all groups.
    {color}
        *color* can be a 1d array, but it is only valid if using ``x``/``y``
        and ``cmap=True`` is also required.
    intensity : float or bool or 1d array
        Provide an *intensity* value (nominally in the -1 to +1 range) to
        modulate the fill color by simulating illumination. If using
        ``intensity=True``, we will instead read *intensity* from the first
        data column after the symbol parameters (if given). *intensity* can
        also be a 1d array to set varying intensity for symbols, but it is only
        valid for ``x``/``y`` pairs.
    close : str
        [**+b**\|\ **d**\|\ **D**][**+xl**\|\ **r**\|\ *x0*]\
        [**+yl**\|\ **r**\|\ *y0*][**+p**\ *pen*].
        Force closed polygons. Full documentation is at
        :gmt-docs:`plot.html#l`.
    no_clip : bool or str
        [**c**\|\ **r**].
        Do NOT clip symbols that fall outside map border [Default plots
        points whose coordinates are strictly inside the map border only].
        The parameter does not apply to lines and polygons which are always
        clipped to the map region. For periodic (360-longitude) maps we
        must plot all symbols twice in case they are clipped by the
        repeating boundary. ``no_clip=True`` will turn off clipping and not
        plot repeating symbols. Use ``no_clip="r"`` to turn off clipping
        but retain the plotting of such repeating symbols, or use
        ``no_clip="c"`` to retain clipping but turn off plotting of
        repeating symbols.
    style : str
        Plot symbols (including vectors, pie slices, fronts, decorated or
        quoted lines).
<<<<<<< HEAD
    {W}
    {U}
    {V}
=======
    {pen}
    {timestamp}
    {verbose}
    {xyshift}
>>>>>>> 9936c9f8
    zvalue : str
        *value*\|\ *file*.
        Instead of specifying a symbol or polygon fill and outline color
        via ``color`` and ``pen``, give both a *value* via ``zvalue`` and a
        color lookup table via ``cmap``.  Alternatively, give the name of a
        *file* with one z-value (read from the last column) for each
        polygon in the input data. To apply it to the fill color, use
        ``color="+z"``. To apply it to the pen color, append **+z** to
        ``pen``.
    {aspatial}
    {binary}
    {panel}
    {nodata}
    {find}
    {coltypes}
    {gap}
    {header}
    {incols}
    {label}
    {perspective}
    {transparency}
        *transparency* can also be a 1d array to set varying transparency
        for symbols, but this option is only valid if using x/y.
    {wrap}
    """
    # pylint: disable=too-many-locals
    kwargs = self._preprocess(**kwargs)  # pylint: disable=protected-access

    kind = data_kind(data, x, y)

    extra_arrays = []
    if kwargs.get("S") is not None and kwargs["S"][0] in "vV" and direction is not None:
        extra_arrays.extend(direction)
    elif (
        kwargs.get("S") is None
        and kind == "geojson"
        and data.geom_type.isin(["Point", "MultiPoint"]).all()
    ):  # checking if the geometry of a geoDataFrame is Point or MultiPoint
        kwargs["S"] = "s0.2c"
    elif kwargs.get("S") is None and kind == "file" and str(data).endswith(".gmt"):
        # checking that the data is a file path to set default style
        try:
            with open(which(data), mode="r", encoding="utf8") as file:
                line = file.readline()
            if "@GMULTIPOINT" in line or "@GPOINT" in line:
                # if the file is gmt style and geometry is set to Point
                kwargs["S"] = "s0.2c"
        except FileNotFoundError:
            pass
    if kwargs.get("G") is not None and is_nonstr_iter(kwargs["G"]):
        if kind != "vectors":
            raise GMTInvalidInput(
                "Can't use arrays for color if data is matrix or file."
            )
        extra_arrays.append(kwargs["G"])
        del kwargs["G"]
    if size is not None:
        if kind != "vectors":
            raise GMTInvalidInput(
                "Can't use arrays for 'size' if data is a matrix or file."
            )
        extra_arrays.append(size)

    for flag in ["I", "t"]:
        if kwargs.get(flag) is not None and is_nonstr_iter(kwargs[flag]):
            if kind != "vectors":
                raise GMTInvalidInput(
                    f"Can't use arrays for {plot.aliases[flag]} if data is matrix or file."
                )
            extra_arrays.append(kwargs[flag])
            kwargs[flag] = ""

    with Session() as lib:
        # Choose how data will be passed in to the module
        file_context = lib.virtualfile_from_data(
            check_kind="vector", data=data, x=x, y=y, extra_arrays=extra_arrays
        )

        with file_context as fname:
            lib.call_module(module="plot", args=build_arg_string(kwargs, infile=fname))<|MERGE_RESOLUTION|>--- conflicted
+++ resolved
@@ -179,16 +179,9 @@
     style : str
         Plot symbols (including vectors, pie slices, fronts, decorated or
         quoted lines).
-<<<<<<< HEAD
-    {W}
-    {U}
-    {V}
-=======
     {pen}
     {timestamp}
     {verbose}
-    {xyshift}
->>>>>>> 9936c9f8
     zvalue : str
         *value*\|\ *file*.
         Instead of specifying a symbol or polygon fill and outline color
