--- conflicted
+++ resolved
@@ -208,8 +208,13 @@
     extra_arrays = []
     if "S" in kwargs and kwargs["S"][0] in "vV" and direction is not None:
         extra_arrays.extend(direction)
-<<<<<<< HEAD
-    if (
+    elif (
+            "S" not in kwargs
+            and kind == "geojson"
+            and data.geom_type.isin(["Point", "MultiPoint"]).all()
+    ):  # checking if the geometry of a geoDataFrame is Point or MultiPoint
+        kwargs["S"] = "s0.2c"
+    elif (
         "S" not in kwargs and kind == "file"
     ):  # chacking that the data is a file path to set defualt style
         try:
@@ -221,14 +226,6 @@
                 kwargs["S"] = "s0.2c"
         except FileNotFoundError:
             pass
-=======
-    elif (
-        "S" not in kwargs
-        and kind == "geojson"
-        and data.geom_type.isin(["Point", "MultiPoint"]).all()
-    ):  # checking if the geometry of a geoDataFrame is Point or MultiPoint
-        kwargs["S"] = "s0.2c"
->>>>>>> cd822ca2
     if "G" in kwargs and not isinstance(kwargs["G"], str):
         if kind != "vectors":
             raise GMTInvalidInput(
