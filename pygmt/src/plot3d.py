"""
plot3d - Plot lines, polygons, and symbols in 3-D.
"""

from typing import Literal

from pygmt.clib import Session
from pygmt.exceptions import GMTInvalidInput
from pygmt.helpers import (
    build_arg_list,
    data_kind,
    fmt_docstring,
    is_nonstr_iter,
    kwargs_to_strings,
    use_alias,
)
from pygmt.src._common import _data_geometry_is_point


@fmt_docstring
@use_alias(
    A="straight_line",
    B="frame",
    C="cmap",
    D="offset",
    G="fill",
    I="intensity",
    J="projection",
    Jz="zscale",
    JZ="zsize",
    L="close",
    N="no_clip",
    Q="no_sort",
    R="region",
    S="style",
    V="verbose",
    W="pen",
    Z="zvalue",
    a="aspatial",
    b="binary",
    c="panel",
    d="nodata",
    e="find",
    f="coltypes",
    g="gap",
    h="header",
    i="incols",
    l="label",
    p="perspective",
    t="transparency",
    w="wrap",
)
@kwargs_to_strings(R="sequence", c="sequence_comma", i="sequence_comma", p="sequence")
def plot3d(  # noqa: PLR0912
    self,
    data=None,
    x=None,
    y=None,
    z=None,
    size=None,
    symbol=None,
    direction=None,
    straight_line: bool | Literal["x", "y"] = False,  # noqa: ARG001
    **kwargs,
):
    r"""
    Plot lines, polygons, and symbols in 3-D.

    Takes a matrix, (x, y, z) triplets, or a file name as input and plots
    lines, polygons, or symbols at those locations in 3-D.

    Must provide either ``data`` or ``x``, ``y``, and ``z``.

    If providing data through ``x``, ``y``, and ``z``, ``fill`` can be a
    1-D array that will be mapped to a colormap.

    If a symbol is selected and no symbol size given, then plot3d will
    interpret the fourth column of the input data as symbol size. Symbols
    whose size is <= 0 are skipped. If no symbols are specified then the
    symbol code (see ``style`` below) must be present as last column in the
    input. If ``style`` is not used, a line connecting the data points will
    be drawn instead. To explicitly close polygons, use ``close``. Select a
    fill with ``fill``. If ``fill`` is set, ``pen`` will control whether the
    polygon outline is drawn or not. If a symbol is selected, ``fill`` and
    ``pen`` determine the fill and outline/no outline, respectively.

    Full option list at :gmt-docs:`plot3d.html`

    {aliases}

    Parameters
    ----------
    data : str, {table-like}
        Either a data file name, a 2-D {table-classes}.
        Optionally, use parameter ``incols`` to specify which columns are x, y,
        z, fill, and size, respectively.
    x/y/z : float or 1-D arrays
        The x, y, and z coordinates, or arrays of x, y and z coordinates of
        the data points.
    size : 1-D array
        The size of the data points in units specified in ``style``.
        Only valid if using ``x``/``y``/``z``.
    symbol : 1-D array
        The symbols of the data points. Only valid if using ``x``/``y``.
    direction : list of two 1-D arrays
        If plotting vectors (using ``style="V"`` or ``style="v"``), then
        should be a list of two 1-D arrays with the vector directions. These
        can be angle and length, azimuth and length, or x and y components,
        depending on the style options chosen.
    {projection}
    zscale/zsize : float or str
        Set z-axis scaling or z-axis size.
    {region}
    straight_line
        By default, line segments are drawn as straight lines in the Cartesian and polar
        coordinate systems, and as great circle arcs (by resampling coarse input data
        along such arcs) in the geographic coordinate system. The ``straight_line``
        parameter can control the drawing of line segments. Valid values are:

        - ``True``: Draw line segments as straight lines in geographic coordinate
          systems.
        - ``"x"``: Draw line segments by first along *x*, then along *y*.
        - ``"y"``: Draw line segments by first along *y*, then along *x*.

        Here, *x* and *y* have different meanings depending on the coordinate system:

        - **Cartesian** coordinate system: *x* and *y* are the X- and Y-axes.
        - **Polar** coordinate system: *x* and *y* are theta and radius.
        - **Geographic** coordinate system: *x* and *y* are parallels and meridians.

        **NOTE**: The ``straight_line`` parameter requires constant *z*-coordinates.

        .. attention::

            There exits a bug in GMT<=6.5.0 that, in geographic coordinate systems, the
            meaning of *x* and *y* is reversed, i.e., *x* means meridians and *y* means
            parallels. The bug is fixed by upstream
            `PR #8648 <https://github.com/GenericMappingTools/gmt/pull/8648>`__.
    {frame}
    {cmap}
    offset : str
        *dx*/*dy*\ [/*dz*].
        Offset the plot symbol or line locations by the given amounts
        *dx*/*dy*\ [/*dz*] [Default is no offset].
    {fill}
        *fill* can be a 1-D array, but it is only valid if using ``x``/``y``
        and ``cmap=True`` is also required.
    intensity : float, bool, or 1-D array
        Provide an *intensity* value (nominally in the -1 to +1 range) to
        modulate the fill color by simulating illumination. If using
        ``intensity=True``, we will instead read *intensity* from the first
        data column after the symbol parameters (if given). *intensity* can
        also be a 1-D array to set varying intensity for symbols, but it is
        only valid for ``x``/``y``/``z``.

    close : str
        [**+b**\|\ **d**\|\ **D**][**+xl**\|\ **r**\|\ *x0*]\
        [**+yl**\|\ **r**\|\ *y0*][**+p**\ *pen*].
        Force closed polygons. Full documentation is at
        :gmt-docs:`plot3d.html#l`.
    no_clip : bool or str
        [**c**\|\ **r**].
        Do **not** clip symbols that fall outside the frame boundaries
        [Default plots points whose coordinates are strictly inside the
        frame boundaries only].
        This parameter does not apply to lines and polygons which are always
        clipped to the map region. For periodic (360° longitude) maps we
        must plot all symbols twice in case they are clipped by the
        repeating boundary. ``no_clip=True`` will turn off clipping and not
        plot repeating symbols. Use ``no_clip="r"`` to turn off clipping
        but retain the plotting of such repeating symbols, or use
        ``no_clip="c"`` to retain clipping but turn off plotting of
        repeating symbols.
    no_sort : bool
        Turn off the automatic sorting of items based on their distance
        from the viewer. The default is to sort the items so that items in
        the foreground are plotted after items in the background.
    style : str
        Plot symbols. Full documentation is at :gmt-docs:`plot3d.html#s`.
    {verbose}
    {pen}
    zvalue : str
        *value*\|\ *file*.
        Instead of specifying a symbol or polygon fill and outline color
        via ``fill`` and ``pen``, give both a *value* via **zvalue** and a
        color lookup table via ``cmap``.  Alternatively, give the name of a
        *file* with one z-value (read from the last column) for each
        polygon in the input data. To apply it to the fill color, use
        ``fill="+z"``. To apply it to the pen color, append **+z** to
        ``pen``.
    {aspatial}
    {binary}
    {panel}
    {nodata}
    {find}
    {coltypes}
    {gap}
    {header}
    {incols}
    {label}
    {perspective}
    {transparency}
        ``transparency`` can also be a 1-D array to set varying
        transparency for symbols, but this option is only valid if using
        ``x``/``y``/``z``.
    {wrap}
    """
    # TODO(GMT>6.5.0): Remove the note for the upstream bug of the "straight_line"
    # parameter.
    kwargs = self._preprocess(**kwargs)

    kind = data_kind(data)
    if kind == "empty":  # Data is given via a series of vectors.
        data = {"x": x, "y": y, "z": z}
        # Parameters for vector styles
        if (
            isinstance(kwargs.get("S"), str)
            and len(kwargs["S"]) >= 1
            and kwargs["S"][0] in "vV"
            and is_nonstr_iter(direction)
        ):
            data.update({"x2": direction[0], "y2": direction[1]})
        # Fill
        if is_nonstr_iter(kwargs.get("G")):
            data["fill"] = kwargs["G"]
            del kwargs["G"]
        # Size
        if is_nonstr_iter(size):
            data["size"] = size
        # Intensity and transparency
        for flag, name in [("I", "intensity"), ("t", "transparency")]:
            if is_nonstr_iter(kwargs.get(flag)):
                data[name] = kwargs[flag]
                kwargs[flag] = ""
        # Symbol must be at the last column
        if is_nonstr_iter(symbol):
            if "S" not in kwargs:
                kwargs["S"] = True
            data["symbol"] = symbol
    else:
        if any(v is not None for v in (x, y, z)):
            msg = "Too much data. Use either data or x/y/z."
            raise GMTInvalidInput(msg)

        for name, value in [
            ("direction", direction),
            ("fill", kwargs.get("G")),
            ("size", size),
            ("intensity", kwargs.get("I")),
            ("transparency", kwargs.get("t")),
            ("symbol", symbol),
        ]:
            if is_nonstr_iter(value):
                msg = f"'{name}' can't be a 1-D array if 'data' is used."
                raise GMTInvalidInput(msg)

    # Set the default style if data has a geometry of Point or MultiPoint
    if kwargs.get("S") is None and _data_geometry_is_point(data, kind):
        kwargs["S"] = "u0.2c"

    with Session() as lib:
        with lib.virtualfile_in(
<<<<<<< HEAD
            check_kind="vector", data=data, required_z=True
=======
            check_kind="vector",
            data=data,
            x=x,
            y=y,
            z=z,
            extra_arrays=extra_arrays,
            ncols=3,
>>>>>>> f8293cdf
        ) as vintbl:
            lib.call_module(module="plot3d", args=build_arg_list(kwargs, infile=vintbl))<|MERGE_RESOLUTION|>--- conflicted
+++ resolved
@@ -259,17 +259,5 @@
         kwargs["S"] = "u0.2c"
 
     with Session() as lib:
-        with lib.virtualfile_in(
-<<<<<<< HEAD
-            check_kind="vector", data=data, required_z=True
-=======
-            check_kind="vector",
-            data=data,
-            x=x,
-            y=y,
-            z=z,
-            extra_arrays=extra_arrays,
-            ncols=3,
->>>>>>> f8293cdf
-        ) as vintbl:
+        with lib.virtualfile_in(check_kind="vector", data=data, ncols=3) as vintbl:
             lib.call_module(module="plot3d", args=build_arg_list(kwargs, infile=vintbl))