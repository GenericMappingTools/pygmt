--- conflicted
+++ resolved
@@ -149,16 +149,9 @@
         the foreground are plotted after items in the background.
     style : str
         Plot symbols. Full documentation is at :gmt-docs:`plot3d.html#s`.
-<<<<<<< HEAD
-    {U}
-    {V}
-    {W}
-=======
     {timestamp}
     {verbose}
     {pen}
-    {xyshift}
->>>>>>> 9936c9f8
     zvalue : str
         *value*\|\ *file*.
         Instead of specifying a symbol or polygon fill and outline color
