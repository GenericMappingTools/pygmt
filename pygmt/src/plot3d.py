"""
plot3d - Plot lines, polygons, and symbols in 3-D.
"""

from typing import Literal

from pygmt.clib import Session
from pygmt.exceptions import GMTInvalidInput
from pygmt.helpers import (
    build_arg_list,
    data_kind,
    fmt_docstring,
    is_nonstr_iter,
    kwargs_to_strings,
    use_alias,
)
from pygmt.src._common import _data_geometry_is_point


@fmt_docstring
@use_alias(
    A="straight_line",
    B="frame",
    C="cmap",
    D="offset",
    G="fill",
    I="intensity",
    J="projection",
    Jz="zscale",
    JZ="zsize",
    L="close",
    N="no_clip",
    Q="no_sort",
    R="region",
    S="style",
    V="verbose",
    W="pen",
    Z="zvalue",
    a="aspatial",
    b="binary",
    c="panel",
    d="nodata",
    e="find",
    f="coltypes",
    g="gap",
    h="header",
    i="incols",
    l="label",
    p="perspective",
    t="transparency",
    w="wrap",
)
@kwargs_to_strings(R="sequence", c="sequence_comma", i="sequence_comma", p="sequence")
def plot3d(  # noqa: PLR0912
    self,
    data=None,
    x=None,
    y=None,
    z=None,
    size=None,
    symbol=None,
    direction=None,
    straight_line: bool | Literal["x", "y"] = False,  # noqa: ARG001
    **kwargs,
):
    r"""
    Plot lines, polygons, and symbols in 3-D.

    Takes a matrix, (x, y, z) triplets, or a file name as input and plots
    lines, polygons, or symbols at those locations in 3-D.

    Must provide either ``data`` or ``x``, ``y``, and ``z``.

    If providing data through ``x``, ``y``, and ``z``, ``fill`` can be a
    1-D array that will be mapped to a colormap.

    If a symbol is selected and no symbol size given, then plot3d will
    interpret the fourth column of the input data as symbol size. Symbols
    whose size is <= 0 are skipped. If no symbols are specified then the
    symbol code (see ``style`` below) must be present as last column in the
    input. If ``style`` is not used, a line connecting the data points will
    be drawn instead. To explicitly close polygons, use ``close``. Select a
    fill with ``fill``. If ``fill`` is set, ``pen`` will control whether the
    polygon outline is drawn or not. If a symbol is selected, ``fill`` and
    ``pen`` determine the fill and outline/no outline, respectively.

    Full option list at :gmt-docs:`plot3d.html`

    {aliases}

    Parameters
    ----------
    data : str, {table-like}
        Either a data file name, a 2-D {table-classes}.
        Optionally, use parameter ``incols`` to specify which columns are x, y,
        z, fill, and size, respectively.
    x/y/z : float or 1-D arrays
        The x, y, and z coordinates, or arrays of x, y and z coordinates of
        the data points.
    size : 1-D array
        The size of the data points in units specified in ``style``.
        Only valid if using ``x``/``y``/``z``.
    symbol : 1-D array
        The symbols of the data points. Only valid if using ``x``/``y``.
    direction : list of two 1-D arrays
        If plotting vectors (using ``style="V"`` or ``style="v"``), then
        should be a list of two 1-D arrays with the vector directions. These
        can be angle and length, azimuth and length, or x and y components,
        depending on the style options chosen.
    {projection}
    zscale/zsize : float or str
        Set z-axis scaling or z-axis size.
    {region}
    straight_line
        By default, line segments are drawn as straight lines in the Cartesian and polar
        coordinate systems, and as great circle arcs (by resampling coarse input data
        along such arcs) in the geographic coordinate system. The ``straight_line``
        parameter can control the drawing of line segments. Valid values are:

        - ``True``: Draw line segments as straight lines in geographic coordinate
          systems.
        - ``"x"``: Draw line segments by first along *x*, then along *y*.
        - ``"y"``: Draw line segments by first along *y*, then along *x*.

        Here, *x* and *y* have different meanings depending on the coordinate system:

        - **Cartesian** coordinate system: *x* and *y* are the X- and Y-axes.
        - **Polar** coordinate system: *x* and *y* are theta and radius.
        - **Geographic** coordinate system: *x* and *y* are parallels and meridians.

        **NOTE**: The ``straight_line`` parameter requires constant *z*-coordinates.

        .. attention::

            There exits a bug in GMT<=6.5.0 that, in geographic coordinate systems, the
            meaning of *x* and *y* is reversed, i.e., *x* means meridians and *y* means
            parallels. The bug is fixed by upstream
            `PR #8648 <https://github.com/GenericMappingTools/gmt/pull/8648>`__.
    {frame}
    {cmap}
    offset : str
        *dx*/*dy*\ [/*dz*].
        Offset the plot symbol or line locations by the given amounts
        *dx*/*dy*\ [/*dz*] [Default is no offset].
    {fill}
        *fill* can be a 1-D array, but it is only valid if using ``x``/``y``
        and ``cmap=True`` is also required.
    intensity : float, bool, or 1-D array
        Provide an *intensity* value (nominally in the -1 to +1 range) to
        modulate the fill color by simulating illumination. If using
        ``intensity=True``, we will instead read *intensity* from the first
        data column after the symbol parameters (if given). *intensity* can
        also be a 1-D array to set varying intensity for symbols, but it is
        only valid for ``x``/``y``/``z``.

    close : str
        [**+b**\|\ **d**\|\ **D**][**+xl**\|\ **r**\|\ *x0*]\
        [**+yl**\|\ **r**\|\ *y0*][**+p**\ *pen*].
        Force closed polygons. Full documentation is at
        :gmt-docs:`plot3d.html#l`.
    no_clip : bool or str
        [**c**\|\ **r**].
        Do **not** clip symbols that fall outside the frame boundaries
        [Default plots points whose coordinates are strictly inside the
        frame boundaries only].
        This parameter does not apply to lines and polygons which are always
        clipped to the map region. For periodic (360° longitude) maps we
        must plot all symbols twice in case they are clipped by the
        repeating boundary. ``no_clip=True`` will turn off clipping and not
        plot repeating symbols. Use ``no_clip="r"`` to turn off clipping
        but retain the plotting of such repeating symbols, or use
        ``no_clip="c"`` to retain clipping but turn off plotting of
        repeating symbols.
    no_sort : bool
        Turn off the automatic sorting of items based on their distance
        from the viewer. The default is to sort the items so that items in
        the foreground are plotted after items in the background.
    style : str
        Plot symbols. Full documentation is at :gmt-docs:`plot3d.html#s`.
    {verbose}
    {pen}
    zvalue : str
        *value*\|\ *file*.
        Instead of specifying a symbol or polygon fill and outline color
        via ``fill`` and ``pen``, give both a *value* via **zvalue** and a
        color lookup table via ``cmap``.  Alternatively, give the name of a
        *file* with one z-value (read from the last column) for each
        polygon in the input data. To apply it to the fill color, use
        ``fill="+z"``. To apply it to the pen color, append **+z** to
        ``pen``.
    {aspatial}
    {binary}
    {panel}
    {nodata}
    {find}
    {coltypes}
    {gap}
    {header}
    {incols}
    {label}
    {perspective}
    {transparency}
        ``transparency`` can also be a 1-D array to set varying
        transparency for symbols, but this option is only valid if using
        ``x``/``y``/``z``.
    {wrap}
    """
    # TODO(GMT>6.5.0): Remove the note for the upstream bug of the "straight_line"
    # parameter.
    kwargs = self._preprocess(**kwargs)

    kind = data_kind(data)
    if kind == "empty":  # Data is given via a series of vectors.
        data = {"x": x, "y": y, "z": z}
        # Parameters for vector styles
        if (
            isinstance(kwargs.get("S"), str)
            and len(kwargs["S"]) >= 1
            and kwargs["S"][0] in "vV"
            and is_nonstr_iter(direction)
        ):
            data.update({"x2": direction[0], "y2": direction[1]})
        # Fill
        if is_nonstr_iter(kwargs.get("G")):
<<<<<<< HEAD
            data["fill"] = kwargs["G"]
            del kwargs["G"]
=======
            data["fill"] = kwargs.pop("G")
>>>>>>> da874d10
        # Size
        if is_nonstr_iter(size):
            data["size"] = size
        # Intensity and transparency
        for flag, name in [("I", "intensity"), ("t", "transparency")]:
            if is_nonstr_iter(kwargs.get(flag)):
                data[name] = kwargs[flag]
                kwargs[flag] = ""
        # Symbol must be at the last column
        if is_nonstr_iter(symbol):
            if "S" not in kwargs:
                kwargs["S"] = True
            data["symbol"] = symbol
    else:
        if any(v is not None for v in (x, y, z)):
            msg = "Too much data. Use either data or x/y/z."
            raise GMTInvalidInput(msg)

        for name, value in [
            ("direction", direction),
            ("fill", kwargs.get("G")),
            ("size", size),
            ("intensity", kwargs.get("I")),
            ("transparency", kwargs.get("t")),
            ("symbol", symbol),
        ]:
            if is_nonstr_iter(value):
                msg = f"'{name}' can't be a 1-D array if 'data' is used."
                raise GMTInvalidInput(msg)

    # Set the default style if data has a geometry of Point or MultiPoint
    if kwargs.get("S") is None and _data_geometry_is_point(data, kind):
        kwargs["S"] = "u0.2c"

    with Session() as lib:
        with lib.virtualfile_in(check_kind="vector", data=data, ncols=3) as vintbl:
            lib.call_module(module="plot3d", args=build_arg_list(kwargs, infile=vintbl))<|MERGE_RESOLUTION|>--- conflicted
+++ resolved
@@ -222,12 +222,7 @@
             data.update({"x2": direction[0], "y2": direction[1]})
         # Fill
         if is_nonstr_iter(kwargs.get("G")):
-<<<<<<< HEAD
-            data["fill"] = kwargs["G"]
-            del kwargs["G"]
-=======
             data["fill"] = kwargs.pop("G")
->>>>>>> da874d10
         # Size
         if is_nonstr_iter(size):
             data["size"] = size
