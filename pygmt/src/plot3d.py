--- conflicted
+++ resolved
@@ -259,9 +259,5 @@
         kwargs["S"] = "u0.2c"
 
     with Session() as lib:
-<<<<<<< HEAD
-        with lib.virtualfile_in(check_kind="vector", data=data, ncols=3) as vintbl:
-=======
         with lib.virtualfile_in(check_kind="vector", data=data, mincols=3) as vintbl:
->>>>>>> f389e051
             lib.call_module(module="plot3d", args=build_arg_list(kwargs, infile=vintbl))