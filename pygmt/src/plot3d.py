"""
plot3d - Plot in three dimensions.
"""
from pygmt.clib import Session
from pygmt.exceptions import GMTInvalidInput
from pygmt.helpers import (
    build_arg_string,
    data_kind,
    deprecate_parameter,
    fmt_docstring,
    is_nonstr_iter,
    kwargs_to_strings,
    use_alias,
)


@fmt_docstring
@deprecate_parameter("columns", "incols", "v0.4.0", remove_version="v0.6.0")
@deprecate_parameter("sizes", "size", "v0.4.0", remove_version="v0.6.0")
@use_alias(
    A="straight_line",
    B="frame",
    C="cmap",
    D="offset",
    G="color",
    I="intensity",
    J="projection",
    Jz="zscale",
    JZ="zsize",
    L="close",
    N="no_clip",
    Q="no_sort",
    R="region",
    S="style",
    V="verbose",
    W="pen",
    X="xshift",
    Y="yshift",
    Z="zvalue",
    a="aspatial",
    i="incols",
    l="label",
    c="panel",
    f="coltypes",
    p="perspective",
    t="transparency",
)
@kwargs_to_strings(R="sequence", c="sequence_comma", i="sequence_comma", p="sequence")
def plot3d(
    self, x=None, y=None, z=None, data=None, size=None, direction=None, **kwargs
):
    r"""
    Plot lines, polygons, and symbols in 3-D.

    Takes a matrix, (x,y,z) triplets, or a file name as input and plots
    lines, polygons, or symbols at those locations in 3-D.

    Must provide either ``data`` or ``x``/``y``/``z``.

    If providing data through ``x/y/z``, ``color`` can be a 1d array
    that will be mapped to a colormap.

    If a symbol is selected and no symbol size given, then plot3d will
    interpret the fourth column of the input data as symbol size. Symbols
    whose size is <= 0 are skipped. If no symbols are specified then the
    symbol code (see ``style`` below) must be present as last column in the
    input. If ``style`` is not used, a line connecting the data points will
    be drawn instead. To explicitly close polygons, use ``close``. Select a
    fill with ``color``. If ``color`` is set, ``pen`` will control whether the
    polygon outline is drawn or not. If a symbol is selected, ``color`` and
    ``pen`` determines the fill and outline/no outline, respectively.

    Full parameter list at :gmt-docs:`plot3d.html`

    {aliases}

    Parameters
    ----------
    x/y/z : float or 1d arrays
        The x, y, and z coordinates, or arrays of x, y and z coordinates of
        the data points
    data : str or {table-like}
        Either a data file name, a 2d {table-classes}.
        Optionally, use parameter ``incols`` to specify which columns are x, y,
        z, color, and size, respectively.
    size : 1d array
        The size of the data points in units specified in ``style``.
        Only valid if using ``x``/``y``/``z``.
    direction : list of two 1d arrays
        If plotting vectors (using ``style='V'`` or ``style='v'``), then
        should be a list of two 1d arrays with the vector directions. These
        can be angle and length, azimuth and length, or x and y components,
        depending on the style options chosen.
    {J}
    zscale/zsize : float or str
        Set z-axis scaling or z-axis size.
    {R}
    straight_line : bool or str
        [**m**\|\ **p**\|\ **x**\|\ **y**].
        By default, geographic line segments are drawn as great circle
        arcs. To draw them as straight lines, use ``straight_line``.
        Alternatively, add **m** to draw the line by first following a
        meridian, then a parallel. Or append **p** to start following a
        parallel, then a meridian. (This can be practical to draw a line
        along parallels, for example). For Cartesian data, points are
        simply connected, unless you append **x** or **y** to draw
        stair-case curves that whose first move is along *x* or *y*,
        respectively. **Note**: The ``straight_line`` parameter requires
        constant *z*-coordinates.
    {B}
    {CPT}
    offset : str
        *dx*/*dy*\ [/*dz*].
        Offset the plot symbol or line locations by the given amounts
        *dx*/*dy*\ [/*dz*] [Default is no offset].
    {G}
        *color* can be a 1d array, but it is only valid if using ``x``/``y``
        and ``cmap=True`` is also required.
    intensity : float or bool or 1d array
        Provide an *intensity* value (nominally in the -1 to +1 range) to
        modulate the fill color by simulating illumination. If using
        ``intensity=True``, we will instead read *intensity* from the first
        data column after the symbol parameters (if given). *intensity* can
        also be a 1d array to set varying intensity for symbols, but it is only
        valid for ``x``/``y``/``z``.

    close : str
        [**+b**\|\ **d**\|\ **D**][**+xl**\|\ **r**\|\ *x0*]\
        [**+yl**\|\ **r**\|\ *y0*][**+p**\ *pen*].
        Force closed polygons. Full documentation is at
        :gmt-docs:`plot3d.html#l`.
    no_clip : bool or str
        [**c**\|\ **r**].
        Do NOT clip symbols that fall outside map border [Default plots
        points whose coordinates are strictly inside the map border only].
        This parameter does not apply to lines and polygons which are always
        clipped to the map region. For periodic (360-longitude) maps we
        must plot all symbols twice in case they are clipped by the
        repeating boundary. ``no_clip=True`` will turn off clipping and not
        plot repeating symbols. Use ``no_clip="r"`` to turn off clipping
        but retain the plotting of such repeating symbols, or use
        ``no_clip="c"`` to retain clipping but turn off plotting of
        repeating symbols.
    no_sort : bool
        Turn off the automatic sorting of items based on their distance
        from the viewer. The default is to sort the items so that items in
        the foreground are plotted after items in the background.
    style : str
        Plot symbols. Full documentation is at :gmt-docs:`plot3d.html#s`.
    {U}
    {V}
    {W}
    {XY}
    zvalue : str
        *value*\|\ *file*.
        Instead of specifying a symbol or polygon fill and outline color
        via ``color`` and ``pen``, give both a *value* via **zvalue** and a
        color lookup table via ``cmap``.  Alternatively, give the name of a
        *file* with one z-value (read from the last column) for each
        polygon in the input data. To apply it to the fill color, use
        ``color='+z'``. To apply it to the pen color, append **+z** to
        ``pen``.
    {a}
    {c}
    {f}
    {i}
    {l}
    {p}
    {t}
        *transparency* can also be a 1d array to set varying transparency
        for symbols, but this option is only valid if using x/y/z.
    """
    kwargs = self._preprocess(**kwargs)  # pylint: disable=protected-access

    kind = data_kind(data, x, y, z)

    extra_arrays = []
    if "S" in kwargs and kwargs["S"][0] in "vV" and direction is not None:
        extra_arrays.extend(direction)
<<<<<<< HEAD
    if (
        "S" not in kwargs and kind == "file"
    ):  # checking that the data is a file path to set default style
        try:
            with open(which(data), "r") as file:
                line = file.readline()
            if (
                "@GMULTIPOINT" in line or "@GPOINT" in line
            ):  # if the file is gmt style and geometry is set to Point
                kwargs["S"] = "u0.2c"
        except FileNotFoundError:
            pas
=======
    elif (
        "S" not in kwargs
        and kind == "geojson"
        and data.geom_type.isin(["Point", "MultiPoint"]).all()
    ):  # checking if the geometry of a geoDataFrame is Point or MultiPoint
        kwargs["S"] = "u0.2c"
>>>>>>> cd822ca2
    if "G" in kwargs and not isinstance(kwargs["G"], str):
        if kind != "vectors":
            raise GMTInvalidInput(
                "Can't use arrays for color if data is matrix or file."
            )
        extra_arrays.append(kwargs["G"])
        del kwargs["G"]
    if size is not None:
        if kind != "vectors":
            raise GMTInvalidInput(
                "Can't use arrays for 'size' if data is a matrix or a file."
            )
        extra_arrays.append(size)

    for flag in ["I", "t"]:
        if flag in kwargs and is_nonstr_iter(kwargs[flag]):
            if kind != "vectors":
                raise GMTInvalidInput(
                    f"Can't use arrays for {plot3d.aliases[flag]} if data is matrix or file."
                )
            extra_arrays.append(kwargs[flag])
            kwargs[flag] = ""

    with Session() as lib:
        # Choose how data will be passed in to the module
        file_context = lib.virtualfile_from_data(
            check_kind="vector", data=data, x=x, y=y, z=z, extra_arrays=extra_arrays
        )

        with file_context as fname:
            arg_str = " ".join([fname, build_arg_string(kwargs)])
            lib.call_module("plot3d", arg_str)<|MERGE_RESOLUTION|>--- conflicted
+++ resolved
@@ -177,8 +177,13 @@
     extra_arrays = []
     if "S" in kwargs and kwargs["S"][0] in "vV" and direction is not None:
         extra_arrays.extend(direction)
-<<<<<<< HEAD
-    if (
+    elif (
+            "S" not in kwargs
+            and kind == "geojson"
+            and data.geom_type.isin(["Point", "MultiPoint"]).all()
+    ):  # checking if the geometry of a geoDataFrame is Point or MultiPoint
+        kwargs["S"] = "u0.2c"
+    elif (
         "S" not in kwargs and kind == "file"
     ):  # checking that the data is a file path to set default style
         try:
@@ -190,14 +195,6 @@
                 kwargs["S"] = "u0.2c"
         except FileNotFoundError:
             pas
-=======
-    elif (
-        "S" not in kwargs
-        and kind == "geojson"
-        and data.geom_type.isin(["Point", "MultiPoint"]).all()
-    ):  # checking if the geometry of a geoDataFrame is Point or MultiPoint
-        kwargs["S"] = "u0.2c"
->>>>>>> cd822ca2
     if "G" in kwargs and not isinstance(kwargs["G"], str):
         if kind != "vectors":
             raise GMTInvalidInput(
