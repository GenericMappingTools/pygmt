--- conflicted
+++ resolved
@@ -232,13 +232,8 @@
             outfile = tmpfile.name
         with Session() as lib:
             if kwargs.get("G") is None:
-<<<<<<< HEAD
-                table_context = lib.virtualfile_from_data(
+                table_context = lib.virtualfile_in(
                     check_kind="vector", data=data, vectors=vectors, names=names
-=======
-                table_context = lib.virtualfile_in(
-                    check_kind="vector", data=data, x=x, y=y, z=z, required_z=False
->>>>>>> e8dc8d40
                 )
 
                 # Run project on the temporary (csv) data table
