--- conflicted
+++ resolved
@@ -6,32 +6,20 @@
 from pathlib import Path
 from typing import Literal
 
-<<<<<<< HEAD
-from pygmt.alias import AliasSystem
-=======
 from pygmt.alias import Alias, AliasSystem
->>>>>>> 524e97a8
 from pygmt.clib import Session
 from pygmt.exceptions import GMTValueError
 from pygmt.helpers import build_arg_list, fmt_docstring, use_alias
 
 
 @fmt_docstring
-<<<<<<< HEAD
-@use_alias(
-    A="crop",
-    C="gs_option",
-    E="dpi",
-    F="prefix",
-    G="gs_path",
-    I="resize",
-    N="bb_style",
-    T="fmt",
-    Q="anti_aliasing",
-)
-@kwargs_to_strings()
+@use_alias(A="crop", I="resize", N="bb_style", T="fmt", Q="anti_aliasing")
 def psconvert(
     self,
+    prefix: str | None = None,
+    dpi: int | None = None,
+    gs_option: str | Sequence[str] | None = None,
+    gs_path: str | None = None,
     verbose: Literal[
         "quiet",
         "error",
@@ -42,15 +30,6 @@
         "debug",
     ]
     | bool = False,
-=======
-@use_alias(A="crop", I="resize", N="bb_style", T="fmt", Q="anti_aliasing", V="verbose")
-def psconvert(
-    self,
-    prefix: str | None = None,
-    dpi: int | None = None,
-    gs_option: str | Sequence[str] | None = None,
-    gs_path: str | None = None,
->>>>>>> 524e97a8
     **kwargs,
 ):
     r"""
@@ -66,14 +45,11 @@
     Full GMT docs at :gmt-docs:`psconvert.html`.
 
     {aliases}
-<<<<<<< HEAD
-       - V = verbose
-=======
        - C = gs_option
        - E = dpi
        - F = prefix
        - G = gs_path
->>>>>>> 524e97a8
+       - V = verbose
 
     Parameters
     ----------
@@ -164,19 +140,15 @@
         msg = f"No such directory: {prefix_path!r}, please create it first."
         raise FileNotFoundError(msg)
 
-<<<<<<< HEAD
-    aliasdict = AliasSystem().add_common(
-        V=verbose,
-    )
-    aliasdict.merge(kwargs)
-=======
     aliasdict = AliasSystem(
         C=Alias(gs_option, name="gs_option"),
         E=Alias(dpi, name="dpi"),
         F=Alias(prefix, name="prefix"),
         G=Alias(gs_path, name="gs_path"),
-    ).merge(kwargs)
->>>>>>> 524e97a8
+    ).add_common(
+        V=verbose,
+    )
+    aliasdict.merge(kwargs)
 
     with Session() as lib:
         lib.call_module(module="psconvert", args=build_arg_list(aliasdict))