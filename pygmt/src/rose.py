--- conflicted
+++ resolved
@@ -196,23 +196,13 @@
     {transparency}
     {wrap}
     """
-
     kwargs = self._preprocess(**kwargs)
 
     with Session() as lib:
-<<<<<<< HEAD
-        file_context = lib.virtualfile_in(
+        with lib.virtualfile_in(
             check_kind="vector",
             data=data,
             vectors=[length, azimuth],
             names=["length", "azimuth"],
-        )
-
-        with file_context as fname:
-            lib.call_module(module="rose", args=build_arg_string(kwargs, infile=fname))
-=======
-        with lib.virtualfile_in(
-            check_kind="vector", data=data, x=length, y=azimuth
         ) as vintbl:
-            lib.call_module(module="rose", args=build_arg_list(kwargs, infile=vintbl))
->>>>>>> 97a6f30c
+            lib.call_module(module="rose", args=build_arg_list(kwargs, infile=vintbl))