--- conflicted
+++ resolved
@@ -200,16 +200,11 @@
     kwargs = self._preprocess(**kwargs)
 
     with Session() as lib:
-<<<<<<< HEAD
-        file_context = lib.virtualfile_from_data(
+        file_context = lib.virtualfile_in(
             check_kind="vector",
             data=data,
             vectors=[length, azimuth],
             names=["length", "azimuth"],
-=======
-        file_context = lib.virtualfile_in(
-            check_kind="vector", data=data, x=length, y=azimuth
->>>>>>> e8dc8d40
         )
 
         with file_context as fname:
