--- conflicted
+++ resolved
@@ -96,13 +96,8 @@
         - **s** select records NOT considered inside as specified by ``mask``
           (and ``area_thresh``, ``resolution``).
         - **z** select records NOT within the range specified by
-<<<<<<< HEAD
-          **z_subregion**.
+          ``z_subregion``.
     {projection}
-=======
-          ``z_subregion``.
-    {J}
->>>>>>> e15c72f6
     mask : str or list
         Pass all records whose location is inside specified geographical
         features. Specify if records should be skipped (s) or kept (k) using
@@ -133,8 +128,7 @@
         passes at least one of your *z* tests [Default is all tests must pass],
         and **+i** reverses the tests to pass record with *z* value NOT in the
         given range. Finally, if **+c** is not used then it is automatically
-<<<<<<< HEAD
-        incremented for each new **z_subregion** option, starting with 2.
+        incremented for each new ``z_subregion`` option, starting with 2.
     {binary}
     {nodata}
     {find}
@@ -146,20 +140,6 @@
     {registration}
     {skiprows}
     {wrap}
-=======
-        incremented for each new ``z_subregion`` option, starting with 2.
-    {b}
-    {d}
-    {e}
-    {f}
-    {g}
-    {h}
-    {i}
-    {o}
-    {r}
-    {s}
-    {w}
->>>>>>> e15c72f6
 
     Returns
     -------
