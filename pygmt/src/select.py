--- conflicted
+++ resolved
@@ -48,12 +48,8 @@
 def select(
     data: PathLike | TableLike | None = None,
     output_type: Literal["pandas", "numpy", "file"] = "pandas",
-<<<<<<< HEAD
-    outfile: str | None = None,
+    outfile: PathLike | None = None,
     resolution: Literal["full", "high", "intermediate", "low", "crude", None] = None,
-=======
-    outfile: PathLike | None = None,
->>>>>>> 55ae6d98
     **kwargs,
 ) -> pd.DataFrame | np.ndarray | None:
     r"""
