"""
select - Select data table subsets based on multiple spatial criteria.
"""

from collections.abc import Sequence
from typing import Literal

import numpy as np
import pandas as pd
from pygmt._typing import PathLike, TableLike
from pygmt.alias import Alias, AliasSystem
from pygmt.clib import Session
from pygmt.helpers import (
    build_arg_list,
    fmt_docstring,
    kwargs_to_strings,
    use_alias,
    validate_output_table_type,
)

__doctest_skip__ = ["select"]


@fmt_docstring
@use_alias(
    A="area_thresh",
    C="dist2pt",
    F="polygon",
    G="gridmask",
    I="reverse",
    L="dist2line",
    N="mask",
    Z="z_subregion",
    b="binary",
    d="nodata",
    e="find",
    f="coltypes",
    g="gap",
    h="header",
    i="incols",
    o="outcols",
    s="skiprows",
    w="wrap",
)
@kwargs_to_strings(N="sequence", i="sequence_comma", o="sequence_comma")
def select(
    data: PathLike | TableLike | None = None,
    output_type: Literal["pandas", "numpy", "file"] = "pandas",
    outfile: PathLike | None = None,
    resolution: Literal[
        "auto", "full", "high", "intermediate", "low", "crude", None
    ] = None,
<<<<<<< HEAD
    projection=None,
    region: Sequence[float | str] | str | None = None,
=======
    projection: str | None = None,
>>>>>>> cf1801bb
    verbose: Literal["quiet", "error", "warning", "timing", "info", "compat", "debug"]
    | bool = False,
    **kwargs,
) -> pd.DataFrame | np.ndarray | None:
    r"""
    Select data table subsets based on multiple spatial criteria.

    This is a filter that reads (x, y) or (longitude, latitude) positions from
    the first 2 columns of ``data`` and uses a combination of 1-7 criteria to
    pass or reject the records. Records can be selected based on whether or not
    they:

    1. are inside a rectangular region (``region`` [and ``projection``])
    2. are within *dist* km of any point in *pointfile* (``dist2pt``)
    3. are within *dist* km of any line in *linefile* (``dist2line``)
    4. are inside one of the polygons in *polygonfile* (``polygon``)
    5. are inside geographical features (based on coastlines)
    6. have z-values within a given range
    7. are inside bins of a grid mask whose nodes are non-zero

    The sense of the tests can be reversed for each of these 7 criteria by
    using the ``reverse`` parameter.

    Full GMT docs at :gmt-docs:`gmtselect.html`.

    {aliases}
       - D = resolution
       - J = projection
       - R = region
       - V = verbose

    Parameters
    ----------
    data
        Pass in either a file name to an ASCII data table, a 2-D
        {table-classes}.
    {output_type}
    {outfile}
    {area_thresh}
    dist2pt : str
        *pointfile*\|\ *lon*/*lat*\ **+d**\ *dist*.
        Pass all records whose locations are within *dist* of any of the
        points in the ASCII file *pointfile*. If *dist* is zero, the 3rd
        column of *pointfile* must have each point's individual radius of
        influence. If you only have a single point, you can specify
        *lon*/*lat* instead of *pointfile*. Distances are Cartesian and in
        user units. Alternatively, if ``region`` and ``projection`` are used,
        the geographic coordinates are projected to map coordinates (in
        centimeters, inches, meters, or points, as determined by
        :gmt-term:`PROJ_LENGTH_UNIT`) before Cartesian distances are compared
        to *dist*.
    dist2line : str
        *linefile*\ **+d**\ *dist*\ [**+p**].
        Pass all records whose locations are within *dist* of any of the line
        segments in the ASCII :gmt-docs:`multiple-segment file
        <reference/file-formats.html#optional-segment-header-records>`
        *linefile*. If *dist* is zero, we will scan each sub-header in
        *linefile* for an embedded **-D**\ *dist* setting that sets each
        line's individual distance value. Distances are Cartesian and in
        user units. Alternatively, if ``region`` and ``projection`` are used,
        the geographic coordinates are projected to map coordinates (in
        centimeters, inches, meters, or points, as determined by
        :gmt-term:`PROJ_LENGTH_UNIT`) before Cartesian distances are
        compared to *dist*. Append **+p** to ensure only points whose
        orthogonal projections onto the nearest line-segment fall within
        the segment's endpoints [Default considers points "beyond" the
        line's endpoints].
    polygon : str
        *polygonfile*.
        Pass all records whose locations are within one of the closed
        polygons in the ASCII :gmt-docs:`multiple-segment file
        <reference/file-formats.html#optional-segment-header-records>`
        *polygonfile*. For spherical polygons (lon, lat), make sure no
        consecutive points are separated by 180 degrees or more in longitude.
    gridmask : str
        Pass all locations that are inside the valid data area of the grid
        *gridmask*. Nodes that are outside are either NaN or zero.
    reverse : str
        [**cflrsz**].
        Reverse the sense of the test for each of the criteria specified:

        - **c** select records NOT inside any point's circle of influence.
        - **f** select records NOT inside any of the polygons.
        - **g** will pass records inside the cells with z equal zero of the
          grid mask in ``gridmask``.
        - **l** select records NOT within the specified distance of any line.
        - **r** select records NOT inside the specified rectangular region.
        - **s** select records NOT considered inside as specified by ``mask``
          (and ``area_thresh``, ``resolution``).
        - **z** select records NOT within the range specified by
          ``z_subregion``.
    {projection}
    mask : str or list
        Pass all records whose location is inside specified geographical
        features. Specify if records should be skipped (s) or kept (k) using
        1 of 2 formats:

        - *wet/dry*.
        - *ocean/land/lake/island/pond*.

        [Default is s/k/s/k/s (i.e., s/k), which passes all points on dry
        land].
    resolution
        Ignored unless ``mask`` is set. Select the resolution of the coastline dataset
        to use. The available resolutions from highest to lowest are: ``"full"``,
        ``"high"``, ``"intermediate"``, ``"low"``, and ``"crude"``, which drops by 80%
        between levels. Alternatively, choose ``"auto"`` to automatically select the
        most suitable resolution given the chosen region. Note that because the
        coastlines differ in details, a node in a mask file using one resolution is not
        guaranteed to remain inside [or outside] when a different resolution is
        selected. If ``None``, the low resolution is used by default.
    {region}
    {verbose}
    z_subregion : str or list
        *min*\ [/*max*]\ [**+a**]\ [**+c**\ *col*]\ [**+i**].
        Pass all records whose 3rd column (*z*; *col* = 2) lies within the
        given range or is NaN (use ``skiprows`` to skip NaN records). If *max*
        is omitted then we test if *z* equals *min* instead. This means
        equality within 5 ULPs (unit of least precision;
        https://en.wikipedia.org/wiki/Unit_in_the_last_place). Input file must
        have at least three columns. To indicate no limit on *min* or *max*,
        specify a hyphen (-). If your 3rd column is absolute time then remember
        to supply ``coltypes="2T"``. To specify another column, append
        **+c**\ *col*, and to specify several tests pass a list of arguments
        as you have columns to test.
        **Note**: When more than one ``z_subregion`` argument is given then the
        ``reverse="z"`` cannot be used. In the case of multiple tests
        you may use these modifiers as well: **+a** passes any record that
        passes at least one of your *z* tests [Default is all tests must pass],
        and **+i** reverses the tests to pass record with *z* value NOT in the
        given range. Finally, if **+c** is not used then it is automatically
        incremented for each new ``z_subregion`` argument, starting with 2.
    {binary}
    {nodata}
    {find}
    {coltypes}
    {gap}
    {header}
    {incols}
    {outcols}
    {skiprows}
    {wrap}

    Returns
    -------
    ret
        Return type depends on ``outfile`` and ``output_type``:

        - ``None`` if ``outfile`` is set (output will be stored in file set by
          ``outfile``)
        - :class:`pandas.DataFrame` or :class:`numpy.ndarray` if ``outfile`` is not set
          (depends on ``output_type``)

    Example
    -------
    >>> import pygmt
    >>> # Load a table of ship observations of bathymetry off Baja California
    >>> ship_data = pygmt.datasets.load_sample_data(name="bathymetry")
    >>> # Only return the data points that lie within the region between
    >>> # longitudes 246 and 247 and latitudes 20 and 21
    >>> out = pygmt.select(data=ship_data, region=[246, 247, 20, 21])
    """
    output_type = validate_output_table_type(output_type, outfile=outfile)

    column_names = None
    if output_type == "pandas" and isinstance(data, pd.DataFrame):
        column_names = data.columns.to_list()

    aliasdict = AliasSystem(
        D=Alias(
            resolution,
            name="resolution",
            mapping={
                "auto": "a",
                "full": "f",
                "high": "h",
                "intermediate": "i",
                "low": "l",
                "crude": "c",
            },
        ),
    ).add_common(
        J=projection,
        R=region,
        V=verbose,
    )
    aliasdict.merge(kwargs)

    with Session() as lib:
        with (
            lib.virtualfile_in(check_kind="vector", data=data) as vintbl,
            lib.virtualfile_out(kind="dataset", fname=outfile) as vouttbl,
        ):
            lib.call_module(
                module="select",
                args=build_arg_list(aliasdict, infile=vintbl, outfile=vouttbl),
            )
        return lib.virtualfile_to_dataset(
            vfname=vouttbl,
            output_type=output_type,
            column_names=column_names,
        )<|MERGE_RESOLUTION|>--- conflicted
+++ resolved
@@ -50,12 +50,8 @@
     resolution: Literal[
         "auto", "full", "high", "intermediate", "low", "crude", None
     ] = None,
-<<<<<<< HEAD
-    projection=None,
+    projection: str | None = None,
     region: Sequence[float | str] | str | None = None,
-=======
-    projection: str | None = None,
->>>>>>> cf1801bb
     verbose: Literal["quiet", "error", "warning", "timing", "info", "compat", "debug"]
     | bool = False,
     **kwargs,
