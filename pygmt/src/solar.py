"""
solar - Plot day-night terminators and twilight.
"""
import pandas as pd
from pygmt.clib import Session
from pygmt.exceptions import GMTInvalidInput
from pygmt.helpers import build_arg_string, fmt_docstring, kwargs_to_strings, use_alias


@fmt_docstring
@use_alias(
    B="frame",
    G="fill",
    J="projection",
    R="region",
    U="timestamp",
    V="verbose",
    W="pen",
    c="panel",
    p="perspective",
    t="transparency",
)
@kwargs_to_strings(R="sequence", c="sequence_comma", p="sequence")
def solar(self, terminator="d", terminator_datetime=None, **kwargs):
    r"""
    Plot day-light terminators or twilights.

    This function plots the day-night terminator. Alternatively, it can plot
    the terminators for civil twilight, nautical twilight, or astronomical
    twilight.

    Full option list at :gmt-docs:`solar.html`

    {aliases}

    Parameters
    ----------
    terminator : str
        Set the type of terminator displayed. Valid arguments are
        **day_night**, **civil**, **nautical**, and **astronomical**, which
        can be set with either the full name or the first letter of the name.
        [Default is **day_night**]

        Refer to https://en.wikipedia.org/wiki/Twilight for the definitions of
        different types of twilight.
    terminator_datetime : str or datetime object
        Set the UTC date and time of the displayed terminator. It can be
        passed as a string or Python datetime object.
        [Default is the current UTC date and time]
    {region}
    {projection}
    {frame}
    fill : str
        Color or pattern for filling of terminators.
    pen : str
        Set pen attributes for lines. The default pen
<<<<<<< HEAD
        is ``default,black,solid``.
    {U}
    {V}
    {c}
    {p}
    {t}
=======
        is ``"0.25p,black,solid"``.
    {timestamp}
    {verbose}
    {xyshift}
    {panel}
    {perspective}
    {transparency}
>>>>>>> 9936c9f8
    """

    kwargs = self._preprocess(**kwargs)  # pylint: disable=protected-access
    if kwargs.get("T") is not None:
        raise GMTInvalidInput(
            "Use 'terminator' and 'terminator_datetime' instead of 'T'."
        )
    if terminator not in [
        "day_night",
        "civil",
        "nautical",
        "astronomical",
        "d",
        "c",
        "n",
        "a",
    ]:
        raise GMTInvalidInput(
            f"Unrecognized solar terminator type '{terminator}'. Valid values "
            "are 'day_night', 'civil', 'nautical', and 'astronomical'."
        )
    kwargs["T"] = terminator[0]
    if terminator_datetime:
        try:
            datetime_string = pd.to_datetime(terminator_datetime).strftime(
                "%Y-%m-%dT%H:%M:%S.%f"
            )
        except ValueError as verr:
            raise GMTInvalidInput("Unrecognized datetime format.") from verr
        kwargs["T"] += f"+d{datetime_string}"
    with Session() as lib:
        lib.call_module(module="solar", args=build_arg_string(kwargs))<|MERGE_RESOLUTION|>--- conflicted
+++ resolved
@@ -54,22 +54,12 @@
         Color or pattern for filling of terminators.
     pen : str
         Set pen attributes for lines. The default pen
-<<<<<<< HEAD
         is ``default,black,solid``.
-    {U}
-    {V}
-    {c}
-    {p}
-    {t}
-=======
-        is ``"0.25p,black,solid"``.
     {timestamp}
     {verbose}
-    {xyshift}
     {panel}
     {perspective}
     {transparency}
->>>>>>> 9936c9f8
     """
 
     kwargs = self._preprocess(**kwargs)  # pylint: disable=protected-access
