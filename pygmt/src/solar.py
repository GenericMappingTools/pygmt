"""
solar - Plot day-night terminators and other sunlight parameters.
"""

from typing import Literal

import pandas as pd
from pygmt.alias import Alias, AliasSystem
from pygmt.clib import Session
from pygmt.exceptions import GMTValueError
from pygmt.helpers import build_arg_list, fmt_docstring, kwargs_to_strings, use_alias

__doctest_skip__ = ["solar"]


@fmt_docstring
@use_alias(
    B="frame",
    G="fill",
    R="region",
    W="pen",
    p="perspective",
    t="transparency",
)
@kwargs_to_strings(R="sequence", p="sequence")
def solar(
    self,
    terminator: Literal["astronomical", "civil", "day_night", "nautical"] = "day_night",
    terminator_datetime=None,
    projection=None,
<<<<<<< HEAD
    verbose: Literal[
        "quiet",
        "error",
        "warning",
        "timing",
        "information",
        "compatibility",
        "debug",
    ]
    | bool = False,
=======
    panel: int | tuple[int, int] | bool = False,
>>>>>>> 51e294e9
    **kwargs,
):
    r"""
    Plot day-night terminators and other sunlight parameters.

    This function plots the day-night terminator. Alternatively, it can plot the
    terminators for civil twilight, nautical twilight, or astronomical twilight.

    Full GMT docs at :gmt-docs:`solar.html`.

    {aliases}
       - J = projection
       - T = terminator, **+d**: terminator_datetime
<<<<<<< HEAD
       - V = verbose
=======
       - c = panel
>>>>>>> 51e294e9

    Parameters
    ----------
    terminator
        Set the type of terminator displayed, which can be set with either the full name
        or the first letter of the name. Available options are:

        - ``"astronomical"``: Astronomical twilight
        - ``"civil"``: Civil twilight
        - ``"day_night"``: Day-night terminator
        - ``"nautical"``: Nautical twilight

        Refer to https://en.wikipedia.org/wiki/Twilight for the definitions of different
        types of twilight.
    terminator_datetime : str or datetime object
        Set the UTC date and time of the displayed terminator [Default is the current
        UTC date and time]. It can be passed as a string or Python datetime object.
    {region}
    {projection}
    {frame}
    fill : str
        Set color or pattern for filling terminators [Default is no fill].
    pen : str
        Set pen attributes for lines [Default is ``"0.25p,black,solid"``].
    {verbose}
    {panel}
    {perspective}
    {transparency}

    Example
    -------
    >>> # import the Python module "datetime"
    >>> import datetime
    >>> import pygmt
    >>> # create a datetime object at 8:52:18 on June 24, 1997 (time in UTC)
    >>> date = datetime.datetime(
    ...     year=1997, month=6, day=24, hour=8, minute=52, second=18
    ... )
    >>> # create a new plot with pygmt.Figure()
    >>> fig = pygmt.Figure()
    >>> # create a map of the Earth with the coast method
    >>> fig.coast(land="darkgreen", water="lightblue", projection="W10c", region="d")
    >>> fig.solar(
    ...     # set the terminator to "day_night"
    ...     terminator="day_night",
    ...     # pass the datetime object
    ...     terminator_datetime=date,
    ...     # fill the night-section with navyblue at 75% transparency
    ...     fill="navyblue@75",
    ...     # draw the terminator with a 1-point black line
    ...     pen="1p,black",
    ... )
    >>> # show the plot
    >>> fig.show()
    """
    self._activate_figure()

    datetime_string = None
    if terminator_datetime:
        try:
            datetime_string = pd.to_datetime(terminator_datetime).strftime(
                "%Y-%m-%dT%H:%M:%S.%f"
            )
        except ValueError as verr:
            raise GMTValueError(terminator_datetime, description="datetime") from verr

    aliasdict = AliasSystem(
        J=Alias(projection, name="projection"),
        T=[
            Alias(
                terminator,
                name="terminator",
                mapping={
                    "day_night": "d",
                    "civil": "c",
                    "nautical": "n",
                    "astronomical": "a",
                },
            ),
            Alias(datetime_string, name="terminator_datetime", prefix="+d"),
        ],
    ).add_common(
<<<<<<< HEAD
        V=verbose,
=======
        c=panel,
>>>>>>> 51e294e9
    )
    aliasdict.merge(kwargs)

    with Session() as lib:
        lib.call_module(module="solar", args=build_arg_list(aliasdict))<|MERGE_RESOLUTION|>--- conflicted
+++ resolved
@@ -28,7 +28,6 @@
     terminator: Literal["astronomical", "civil", "day_night", "nautical"] = "day_night",
     terminator_datetime=None,
     projection=None,
-<<<<<<< HEAD
     verbose: Literal[
         "quiet",
         "error",
@@ -39,9 +38,7 @@
         "debug",
     ]
     | bool = False,
-=======
     panel: int | tuple[int, int] | bool = False,
->>>>>>> 51e294e9
     **kwargs,
 ):
     r"""
@@ -55,11 +52,8 @@
     {aliases}
        - J = projection
        - T = terminator, **+d**: terminator_datetime
-<<<<<<< HEAD
        - V = verbose
-=======
        - c = panel
->>>>>>> 51e294e9
 
     Parameters
     ----------
@@ -142,11 +136,8 @@
             Alias(datetime_string, name="terminator_datetime", prefix="+d"),
         ],
     ).add_common(
-<<<<<<< HEAD
         V=verbose,
-=======
         c=panel,
->>>>>>> 51e294e9
     )
     aliasdict.merge(kwargs)
 
