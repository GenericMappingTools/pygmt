--- conflicted
+++ resolved
@@ -23,12 +23,8 @@
     terminator_datetime=None,
     fill: str | None = None,
     pen: str | None = None,
-<<<<<<< HEAD
-    projection=None,
+    projection: str | None = None,
     region: Sequence[float | str] | str | None = None,
-=======
-    projection: str | None = None,
->>>>>>> cf1801bb
     verbose: Literal["quiet", "error", "warning", "timing", "info", "compat", "debug"]
     | bool = False,
     panel: int | tuple[int, int] | bool = False,
