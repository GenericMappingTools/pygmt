--- conflicted
+++ resolved
@@ -120,17 +120,12 @@
     ... )
     """
     if kwargs.get("I") is None or kwargs.get("R") is None:
-<<<<<<< HEAD
         raise GMTParameterError(required={"spacing", "region"})
-=======
-        msg = "Both 'region' and 'spacing' must be specified."
-        raise GMTInvalidInput(msg)
 
     aliasdict = AliasSystem().add_common(
         V=verbose,
     )
     aliasdict.merge(kwargs)
->>>>>>> 6fa54ca4
 
     with Session() as lib:
         with (
