"""
sphdistance - Create Voronoi distance, node, or natural nearest-neighbor grid on a
sphere.
"""

from collections.abc import Sequence
from typing import Literal

import xarray as xr
from pygmt._typing import PathLike, TableLike
from pygmt.alias import AliasSystem
from pygmt.clib import Session
from pygmt.exceptions import GMTParameterError
from pygmt.helpers import build_arg_list, fmt_docstring, kwargs_to_strings, use_alias

__doctest_skip__ = ["sphdistance"]


@fmt_docstring
@use_alias(
    C="single_form",
    D="duplicate",
    E="quantity",
    I="spacing",
    L="unit",
    N="node_table",
    Q="voronoi",
)
@kwargs_to_strings(I="sequence")
def sphdistance(
    data: PathLike | TableLike | None = None,
    x=None,
    y=None,
    outgrid: PathLike | None = None,
    region: Sequence[float | str] | str | None = None,
    verbose: Literal["quiet", "error", "warning", "timing", "info", "compat", "debug"]
    | bool = False,
    **kwargs,
) -> xr.DataArray | None:
    r"""
    Create Voronoi distance, node, or natural nearest-neighbor grid on a sphere.

    Reads a table containing *lon, lat* columns and performs
    the construction of Voronoi polygons. These polygons are
    then processed to calculate the nearest distance to each
    node of the lattice and written to the specified grid.

    Full GMT docs at :gmt-docs:`sphdistance.html`.

    {aliases}
       - R = region
       - V = verbose

    Parameters
    ----------
    data
        Pass in (x, y) or (longitude, latitude) values by
        providing a file name to an ASCII data table, a 2-D
        {table-classes}.
    x/y : 1-D arrays
        Arrays of x and y coordinates.
    {outgrid}
    {spacing}
    {region}
    {verbose}
    single_form : bool
        For large data sets you can save some memory (at the expense of more
        processing) by only storing one form of location coordinates
        (geographic or Cartesian 3-D vectors) at any given time, translating
        from one form to the other when necessary [Default keeps both arrays
        in memory]. Not applicable with ``voronoi``.
    duplicate : bool
        Used to skip duplicate points since the algorithm cannot handle them.
        [Default assumes there are no duplicates].
    quantity : str
        **d**\|\ **n**\|\ **z**\ [*dist*].
        Specify the quantity that should be assigned to the grid nodes [Default
        is **d**]:

        - **d**: compute distances to the nearest data point
        - **n**: assign the ID numbers of the Voronoi polygons that each
          grid node is inside
        - **z**: assign all nodes inside the polygon the z-value of the center
          node for a natural nearest-neighbor grid.

        Optionally, append the resampling interval along Voronoi arcs in
        spherical degrees.
    unit : str
        Specify the unit used for distance calculations. Choose among **d**
        (spherical degrees), **e** (meters), **f** (feet), **k** (kilometers),
        **M** (miles), **n** (nautical miles), or **u** (survey feet).
    node_table : str
        Read the information pertaining to each Voronoi
        polygon (the unique node lon, lat and polygon area) from a separate
        file [Default acquires this information from the ASCII segment
        headers of the output file]. Required if binary input via `voronoi`
        is used.
    voronoi : str
        Append the name of a file with pre-calculated Voronoi polygons
        [Default performs the Voronoi construction on input data].

    Returns
    -------
    ret
        Return type depends on whether the ``outgrid`` parameter is set:

        - :class:`xarray.DataArray` if ``outgrid`` is not set
        - None if ``outgrid`` is set (grid output will be stored in file set by
          ``outgrid``)

    Example
    -------
    >>> import numpy as np
    >>> import pygmt
    >>> # Create an array of longitude/latitude coordinates
    >>> coords_list = [[85.5, 22.3], [82.3, 22.6], [85.8, 22.4], [86.5, 23.3]]
    >>> coords_array = np.array(coords_list)
    >>> # Perform a calculation of the distance to
    >>> # each point from Voronoi polygons
    >>> grid = pygmt.sphdistance(
    ...     data=coords_array, spacing=[1, 2], region=[82, 87, 22, 24]
    ... )
    """
<<<<<<< HEAD
    if kwargs.get("I") is None or kwargs.get("R") is None:
        raise GMTParameterError(required={"spacing", "region"})
=======
    if kwargs.get("I") is None or kwargs.get("R", region) is None:
        msg = "Both 'region' and 'spacing' must be specified."
        raise GMTInvalidInput(msg)
>>>>>>> beb5670f

    aliasdict = AliasSystem().add_common(
        R=region,
        V=verbose,
    )
    aliasdict.merge(kwargs)

    with Session() as lib:
        with (
            lib.virtualfile_in(check_kind="vector", data=data, x=x, y=y) as vintbl,
            lib.virtualfile_out(kind="grid", fname=outgrid) as voutgrd,
        ):
            aliasdict["G"] = voutgrd
            lib.call_module(
                module="sphdistance", args=build_arg_list(aliasdict, infile=vintbl)
            )
            return lib.virtualfile_to_raster(vfname=voutgrd, outgrid=outgrid)<|MERGE_RESOLUTION|>--- conflicted
+++ resolved
@@ -121,14 +121,8 @@
     ...     data=coords_array, spacing=[1, 2], region=[82, 87, 22, 24]
     ... )
     """
-<<<<<<< HEAD
-    if kwargs.get("I") is None or kwargs.get("R") is None:
+    if kwargs.get("I") is None or kwargs.get("R", region) is None:
         raise GMTParameterError(required={"spacing", "region"})
-=======
-    if kwargs.get("I") is None or kwargs.get("R", region) is None:
-        msg = "Both 'region' and 'spacing' must be specified."
-        raise GMTInvalidInput(msg)
->>>>>>> beb5670f
 
     aliasdict = AliasSystem().add_common(
         R=region,
