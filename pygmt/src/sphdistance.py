"""
sphdistance - Create Voronoi distance, node,
or natural nearest-neighbor grid on a sphere
"""

from pygmt.clib import Session
from pygmt.exceptions import GMTInvalidInput
from pygmt.helpers import build_arg_list, fmt_docstring, kwargs_to_strings, use_alias

__doctest_skip__ = ["sphdistance"]


@fmt_docstring
@use_alias(
    C="single_form",
    D="duplicate",
    E="quantity",
    I="spacing",
    L="unit",
    N="node_table",
    Q="voronoi",
    R="region",
    V="verbose",
)
@kwargs_to_strings(I="sequence", R="sequence")
def sphdistance(data=None, x=None, y=None, outgrid: str | None = None, **kwargs):
    r"""
    Create Voronoi distance, node, or natural nearest-neighbor grid on a sphere.

    Reads a table containing *lon, lat* columns and performs
    the construction of Voronoi polygons. These polygons are
    then processed to calculate the nearest distance to each
    node of the lattice and written to the specified grid.

    Full option list at :gmt-docs:`sphdistance.html`

    {aliases}

    Parameters
    ----------
    data : str, {table-like}
        Pass in (x, y) or (longitude, latitude) values by
        providing a file name to an ASCII data table, a 2-D
        {table-classes}.
    x/y : 1-D arrays
        Arrays of x and y coordinates.
    {outgrid}
    {spacing}
    {region}
    {verbose}
    single_form : bool
        For large data sets you can save some memory (at the expense of more
        processing) by only storing one form of location coordinates
        (geographic or Cartesian 3-D vectors) at any given time, translating
        from one form to the other when necessary [Default keeps both arrays
        in memory]. Not applicable with ``voronoi``.
    duplicate : bool
        Used to skip duplicate points since the algorithm cannot handle them.
        [Default assumes there are no duplicates].
    quantity : str
        **d**\|\ **n**\|\ **z**\ [*dist*].
        Specify the quantity that should be assigned to the grid nodes [Default
        is **d**]:

        - **d** - compute distances to the nearest data point
        - **n** - assign the ID numbers of the Voronoi polygons that each
          grid node is inside
        - **z** - assign all nodes inside the polygon the z-value of the center
          node for a natural nearest-neighbor grid.

        Optionally, append the resampling interval along Voronoi arcs in
        spherical degrees.
    unit : str
        Specify the unit used for distance calculations. Choose among **d**
        (spherical degrees), **e** (meters), **f** (feet), **k** (kilometers),
        **M** (miles), **n** (nautical miles), or **u** (survey feet).
    node_table : str
        Read the information pertaining to each Voronoi
        polygon (the unique node lon, lat and polygon area) from a separate
        file [Default acquires this information from the ASCII segment
        headers of the output file]. Required if binary input via `voronoi`
        is used.
    voronoi : str
        Append the name of a file with pre-calculated Voronoi polygons
        [Default performs the Voronoi construction on input data].

    Returns
    -------
    ret: xarray.DataArray or None
        Return type depends on whether the ``outgrid`` parameter is set:

        - :class:`xarray.DataArray` if ``outgrid`` is not set
        - None if ``outgrid`` is set (grid output will be stored in file set by
          ``outgrid``)

    Example
    -------
    >>> import numpy as np
    >>> import pygmt
    >>> # Create an array of longitude/latitude coordinates
    >>> coords_list = [[85.5, 22.3], [82.3, 22.6], [85.8, 22.4], [86.5, 23.3]]
    >>> coords_array = np.array(coords_list)
    >>> # Perform a calculation of the distance to
    >>> # each point from Voronoi polygons
    >>> grid = pygmt.sphdistance(
    ...     data=coords_array, spacing=[1, 2], region=[82, 87, 22, 24]
    ... )
    """
    if kwargs.get("I") is None or kwargs.get("R") is None:
        raise GMTInvalidInput("Both 'region' and 'spacing' must be specified.")
<<<<<<< HEAD
    with GMTTempFile(suffix=".nc") as tmpfile:
        with Session() as lib:
            file_context = lib.virtualfile_in(check_kind="vector", data=data, vectors=[x, y], names="xy")
            with file_context as infile:
                if (outgrid := kwargs.get("G")) is None:
                    kwargs["G"] = outgrid = tmpfile.name  # output to tmpfile
                lib.call_module(
                    module="sphdistance", args=build_arg_string(kwargs, infile=infile)
                )

        return load_dataarray(outgrid) if outgrid == tmpfile.name else None
=======
    with Session() as lib:
        with (
            lib.virtualfile_in(check_kind="vector", data=data, x=x, y=y) as vintbl,
            lib.virtualfile_out(kind="grid", fname=outgrid) as voutgrd,
        ):
            kwargs["G"] = voutgrd
            lib.call_module(
                module="sphdistance", args=build_arg_list(kwargs, infile=vintbl)
            )
            return lib.virtualfile_to_raster(vfname=voutgrd, outgrid=outgrid)
>>>>>>> 97a6f30c
<|MERGE_RESOLUTION|>--- conflicted
+++ resolved
@@ -108,27 +108,15 @@
     """
     if kwargs.get("I") is None or kwargs.get("R") is None:
         raise GMTInvalidInput("Both 'region' and 'spacing' must be specified.")
-<<<<<<< HEAD
-    with GMTTempFile(suffix=".nc") as tmpfile:
-        with Session() as lib:
-            file_context = lib.virtualfile_in(check_kind="vector", data=data, vectors=[x, y], names="xy")
-            with file_context as infile:
-                if (outgrid := kwargs.get("G")) is None:
-                    kwargs["G"] = outgrid = tmpfile.name  # output to tmpfile
-                lib.call_module(
-                    module="sphdistance", args=build_arg_string(kwargs, infile=infile)
-                )
-
-        return load_dataarray(outgrid) if outgrid == tmpfile.name else None
-=======
     with Session() as lib:
         with (
-            lib.virtualfile_in(check_kind="vector", data=data, x=x, y=y) as vintbl,
+            lib.virtualfile_in(
+                check_kind="vector", data=data, vectors=[x, y], names="xy"
+            ) as vintbl,
             lib.virtualfile_out(kind="grid", fname=outgrid) as voutgrd,
         ):
             kwargs["G"] = voutgrd
             lib.call_module(
                 module="sphdistance", args=build_arg_list(kwargs, infile=vintbl)
             )
-            return lib.virtualfile_to_raster(vfname=voutgrd, outgrid=outgrid)
->>>>>>> 97a6f30c
+            return lib.virtualfile_to_raster(vfname=voutgrd, outgrid=outgrid)