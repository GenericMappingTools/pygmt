--- conflicted
+++ resolved
@@ -91,20 +91,12 @@
         **s**, or **n**; or **x** for both **w** and **e**; or **y** for both
         **s** and **n**. No *side* means all sides (i.e. ``clearance="1c"``
         would set a clearance of 1 cm on all sides). The option is repeatable
-<<<<<<< HEAD
-        to set aside space on more than one side (e.g. ``clearance=['w1c',
-        's2c']`` would set a clearance of 1 cm on west side and 2 cm on south
-        side). Such space will be left untouched by the main map plotting but
-        can be accessed by methods that plot scales, bars, text, etc.
-    {projection}
-=======
         to set aside space on more than one side (e.g.
         ``clearance=["w1c", "s2c"]`` would set a clearance of 1 cm on west
         side and 2 cm on south side). Such space will be left untouched by
         the main map plotting but can be accessed by methods that plot
         scales, bars, text, etc.
-    {J}
->>>>>>> a555ba70
+    {projection}
     margins : str or list
         This is margin space that is added between neighboring subplots (i.e.,
         the interior margins) in addition to the automatic space added for tick
