"""
subplot - Manage figure subplot configuration and selection.
"""

import contextlib
from collections.abc import Sequence
from typing import Literal

<<<<<<< HEAD
from pygmt.alias import AliasSystem, _to_string
=======
from pygmt.alias import Alias, AliasSystem
>>>>>>> 1cb8eeb5
from pygmt.clib import Session
from pygmt.exceptions import GMTInvalidInput, GMTValueError
from pygmt.helpers import (
    build_arg_list,
    fmt_docstring,
    kwargs_to_strings,
    use_alias,
)


@fmt_docstring
@contextlib.contextmanager
@use_alias(
    Ff="figsize",
    Fs="subsize",
    A="autolabel",
    B="frame",
    C="clearance",
    SC="sharex",
    SR="sharey",
    T="title",
)
@kwargs_to_strings(Ff="sequence", Fs="sequence")
def subplot(
    self,
    nrows=1,
    ncols=1,
    margins: float | str | Sequence[float | str] | None = None,
    projection: str | None = None,
    region: Sequence[float | str] | str | None = None,
    verbose: Literal["quiet", "error", "warning", "timing", "info", "compat", "debug"]
    | bool = False,
    **kwargs,
):
    r"""
    Manage figure subplot configuration and selection.

    This method is used to split the current figure into a rectangular layout
    of subplots that each may contain a single self-contained figure. Begin by
    defining the layout of the entire multi-panel illustration. Several
    parameters are available to specify the systematic layout, labeling,
    dimensions, and more for the subplots.

    Full GMT docs at :gmt-docs:`subplot.html#synopsis-begin-mode`.

    {aliases}
       - J = projection
       - M = margins
       - R = region
       - V = verbose

    Parameters
    ----------
    nrows : int
        Number of vertical rows of the subplot grid.
    ncols : int
        Number of horizontal columns of the subplot grid.
    figsize : list
        Specify the final figure dimensions as [*width*, *height*].
    subsize : list
        Specify the dimensions of each subplot directly as [*width*, *height*].
        Note that only one of ``figsize`` or ``subsize`` can be provided at
        once.

    autolabel : bool or str
        [*autolabel*][**+c**\ *dx*\ [/*dy*]][**+g**\ *fill*][**+j**\|\ **J**\
        *refpoint*][**+o**\ *dx*\ [/*dy*]][**+p**\ *pen*][**+r**\|\ **R**]\ [**+v**].
        Specify automatic tagging of each subplot. Append either a number or letter
        [Default is ``"a"``]. This sets the tag of the first, top-left subplot and
        others follow sequentially. Surround the number or letter by parentheses on
        any side if these should be typeset as part of the tag [Default is ``")"``].
        Use **+j**\|\ **J** for setting *refpoint* via a
        :doc:`2-character justification code </techref/justification_codes>`
        to specify where the tag should be placed in the subplot [Default is ``"TL"``
        for the Top Left corner]. **Note**: **+j** sets the justification of the tag
        to *refpoint* (suitable for interior tags) while **+J** instead selects the
        mirror opposite (suitable for exterior tags). Append **+c**\ *dx*\[/*dy*] to
        set the clearance between the tag and a surrounding text box requested via
        **+g** or **+p** [Default is ``"3p/3p"``, i.e., 15 % of the
        :gmt-term:`FONT_TAG` size dimension]. Append **+g**\ *fill* to paint the tag's
        text box with *fill* [Default is no fill]. Append **+o**\ *dx*\ [/*dy*] to
        offset the tag's reference point in the direction implied by the justification
        [Default is ``"4p/4p"``, i.e., 20 % of the :gmt-term:`FONT_TAG` size]. Append
        **+p**\ *pen* to draw the outline of the tag's text box using the selected *pen*
        [Default is no outline]. Append **+r** to typeset your tag numbers using
        lowercase Roman numerals; use **+R** for uppercase Roman numerals [Default is
        Arabic numerals]. Append **+v** to increase tag numbers vertically down columns
        [Default is horizontally across rows].
    {frame}
    clearance : str or list
        [*side*]\ *clearance*.
        Reserve a space of dimension *clearance* between the margin and the
        subplot on the specified side, using *side* values from **w**, **e**,
        **s**, or **n**; or **x** for both **w** and **e**; or **y** for both
        **s** and **n**. No *side* means all sides (i.e. ``clearance="1c"``
        would set a clearance of 1 cm on all sides). The option is repeatable
        to set aside space on more than one side (e.g.
        ``clearance=["w1c", "s2c"]`` would set a clearance of 1 cm on west
        side and 2 cm on south side). Such space will be left untouched by
        the main map plotting but can be accessed by methods that plot
        scales, bars, text, etc.
    {projection}
    margins
        Margin space that is added between neighboring subplots (i.e., the interior
        margins) in addition to the automatic space added for tick marks, annotations,
        and labels. The margins can be specified as either:

        - a single value (for same margin on all sides). E.g. ``"5c"``.
        - a pair of values (for separate horizontal and vertical margins). E.g.,
          ``("5c", "3c")``.
        - a set of four values (for separate left, right, bottom, and top margins).
          E.g., ``("1c", "2c", "3c", "4c")``.

        The actual gap created is always a sum of the margins for the two opposing sides
        (e.g., east plus west or south plus north margins) [Default is half the primary
        annotation font size, giving the full annotation font size as the default gap].
    {region}
    sharex : bool or str
        Set subplot layout for shared x-axes. Use when all subplots in a column
        share a common *x*-range. If ``sharex=True``, the first (i.e.,
        **t**\ op) and the last (i.e., **b**\ ottom) rows will have
        *x*-annotations; use ``sharex="t"`` or ``sharex="b"`` to select only
        one of those two rows [both]. Append **+l** if annotated *x*-axes
        should have a label [none]; optionally append the label if it is the
        same for the entire subplot. Append **+t** to make space for subplot
        titles for each row; use **+tc** for top row titles only [no subplot
        titles].
    sharey : bool or str
        Set subplot layout for shared y-axes. Use when all subplots in a row
        share a common *y*-range. If ``sharey=True``, the first (i.e.,
        **l**\ eft) and the last (i.e., **r**\ ight) columns will have
        *y*-annotations; use ``sharey="l"`` or ``sharey="r"`` to select only
        one of those two columns [both]. Append **+l** if annotated *y*-axes
        will have a label [none]; optionally, append the label if it is the
        same for the entire subplot. Append **+p** to make all annotations
        axis-parallel [horizontal]; if not used you may have to set
        ``clearance`` to secure extra space for long horizontal annotations.

        Notes for ``sharex``/``sharey``:

        - Labels and titles that depends on which row or column are specified
          as usual via a subplot's own ``frame`` setting.
        - Append **+w** to the ``figsize`` or ``subsize`` parameter to draw
          horizontal and vertical lines between interior panels using selected
          pen [no lines].
    title : str
        While individual subplots can have titles (see ``sharex``/``sharey`` or
        ``frame``), the entire figure may also have an overarching *heading*
        [no heading]. Font is determined by setting :gmt-term:`FONT_HEADING`.
    {verbose}
    """
    self._activate_figure()

    if nrows < 1 or ncols < 1:
        _value = f"{nrows=}, {ncols=}"
        raise GMTValueError(
            _value,
            description="number of rows/columns",
            reason="Expect positive integers.",
        )

    if kwargs.get("Ff") and kwargs.get("Fs"):
        msg = "Please provide either one of 'figsize' or 'subsize' only."
        raise GMTInvalidInput(msg)

    aliasdict = AliasSystem(
        M=Alias(margins, name="margins", sep="/", size=(2, 4)),
    ).add_common(
        J=projection,
        R=region,
        V=verbose,
    )
    aliasdict.merge(kwargs)

    # Need to use separate sessions for "subplot begin" and "subplot end".
    # Otherwise, "subplot end" will use the last session, which may cause
    # strange positioning issues for later plotting calls.
    # See https://github.com/GenericMappingTools/pygmt/issues/2426.
    try:
        with Session() as lib:
            lib.call_module(
                module="subplot",
                args=["begin", f"{nrows}x{ncols}", *build_arg_list(aliasdict)],
            )
            yield
    finally:
        with Session() as lib:
            lib.call_module(
                module="subplot",
                args=["end", *build_arg_list({"V": aliasdict.get("V")})],
            )


@fmt_docstring
@contextlib.contextmanager
@use_alias(A="fixedlabel", C="clearance")
def set_panel(
    self,
    panel: int | Sequence[int] | None = None,
    verbose: Literal["quiet", "error", "warning", "timing", "info", "compat", "debug"]
    | bool = False,
    **kwargs,
):
    r"""
    Set the current subplot panel to plot on.

    Before you start plotting you must first select the active subplot.
    **Note**: If any *projection* option is passed with the question mark
    **?** as scale or width when plotting subplots, then the dimensions of
    the map are automatically determined by the subplot size and your
    region. For Cartesian plots: If you want the scale to apply equally to
    both dimensions then you must specify ``projection="x"`` [The default
    ``projection="X"`` will fill the subplot by using unequal scales].

    {aliases}
       - V = verbose

    Parameters
    ----------
    panel
        *index* or (*row*, *col*).
        Sets the current subplot until further notice. **Note**: First *row* or *col* is
        0, not 1. If not given we go to the next subplot by order specified via
        ``autolabel`` in :meth:`pygmt.Figure.subplot`. As an alternative, you may bypass
        using :meth:`pygmt.Figure.set_panel` and instead supply the common option
        **panel**=(*row*, *col*) to the first plot command you issue in that subplot.
        GMT maintains information about the current figure and subplot. Also, you may
        give the one-dimensional *index* instead which starts at 0 and follows the row
        or column order set via ``autolabel`` in :meth:`pygmt.Figure.subplot`.

    fixedlabel : str
        Overrides the automatic labeling with the given string. No modifiers
        are allowed. Placement, justification, etc. are all inherited from how
        ``autolabel`` was specified by the initial :meth:`pygmt.Figure.subplot`
        command.

    clearance : str or list
        [*side*]\ *clearance*.
        Reserve a space of dimension *clearance* between the margin and the
        subplot on the specified side, using *side* values from **w**, **e**,
        **s**, or **n**. The option is repeatable to set aside space on more
        than one side (e.g. ``clearance=["w1c", "s2c"]`` would set a clearance
        of 1 cm on west side and 2 cm on south side). Such space will be left
        untouched by the main map plotting but can be accessed by methods that
        plot scales, bars, text, etc. This setting overrides the common
        clearances set by ``clearance`` in the initial
        :meth:`pygmt.Figure.subplot` call.

    {verbose}
    """
    self._activate_figure()

    aliasdict = AliasSystem().add_common(
        V=verbose,
    )
    aliasdict.merge(kwargs)

    with Session() as lib:
        lib.call_module(
            module="subplot",
            args=[
                "set",
                _to_string(panel, sep=",", size=2),
                *build_arg_list(aliasdict),
            ],
        )
        yield<|MERGE_RESOLUTION|>--- conflicted
+++ resolved
@@ -6,11 +6,7 @@
 from collections.abc import Sequence
 from typing import Literal
 
-<<<<<<< HEAD
-from pygmt.alias import AliasSystem, _to_string
-=======
-from pygmt.alias import Alias, AliasSystem
->>>>>>> 1cb8eeb5
+from pygmt.alias import Alias, AliasSystem, _to_string
 from pygmt.clib import Session
 from pygmt.exceptions import GMTInvalidInput, GMTValueError
 from pygmt.helpers import (
