--- conflicted
+++ resolved
@@ -143,12 +143,7 @@
         While individual subplots can have titles (see ``sharex``/``sharey`` or
         ``frame``), the entire figure may also have an overarching *heading*
         [no heading]. Font is determined by setting :gmt-term:`FONT_HEADING`.
-<<<<<<< HEAD
-    {V}
-=======
     {verbose}
-    {xyshift}
->>>>>>> 9936c9f8
     """
     kwargs = self._preprocess(**kwargs)  # pylint: disable=protected-access
 
