"""
subplot - Manage figure subplot configuration and selection.
"""

import contextlib
from collections.abc import Sequence
from typing import Literal

from pygmt.alias import Alias, AliasSystem
from pygmt.clib import Session
from pygmt.exceptions import GMTInvalidInput, GMTValueError
from pygmt.helpers import (
    build_arg_list,
    fmt_docstring,
    kwargs_to_strings,
    use_alias,
)


@fmt_docstring
@contextlib.contextmanager
@use_alias(
    Ff="figsize",
    Fs="subsize",
    A="autolabel",
    C="clearance",
    SC="sharex",
    SR="sharey",
    T="title",
)
@kwargs_to_strings(Ff="sequence", Fs="sequence")
def subplot(
    self,
    nrows=1,
    ncols=1,
    margins: float | str | Sequence[float | str] | None = None,
    projection: str | None = None,
    frame: str | Sequence[str] | bool = False,
    region: Sequence[float | str] | str | None = None,
    frame: str | Sequence[str] | bool = False,
    verbose: Literal["quiet", "error", "warning", "timing", "info", "compat", "debug"]
    | bool = False,
    **kwargs,
):
    r"""
    Manage figure subplot configuration and selection.

    This method is used to split the current figure into a rectangular layout
    of subplots that each may contain a single self-contained figure. Begin by
    defining the layout of the entire multi-panel illustration. Several
    parameters are available to specify the systematic layout, labeling,
    dimensions, and more for the subplots.

    Full GMT docs at :gmt-docs:`subplot.html#synopsis-begin-mode`.

    {aliases}
       - B = frame
       - J = projection
       - M = margins
       - R = region
       - V = verbose

    Parameters
    ----------
    nrows : int
        Number of vertical rows of the subplot grid.
    ncols : int
        Number of horizontal columns of the subplot grid.
    figsize : list
        Specify the final figure dimensions as [*width*, *height*].
    subsize : list
        Specify the dimensions of each subplot directly as [*width*, *height*].
        Note that only one of ``figsize`` or ``subsize`` can be provided at
        once.

    autolabel : bool or str
        [*autolabel*][**+c**\ *dx*\ [/*dy*]][**+g**\ *fill*][**+j**\|\ **J**\
        *refpoint*][**+o**\ *dx*\ [/*dy*]][**+p**\ *pen*][**+r**\|\ **R**]\ [**+v**].
        Specify automatic tagging of each subplot. Append either a number or letter
        [Default is ``"a"``]. This sets the tag of the first, top-left subplot and
        others follow sequentially. Surround the number or letter by parentheses on
        any side if these should be typeset as part of the tag [Default is ``")"``].
        Use **+j**\|\ **J** for setting *refpoint* via a
        :doc:`2-character justification code </techref/justification_codes>`
        to specify where the tag should be placed in the subplot [Default is ``"TL"``
        for the Top Left corner]. **Note**: **+j** sets the justification of the tag
        to *refpoint* (suitable for interior tags) while **+J** instead selects the
        mirror opposite (suitable for exterior tags). Append **+c**\ *dx*\[/*dy*] to
        set the clearance between the tag and a surrounding text box requested via
        **+g** or **+p** [Default is ``"3p/3p"``, i.e., 15 % of the
        :gmt-term:`FONT_TAG` size dimension]. Append **+g**\ *fill* to paint the tag's
        text box with *fill* [Default is no fill]. Append **+o**\ *dx*\ [/*dy*] to
        offset the tag's reference point in the direction implied by the justification
        [Default is ``"4p/4p"``, i.e., 20 % of the :gmt-term:`FONT_TAG` size]. Append
        **+p**\ *pen* to draw the outline of the tag's text box using the selected *pen*
        [Default is no outline]. Append **+r** to typeset your tag numbers using
        lowercase Roman numerals; use **+R** for uppercase Roman numerals [Default is
        Arabic numerals]. Append **+v** to increase tag numbers vertically down columns
        [Default is horizontally across rows].
    {frame}
    clearance : str or list
        [*side*]\ *clearance*.
        Reserve a space of dimension *clearance* between the margin and the
        subplot on the specified side, using *side* values from **w**, **e**,
        **s**, or **n**; or **x** for both **w** and **e**; or **y** for both
        **s** and **n**. No *side* means all sides (i.e. ``clearance="1c"``
        would set a clearance of 1 cm on all sides). The option is repeatable
        to set aside space on more than one side (e.g.
        ``clearance=["w1c", "s2c"]`` would set a clearance of 1 cm on west
        side and 2 cm on south side). Such space will be left untouched by
        the main map plotting but can be accessed by methods that plot
        scales, bars, text, etc.
    {projection}
    margins
        Margin space that is added between neighboring subplots (i.e., the interior
        margins) in addition to the automatic space added for tick marks, annotations,
        and labels. The margins can be specified as either:

        - a single value (for same margin on all sides). E.g. ``"5c"``.
        - a pair of values (for separate horizontal and vertical margins). E.g.,
          ``("5c", "3c")``.
        - a set of four values (for separate left, right, bottom, and top margins).
          E.g., ``("1c", "2c", "3c", "4c")``.

        The actual gap created is always a sum of the margins for the two opposing sides
        (e.g., east plus west or south plus north margins) [Default is half the primary
        annotation font size, giving the full annotation font size as the default gap].
    {region}
    sharex : bool or str
        Set subplot layout for shared x-axes. Use when all subplots in a column
        share a common *x*-range. If ``sharex=True``, the first (i.e.,
        **t**\ op) and the last (i.e., **b**\ ottom) rows will have
        *x*-annotations; use ``sharex="t"`` or ``sharex="b"`` to select only
        one of those two rows [both]. Append **+l** if annotated *x*-axes
        should have a label [none]; optionally append the label if it is the
        same for the entire subplot. Append **+t** to make space for subplot
        titles for each row; use **+tc** for top row titles only [no subplot
        titles].
    sharey : bool or str
        Set subplot layout for shared y-axes. Use when all subplots in a row
        share a common *y*-range. If ``sharey=True``, the first (i.e.,
        **l**\ eft) and the last (i.e., **r**\ ight) columns will have
        *y*-annotations; use ``sharey="l"`` or ``sharey="r"`` to select only
        one of those two columns [both]. Append **+l** if annotated *y*-axes
        will have a label [none]; optionally, append the label if it is the
        same for the entire subplot. Append **+p** to make all annotations
        axis-parallel [horizontal]; if not used you may have to set
        ``clearance`` to secure extra space for long horizontal annotations.

        Notes for ``sharex``/``sharey``:

        - Labels and titles that depends on which row or column are specified
          as usual via a subplot's own ``frame`` setting.
        - Append **+w** to the ``figsize`` or ``subsize`` parameter to draw
          horizontal and vertical lines between interior panels using selected
          pen [no lines].
    title : str
        While individual subplots can have titles (see ``sharex``/``sharey`` or
        ``frame``), the entire figure may also have an overarching *heading*
        [no heading]. Font is determined by setting :gmt-term:`FONT_HEADING`.
    {verbose}
    """
    self._activate_figure()

    if nrows < 1 or ncols < 1:
        _value = f"{nrows=}, {ncols=}"
        raise GMTValueError(
            _value,
            description="number of rows/columns",
            reason="Expect positive integers.",
        )

    if kwargs.get("Ff") and kwargs.get("Fs"):
        msg = "Please provide either one of 'figsize' or 'subsize' only."
        raise GMTInvalidInput(msg)

<<<<<<< HEAD
    aliasdict = AliasSystem().add_common(
=======
    aliasdict = AliasSystem(
        M=Alias(margins, name="margins", sep="/", size=(2, 4)),
    ).add_common(
>>>>>>> dc6fd38b
        B=frame,
        J=projection,
        R=region,
        V=verbose,
    )
    aliasdict.merge(kwargs)

    # Need to use separate sessions for "subplot begin" and "subplot end".
    # Otherwise, "subplot end" will use the last session, which may cause
    # strange positioning issues for later plotting calls.
    # See https://github.com/GenericMappingTools/pygmt/issues/2426.
    try:
        with Session() as lib:
            lib.call_module(
                module="subplot",
                args=["begin", f"{nrows}x{ncols}", *build_arg_list(aliasdict)],
            )
            yield
    finally:
        with Session() as lib:
            lib.call_module(
                module="subplot",
                args=["end", *build_arg_list({"V": aliasdict.get("V")})],
            )


@fmt_docstring
@contextlib.contextmanager
@use_alias(A="fixedlabel", C="clearance")
def set_panel(
    self,
    panel: int | Sequence[int] | None = None,
    verbose: Literal["quiet", "error", "warning", "timing", "info", "compat", "debug"]
    | bool = False,
    **kwargs,
):
    r"""
    Set the current subplot panel to plot on.

    Before you start plotting you must first select the active subplot.
    **Note**: If any *projection* option is passed with the question mark
    **?** as scale or width when plotting subplots, then the dimensions of
    the map are automatically determined by the subplot size and your
    region. For Cartesian plots: If you want the scale to apply equally to
    both dimensions then you must specify ``projection="x"`` [The default
    ``projection="X"`` will fill the subplot by using unequal scales].

    {aliases}
       - V = verbose

    Parameters
    ----------
    panel
        *index* or (*row*, *col*).
        Sets the current subplot until further notice. **Note**: First *row* or *col* is
        0, not 1. If not given we go to the next subplot by order specified via
        ``autolabel`` in :meth:`pygmt.Figure.subplot`. As an alternative, you may bypass
        using :meth:`pygmt.Figure.set_panel` and instead supply the common option
        **panel**=(*row*, *col*) to the first plot command you issue in that subplot.
        GMT maintains information about the current figure and subplot. Also, you may
        give the one-dimensional *index* instead which starts at 0 and follows the row
        or column order set via ``autolabel`` in :meth:`pygmt.Figure.subplot`.

    fixedlabel : str
        Overrides the automatic labeling with the given string. No modifiers
        are allowed. Placement, justification, etc. are all inherited from how
        ``autolabel`` was specified by the initial :meth:`pygmt.Figure.subplot`
        command.

    clearance : str or list
        [*side*]\ *clearance*.
        Reserve a space of dimension *clearance* between the margin and the
        subplot on the specified side, using *side* values from **w**, **e**,
        **s**, or **n**. The option is repeatable to set aside space on more
        than one side (e.g. ``clearance=["w1c", "s2c"]`` would set a clearance
        of 1 cm on west side and 2 cm on south side). Such space will be left
        untouched by the main map plotting but can be accessed by methods that
        plot scales, bars, text, etc. This setting overrides the common
        clearances set by ``clearance`` in the initial
        :meth:`pygmt.Figure.subplot` call.

    {verbose}
    """
    self._activate_figure()

    aliasdict = AliasSystem().add_common(
        V=verbose,
    )
    aliasdict.merge(kwargs)

    with Session() as lib:
        lib.call_module(
            module="subplot",
            args=[
                "set",
                Alias(panel, name="panel", sep=",", size=2)._value,
                *build_arg_list(aliasdict),
            ],
        )
        yield<|MERGE_RESOLUTION|>--- conflicted
+++ resolved
@@ -15,6 +15,7 @@
     kwargs_to_strings,
     use_alias,
 )
+from pygmt.params import Frame
 
 
 @fmt_docstring
@@ -35,9 +36,8 @@
     ncols=1,
     margins: float | str | Sequence[float | str] | None = None,
     projection: str | None = None,
-    frame: str | Sequence[str] | bool = False,
     region: Sequence[float | str] | str | None = None,
-    frame: str | Sequence[str] | bool = False,
+    frame: Frame | bool | str | Sequence[str] = False,
     verbose: Literal["quiet", "error", "warning", "timing", "info", "compat", "debug"]
     | bool = False,
     **kwargs,
@@ -174,13 +174,9 @@
         msg = "Please provide either one of 'figsize' or 'subsize' only."
         raise GMTInvalidInput(msg)
 
-<<<<<<< HEAD
-    aliasdict = AliasSystem().add_common(
-=======
     aliasdict = AliasSystem(
         M=Alias(margins, name="margins", sep="/", size=(2, 4)),
     ).add_common(
->>>>>>> dc6fd38b
         B=frame,
         J=projection,
         R=region,
