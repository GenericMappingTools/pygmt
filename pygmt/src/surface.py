"""
surface - Grids table data using adjustable tension continuous curvature
splines.
"""
from pygmt.clib import Session
from pygmt.exceptions import GMTInvalidInput
from pygmt.helpers import (
    GMTTempFile,
    build_arg_string,
    data_kind,
    deprecate_parameter,
    dummy_context,
    fmt_docstring,
    kwargs_to_strings,
    use_alias,
)
from pygmt.io import load_dataarray


@fmt_docstring
@deprecate_parameter("outfile", "outgrid", "v0.5.0", remove_version="v0.7.0")
@use_alias(
    I="spacing",
    R="region",
    G="outgrid",
    V="verbose",
    a="aspatial",
    f="coltypes",
    r="registration",
)
@kwargs_to_strings(R="sequence")
def surface(x=None, y=None, z=None, data=None, **kwargs):
    r"""
    Grids table data using adjustable tension continuous curvature splines.

    Surface reads randomly-spaced (x,y,z) triples and produces gridded values
    z(x,y) by solving:

    .. math::    (1 - t)\nabla^2(z)+t\nabla(z) = 0

    where :math:`t` is a tension factor between 0 and 1, and :math:`\nabla`
    indicates the Laplacian operator.

    Takes a matrix, xyz triples, or a file name as input.

    Must provide either ``data`` or ``x``, ``y``, and ``z``.

    Full option list at :gmt-docs:`surface.html`

    {aliases}

    Parameters
    ----------
    x/y/z : 1d arrays
        Arrays of x and y coordinates and values z of the data points.
    data : str or 2d array
        Either a data file name or a 2d numpy array with the tabular data.

    {I}

    region : str or list
        *xmin/xmax/ymin/ymax*\[**+r**][**+u**\ *unit*].
        Specify the region of interest.

    outgrid : str
        Optional. The file name for the output netcdf file with extension .nc
        to store the grid in.

    {V}
    {a}
    {f}
    {r}

    Returns
    -------
    ret: xarray.DataArray or None
        Return type depends on whether the ``outgrid`` parameter is set:

        - :class:`xarray.DataArray`: if ``outgrid`` is not set
        - None if ``outgrid`` is set (grid output will be stored in file set by
          ``outgrid``)
    """
    kind = data_kind(data, x, y, z)
    if kind == "vectors" and z is None:
        raise GMTInvalidInput("Must provide z with x and y.")

    with GMTTempFile(suffix=".nc") as tmpfile:
        with Session() as lib:
            if kind == "file":
                file_context = dummy_context(data)
            elif kind == "matrix":
                file_context = lib.virtualfile_from_matrix(data)
            elif kind == "vectors":
                file_context = lib.virtualfile_from_vectors(x, y, z)
            else:
                raise GMTInvalidInput("Unrecognized data type: {}".format(type(data)))
            with file_context as infile:
                if "G" not in kwargs.keys():  # if outgrid is unset, output to tmpfile
                    kwargs.update({"G": tmpfile.name})
                outgrid = kwargs["G"]
                arg_str = " ".join([infile, build_arg_string(kwargs)])
                lib.call_module(module="surface", args=arg_str)

<<<<<<< HEAD
        return load_dataarray(outfile) if outfile == tmpfile.name else None
=======
        if outgrid == tmpfile.name:  # if user did not set outgrid, return DataArray
            with xr.open_dataarray(outgrid) as dataarray:
                result = dataarray.load()
                _ = result.gmt  # load GMTDataArray accessor information
        elif outgrid != tmpfile.name:  # if user sets an outgrid, return None
            result = None

    return result
>>>>>>> 4b2bf857
<|MERGE_RESOLUTION|>--- conflicted
+++ resolved
@@ -101,15 +101,4 @@
                 arg_str = " ".join([infile, build_arg_string(kwargs)])
                 lib.call_module(module="surface", args=arg_str)
 
-<<<<<<< HEAD
-        return load_dataarray(outfile) if outfile == tmpfile.name else None
-=======
-        if outgrid == tmpfile.name:  # if user did not set outgrid, return DataArray
-            with xr.open_dataarray(outgrid) as dataarray:
-                result = dataarray.load()
-                _ = result.gmt  # load GMTDataArray accessor information
-        elif outgrid != tmpfile.name:  # if user sets an outgrid, return None
-            result = None
-
-    return result
->>>>>>> 4b2bf857
+        return load_dataarray(outgrid) if outgrid == tmpfile.name else None