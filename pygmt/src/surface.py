--- conflicted
+++ resolved
@@ -96,21 +96,10 @@
 
     with GMTTempFile(suffix=".nc") as tmpfile:
         with Session() as lib:
-<<<<<<< HEAD
             # Choose how data will be passed into the module
             file_context = lib.virtualfile_from_data(
-                check_kind="vector", data=data, x=x, y=y, z=z
+                check_kind="vector", data=data, x=x, y=y, z=z, required_z=True
             )
-=======
-            if kind == "file":
-                file_context = dummy_context(data)
-            elif kind == "matrix":
-                file_context = lib.virtualfile_from_matrix(data)
-            elif kind == "vectors":
-                file_context = lib.virtualfile_from_vectors(x, y, z)
-            else:
-                raise GMTInvalidInput(f"Unrecognized data type: {type(data)}")
->>>>>>> 5fc9680d
             with file_context as infile:
                 if "G" not in kwargs.keys():  # if outgrid is unset, output to tmpfile
                     kwargs.update({"G": tmpfile.name})
