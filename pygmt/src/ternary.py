"""
ternary - Plot data on ternary diagrams.
"""

from collections.abc import Sequence
from typing import Literal

from pygmt._typing import PathLike, TableLike
from pygmt.alias import Alias, AliasSystem
from pygmt.clib import Session
from pygmt.helpers import build_arg_list, fmt_docstring, use_alias


@fmt_docstring
<<<<<<< HEAD
@use_alias(C="cmap", G="fill", JX="width", S="style", W="pen", p="perspective")
@kwargs_to_strings(p="sequence")
def ternary(
=======
@use_alias(C="cmap", G="fill", JX="width", S="style", W="pen")
def ternary(  # noqa: PLR0913
>>>>>>> dc6fd38b
    self,
    data: PathLike | TableLike,
    alabel: str | None = None,
    blabel: str | None = None,
    clabel: str | None = None,
    frame: str | Sequence[str] | bool = False,
    region: Sequence[float | str] | str | None = None,
    frame: str | Sequence[str] | bool = False,
    verbose: Literal["quiet", "error", "warning", "timing", "info", "compat", "debug"]
    | bool = False,
    panel: int | Sequence[int] | bool = False,
    transparency: float | None = None,
    perspective: float | Sequence[float] | str | bool = False,
    **kwargs,
):
    r"""
    Plot data on ternary diagrams.

    Reads (*a*,\ *b*,\ *c*\ [,\ *z*]) records from *data* and plots symbols at
    those locations on a ternary diagram. If a symbol is selected and no symbol
    size given, then we will interpret the fourth column of the input data as
    symbol size. Symbols whose *size* is <= 0 are skipped. If no symbols are
    specified then the symbol code (see ``style`` below) must be present as
    last column in the input.  If ``style`` is not specified then we instead
    plot lines or polygons.

    Full GMT docs at :gmt-docs:`ternary.html`.

    {aliases}
       - B = frame
       - L = alabel/blabel/clabel
       - R = region
       - V = verbose
       - c = panel
       - p = perspective
       - t = transparency

    Parameters
    ----------
    data
        Pass in either a file name to an ASCII data table, a Python list, a 2-D
        {table-classes}.
    width : str
        Set the width of the figure by passing a number, followed by
        a unit (**i** for inches, **c** for centimeters). Use a negative width
        to indicate that positive axes directions be clock-wise
        [Default lets the a, b, c axes be positive in a
        counter-clockwise direction].
    region : str or list
        [*amin*, *amax*, *bmin*, *bmax*, *cmin*, *cmax*].
        Give the min and max limits for each of the three axes **a**, **b**,
        and **c**.
    {cmap}
    {fill}
    alabel
        Set the label for the *a* vertex where the component is 100%. The label is
        placed at a distance of three times the :gmt-term:`MAP_LABEL_OFFSET` setting
        from the corner.
    blabel
        Same as ``alabel`` but for the *b* vertex.
    clabel
        Same as ``alabel`` but for the *c* vertex.
    style : str
        *symbol*\[\ *size*].
        Plot individual symbols in a ternary diagram.
    {pen}
    {verbose}
    {panel}
    {perspective}
    {transparency}
    """
    self._activate_figure()

    # -Lalabel/blabel/clabel. '-' means skipping the label.
    _labels = [v if v is not None else "-" for v in (alabel, blabel, clabel)]
    labels = _labels if any(v != "-" for v in _labels) else None

    aliasdict = AliasSystem(
        L=Alias(labels, name="alabel/blabel/clabel", sep="/", size=3),
    ).add_common(
        B=frame,
        R=region,
        V=verbose,
        c=panel,
        p=perspective,
        t=transparency,
    )
    aliasdict.merge(kwargs)

    with Session() as lib:
        with lib.virtualfile_in(check_kind="vector", data=data) as vintbl:
            lib.call_module(
                module="ternary",
                args=build_arg_list(aliasdict, infile=vintbl),
            )<|MERGE_RESOLUTION|>--- conflicted
+++ resolved
@@ -9,25 +9,19 @@
 from pygmt.alias import Alias, AliasSystem
 from pygmt.clib import Session
 from pygmt.helpers import build_arg_list, fmt_docstring, use_alias
+from pygmt.params import Frame
 
 
 @fmt_docstring
-<<<<<<< HEAD
-@use_alias(C="cmap", G="fill", JX="width", S="style", W="pen", p="perspective")
-@kwargs_to_strings(p="sequence")
-def ternary(
-=======
 @use_alias(C="cmap", G="fill", JX="width", S="style", W="pen")
 def ternary(  # noqa: PLR0913
->>>>>>> dc6fd38b
     self,
     data: PathLike | TableLike,
     alabel: str | None = None,
     blabel: str | None = None,
     clabel: str | None = None,
-    frame: str | Sequence[str] | bool = False,
     region: Sequence[float | str] | str | None = None,
-    frame: str | Sequence[str] | bool = False,
+    frame: Frame | bool | str | Sequence[str] = False,
     verbose: Literal["quiet", "error", "warning", "timing", "info", "compat", "debug"]
     | bool = False,
     panel: int | Sequence[int] | bool = False,
