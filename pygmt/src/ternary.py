"""
ternary - Plot data on ternary diagrams.
"""

from typing import Literal

import pandas as pd
from packaging.version import Version
from pygmt._typing import PathLike, TableLike
from pygmt.alias import Alias, AliasSystem
from pygmt.clib import Session, __gmt_version__
from pygmt.helpers import build_arg_list, fmt_docstring, kwargs_to_strings, use_alias


@fmt_docstring
@use_alias(
    B="frame",
    C="cmap",
    G="fill",
    JX="width",
    R="region",
    S="style",
    W="pen",
    p="perspective",
    t="transparency",
)
@kwargs_to_strings(R="sequence", p="sequence")
def ternary(
    self,
    data: PathLike | TableLike,
    alabel: str | None = None,
    blabel: str | None = None,
    clabel: str | None = None,
<<<<<<< HEAD
    verbose: Literal[
        "quiet",
        "error",
        "warning",
        "timing",
        "information",
        "compatibility",
        "debug",
    ]
    | bool = False,
=======
    panel: int | tuple[int, int] | bool = False,
>>>>>>> 51e294e9
    **kwargs,
):
    r"""
    Plot data on ternary diagrams.

    Reads (*a*,\ *b*,\ *c*\ [,\ *z*]) records from *data* and plots symbols at
    those locations on a ternary diagram. If a symbol is selected and no symbol
    size given, then we will interpret the fourth column of the input data as
    symbol size. Symbols whose *size* is <= 0 are skipped. If no symbols are
    specified then the symbol code (see ``style`` below) must be present as
    last column in the input.  If ``style`` is not specified then we instead
    plot lines or polygons.

    Full GMT docs at :gmt-docs:`ternary.html`.

    {aliases}
       - L = alabel/blabel/clabel
<<<<<<< HEAD
       - V = verbose
=======
       - c = panel
>>>>>>> 51e294e9

    Parameters
    ----------
    data
        Pass in either a file name to an ASCII data table, a Python list, a 2-D
        {table-classes}.
    width : str
        Set the width of the figure by passing a number, followed by
        a unit (**i** for inches, **c** for centimeters). Use a negative width
        to indicate that positive axes directions be clock-wise
        [Default lets the a, b, c axes be positive in a
        counter-clockwise direction].
    region : str or list
        [*amin*, *amax*, *bmin*, *bmax*, *cmin*, *cmax*].
        Give the min and max limits for each of the three axes **a**, **b**,
        and **c**.
    {cmap}
    {fill}
    alabel
        Set the label for the *a* vertex where the component is 100%. The label is
        placed at a distance of three times the :gmt-term:`MAP_LABEL_OFFSET` setting
        from the corner.
    blabel
        Same as ``alabel`` but for the *b* vertex.
    clabel
        Same as ``alabel`` but for the *c* vertex.
    style : str
        *symbol*\[\ *size*].
        Plot individual symbols in a ternary diagram.
    {pen}
    {verbose}
    {panel}
    {perspective}
    {transparency}
    """
    self._activate_figure()

    # -Lalabel/blabel/clabel. '-' means skipping the label.
    _labels = [v if v is not None else "-" for v in (alabel, blabel, clabel)]
    labels = _labels if any(v != "-" for v in _labels) else None

    aliasdict = AliasSystem(
        L=Alias(labels, name="alabel/blabel/clabel", sep="/", size=3),
    ).add_common(
<<<<<<< HEAD
        V=verbose,
=======
        c=panel,
>>>>>>> 51e294e9
    )
    aliasdict.merge(kwargs)

    # TODO(GMT>=6.5.0): Remove the patch for upstream bug fixed in GMT 6.5.0.
    # See https://github.com/GenericMappingTools/pygmt/pull/2138
    if Version(__gmt_version__) < Version("6.5.0") and isinstance(data, pd.DataFrame):
        data = data.to_numpy()

    with Session() as lib:
        with lib.virtualfile_in(check_kind="vector", data=data) as vintbl:
            lib.call_module(
                module="ternary",
                args=build_arg_list(aliasdict, infile=vintbl),
            )<|MERGE_RESOLUTION|>--- conflicted
+++ resolved
@@ -31,7 +31,6 @@
     alabel: str | None = None,
     blabel: str | None = None,
     clabel: str | None = None,
-<<<<<<< HEAD
     verbose: Literal[
         "quiet",
         "error",
@@ -42,9 +41,7 @@
         "debug",
     ]
     | bool = False,
-=======
     panel: int | tuple[int, int] | bool = False,
->>>>>>> 51e294e9
     **kwargs,
 ):
     r"""
@@ -62,11 +59,8 @@
 
     {aliases}
        - L = alabel/blabel/clabel
-<<<<<<< HEAD
        - V = verbose
-=======
        - c = panel
->>>>>>> 51e294e9
 
     Parameters
     ----------
@@ -111,11 +105,8 @@
     aliasdict = AliasSystem(
         L=Alias(labels, name="alabel/blabel/clabel", sep="/", size=3),
     ).add_common(
-<<<<<<< HEAD
         V=verbose,
-=======
         c=panel,
->>>>>>> 51e294e9
     )
     aliasdict.merge(kwargs)
 
