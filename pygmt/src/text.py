--- conflicted
+++ resolved
@@ -200,24 +200,15 @@
 
     if position is not None:
         if text is None:
-<<<<<<< HEAD
             raise GMTParameterError(
                 required={"text"},
                 reason="Parameter 'text' is required when 'position' is given.",
             )
-=======
-            msg = "'text' can't be None when 'position' is given."
-            raise GMTInvalidInput(msg)
->>>>>>> 6fa54ca4
         if is_nonstr_iter(text):
             raise GMTTypeError(
                 type(text),
                 reason="Parameter 'text' can't be a sequence when 'position' is given.",
             )
-<<<<<<< HEAD
-=======
-
->>>>>>> 6fa54ca4
     if textfiles is not None and text is not None:
         raise GMTParameterError(exclusive={"text", "textfiles"})
     if kind == "empty" and text is None:
