--- conflicted
+++ resolved
@@ -214,11 +214,8 @@
     if isinstance(position, str):
         kwargs["F"] += f"+c{position}+t{text}"
 
-<<<<<<< HEAD
     vectors = [x, y]
     names = ["x", "y"]
-=======
->>>>>>> 3ba53afb
     # If an array of transparency is given, GMT will read it from
     # the last numerical column per data record.
     if kwargs.get("t") is not None and is_nonstr_iter(kwargs["t"]):
