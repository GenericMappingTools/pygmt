--- conflicted
+++ resolved
@@ -243,15 +243,7 @@
         names.append("text")
 
     with Session() as lib:
-<<<<<<< HEAD
-        file_context = lib.virtualfile_in(
+        with lib.virtualfile_in(
             check_kind="vector", data=textfiles, vectors=vectors, names=names
-        )
-        with file_context as fname:
-            lib.call_module(module="text", args=build_arg_string(kwargs, infile=fname))
-=======
-        with lib.virtualfile_in(
-            check_kind="vector", data=textfiles, x=x, y=y, extra_arrays=extra_arrays
         ) as vintbl:
-            lib.call_module(module="text", args=build_arg_list(kwargs, infile=vintbl))
->>>>>>> 97a6f30c
+            lib.call_module(module="text", args=build_arg_list(kwargs, infile=vintbl))