--- conflicted
+++ resolved
@@ -149,22 +149,6 @@
         style = solid].
     no_clip : bool
         Do NOT clip text at map boundaries [Default is will clip].
-<<<<<<< HEAD
-    {U}
-    {V}
-    {XY}
-    {a}
-    {c}
-    {e}
-    {f}
-    {h}
-    use_word : int
-        Select a specific word from the trailing text, with the first
-        word being 0 [Default is the entire trailing text]. No numerical
-        columns can be specified.
-    {p}
-    {t}
-=======
     {timestamp}
     {verbose}
     {xyshift}
@@ -173,10 +157,12 @@
     {find}
     {coltypes}
     {header}
-    {incols}
+    use_word : int
+        Select a specific word from the trailing text, with the first
+        word being 0 [Default is the entire trailing text]. No numerical
+        columns can be specified.
     {perspective}
     {transparency}
->>>>>>> 94113b4a
         *transparency* can also be a 1d array to set varying transparency
         for texts, but this option is only valid if using x/y/text.
     {wrap}
