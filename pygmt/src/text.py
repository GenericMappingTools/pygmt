"""
text - Plot text on a figure.
"""
import numpy as np
from pygmt.clib import Session
from pygmt.exceptions import GMTInvalidInput
from pygmt.helpers import (
    build_arg_string,
    data_kind,
    fmt_docstring,
    is_nonstr_iter,
    kwargs_to_strings,
    use_alias,
)


@fmt_docstring
@use_alias(
    R="region",
    J="projection",
    B="frame",
    C="clearance",
    D="offset",
    G="fill",
    N="no_clip",
    U="timestamp",
    V="verbose",
    W="pen",
    a="aspatial",
    c="panel",
    e="find",
    f="coltypes",
    h="header",
    i="incols",
    p="perspective",
    t="transparency",
    w="wrap",
)
@kwargs_to_strings(
    R="sequence",
    textfiles="sequence_space",
    angle="sequence_comma",
    font="sequence_comma",
    justify="sequence_comma",
    c="sequence_comma",
    i="sequence_comma",
    p="sequence",
)
def text_(
    self,
    textfiles=None,
    x=None,
    y=None,
    position=None,
    text=None,
    angle=None,
    font=None,
    justify=None,
    **kwargs,
):
    r"""
    Plot or typeset text strings of variable size, font type, and orientation.

    Must provide at least one of the following combinations as input:

    - ``textfiles``
    - ``x``/``y``, and ``text``
    - ``position`` and ``text``

    Full option list at :gmt-docs:`text.html`

    {aliases}

    Parameters
    ----------
    textfiles : str or list
        A text data file name, or a list of filenames containing 1 or more
        records with (x, y[, angle, font, justify], text).
    x/y : float or 1d arrays
        The x and y coordinates, or an array of x and y coordinates to plot
        the text
    position : str
        Sets reference point on the map for the text by using x,y
        coordinates extracted from ``region`` instead of providing them
        through ``x``/``y``. Specify with a two letter (order independent)
        code, chosen from:

        * Horizontal: **L**\ (eft), **C**\ (entre), **R**\ (ight)
        * Vertical: **T**\ (op), **M**\ (iddle), **B**\ (ottom)

        For example, ``position="TL"`` plots the text at the Upper Left corner
        of the map.
    text : str or 1d array
        The text string, or an array of strings to plot on the figure
    angle: int, float, str or bool
        Set the angle measured in degrees counter-clockwise from
        horizontal (e.g. 30 sets the text at 30 degrees). If no angle is
        explicitly given (i.e. ``angle=True``) then the input to ``textfiles``
        must have this as a column.
    font : str or bool
        Set the font specification with format *size*\ ,\ *font*\ ,\ *color*
        where *size* is text size in points, *font* is the font to use, and
        *color* sets the font color. For example,
        ``font="12p,Helvetica-Bold,red"`` selects a 12p, red, Helvetica-Bold
        font. If no font info is explicitly given (i.e. ``font=True``), then
        the input to ``textfiles`` must have this information in one of its
        columns.
    justify : str or bool
        Set the alignment which refers to the part of the text string that
        will be mapped onto the (x,y) point. Choose a 2 character
        combination of **L**, **C**, **R** (for left, center, or right) and
        **T**, **M**, **B** for top, middle, or bottom. E.g., **BL** for lower
        left. If no justification is explicitly given (i.e. ``justify=True``),
        then the input to ``textfiles`` must have this as a column.
    {projection}
    {region}
        *Required if this is the first plot command.*
    clearance : str
        [*dx/dy*][**+to**\|\ **O**\|\ **c**\|\ **C**].
        Adjust the clearance between the text and the surrounding box
        [Default is 15% of the font size]. Only used if ``pen`` or ``fill`` are
        specified. Append the unit you want (*c* for cm, *i* for inch, or *p*
        for point; if not given we consult **PROJ_LENGTH_UNIT**) or *%* for a
        percentage of the font size. Optionally, use modifier **+t** to set
        the shape of the textbox when using ``fill`` and/or ``pen``. Append
        lower case **o** to get a straight rectangle [Default is **o**]. Append
        upper case **O** to get a rounded rectangle. In paragraph mode
        (*paragraph*) you can also append lower case **c** to get a concave
        rectangle or append upper case **C** to get a convex rectangle.
    fill : str
        Sets the shade or color used for filling the text box [Default is
        no fill].
    offset : str
        [**j**\|\ **J**]\ *dx*\[/*dy*][**+v**\[*pen*]].
        Offsets the text from the projected (x,y) point by *dx*,\ *dy* [0/0].
        If *dy* is not specified then it is set equal to *dx*. Use **j** to
        offset the text away from the point instead (i.e., the text
        justification will determine the direction of the shift). Using
        **J** will shorten diagonal offsets at corners by sqrt(2).
        Optionally, append **+v** which will draw a line from the original
        point to the shifted point; append a pen to change the attributes
        for this line.
    pen : str
        Sets the pen used to draw a rectangle around the text string
        (see ``clearance``) [Default is width = default, color = black,
        style = solid].
    no_clip : bool
        Do NOT clip text at map boundaries [Default is will clip].
<<<<<<< HEAD
    {U}
    {V}
    {a}
    {c}
    {e}
    {f}
    {h}
    {i}
    {p}
    {t}
=======
    {timestamp}
    {verbose}
    {xyshift}
    {aspatial}
    {panel}
    {find}
    {coltypes}
    {header}
    {incols}
    {perspective}
    {transparency}
>>>>>>> 9936c9f8
        *transparency* can also be a 1d array to set varying transparency
        for texts, but this option is only valid if using x/y/text.
    {wrap}
    """
    # pylint: disable=too-many-branches
    kwargs = self._preprocess(**kwargs)  # pylint: disable=protected-access

    # Ensure inputs are either textfiles, x/y/text, or position/text
    if position is None:
        if (x is not None or y is not None) and textfiles is not None:
            raise GMTInvalidInput(
                "Provide either position only, or x/y pairs, or textfiles."
            )
        kind = data_kind(textfiles, x, y, text)
        if kind == "vectors" and text is None:
            raise GMTInvalidInput("Must provide text with x/y pairs")
    else:
        if x is not None or y is not None or textfiles is not None:
            raise GMTInvalidInput(
                "Provide either position only, or x/y pairs, or textfiles."
            )
        if text is None or is_nonstr_iter(text):
            raise GMTInvalidInput("Text can't be None or array.")
        kind = None
        textfiles = ""

    # Build the -F option in gmt text.
    if kwargs.get("F") is None and (
        (
            position is not None
            or angle is not None
            or font is not None
            or justify is not None
        )
    ):
        kwargs.update({"F": ""})

    if angle is True:
        kwargs["F"] += "+a"
    elif isinstance(angle, (int, float, str)):
        kwargs["F"] += f"+a{str(angle)}"

    if font is True:
        kwargs["F"] += "+f"
    elif isinstance(font, str):
        kwargs["F"] += f"+f{font}"

    if justify is True:
        kwargs["F"] += "+j"
    elif isinstance(justify, str):
        kwargs["F"] += f"+j{justify}"

    if isinstance(position, str):
        kwargs["F"] += f"+c{position}+t{text}"

    extra_arrays = []
    # If an array of transparency is given, GMT will read it from
    # the last numerical column per data record.
    if kwargs.get("t") is not None and is_nonstr_iter(kwargs["t"]):
        extra_arrays.append(kwargs["t"])
        kwargs["t"] = ""

    # Append text at last column. Text must be passed in as str type.
    if kind == "vectors":
        extra_arrays.append(np.atleast_1d(text).astype(str))

    with Session() as lib:
        file_context = lib.virtualfile_from_data(
            check_kind="vector", data=textfiles, x=x, y=y, extra_arrays=extra_arrays
        )
        with file_context as fname:
            lib.call_module(module="text", args=build_arg_string(kwargs, infile=fname))<|MERGE_RESOLUTION|>--- conflicted
+++ resolved
@@ -146,21 +146,8 @@
         style = solid].
     no_clip : bool
         Do NOT clip text at map boundaries [Default is will clip].
-<<<<<<< HEAD
-    {U}
-    {V}
-    {a}
-    {c}
-    {e}
-    {f}
-    {h}
-    {i}
-    {p}
-    {t}
-=======
     {timestamp}
     {verbose}
-    {xyshift}
     {aspatial}
     {panel}
     {find}
@@ -169,7 +156,6 @@
     {incols}
     {perspective}
     {transparency}
->>>>>>> 9936c9f8
         *transparency* can also be a 1d array to set varying transparency
         for texts, but this option is only valid if using x/y/text.
     {wrap}
