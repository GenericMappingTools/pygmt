"""
tilemap - Plot XYZ tile maps.
"""

from typing import Literal

from pygmt.alias import Alias, AliasSystem
from pygmt.clib import Session
from pygmt.datasets.tile_map import load_tile_map
from pygmt.enums import GridType
from pygmt.helpers import build_arg_list, fmt_docstring, kwargs_to_strings, use_alias

try:
    from xyzservices import TileProvider
except ImportError:
    TileProvider = None


@fmt_docstring
@use_alias(
    B="frame",
    E="dpi",
    I="shading",
<<<<<<< HEAD
    M="monochrome",
=======
    N="no_clip",
>>>>>>> bd71206c
    Q="nan_transparent",
    # R="region",
    p="perspective",
)
@kwargs_to_strings(p="sequence")  # R="sequence",
def tilemap(  # noqa: PLR0913
    self,
    region: list,
    zoom: int | Literal["auto"] = "auto",
    source: TileProvider | str | None = None,
    lonlat: bool = True,
    wait: int = 0,
    max_retries: int = 2,
    zoom_adjust: int | None = None,
<<<<<<< HEAD
    no_clip: bool = False,
=======
    monochrome: bool = False,
>>>>>>> bd71206c
    projection=None,
    verbose: Literal["quiet", "error", "warning", "timing", "info", "compat", "debug"]
    | bool = False,
    panel: int | tuple[int, int] | bool = False,
    transparency: float | None = None,
    **kwargs,
):
    r"""
    Plot an XYZ tile map.

    This method loads XYZ tile maps from a tile server or local file using
    :func:`pygmt.datasets.load_tile_map` into a georeferenced form, and plots the tiles
    as a basemap or overlay using :meth:`pygmt.Figure.grdimage`.

    **Note**: By default, standard web map tiles served in a Spherical Mercator
    (EPSG:3857) Cartesian format will be reprojected to a geographic coordinate
    reference system (OGC:CRS84) and plotted with longitude/latitude bounds when
    ``lonlat=True``. If reprojection is not desired, please set ``lonlat=False`` and
    provide Spherical Mercator (EPSG:3857) coordinates to the ``region`` parameter.

    {aliases}
       - J = projection
<<<<<<< HEAD
       - N = no_clip
=======
       - M = monochrome
>>>>>>> bd71206c
       - V = verbose
       - c = panel
       - t = transparency

    Parameters
    ----------
    region
        The bounding box of the map in the form of a list [*xmin*, *xmax*, *ymin*,
        *ymax*]. These coordinates should be in longitude/latitude if ``lonlat=True`` or
        Spherical Mercator (EPSG:3857) if ``lonlat=False``.
    zoom
        Level of detail. Higher levels (e.g. ``22``) mean a zoom level closer to the
        Earth's surface, with more tiles covering a smaller geographical area and thus
        more detail. Lower levels (e.g. ``0``) mean a zoom level further from the
        Earth's surface, with less tiles covering a larger geographical area and thus
        less detail. Default is ``"auto"`` to automatically determine the zoom level
        based on the bounding box region extent.

        .. note::
           The maximum possible zoom level may be smaller than ``22``, and depends on
           what is supported by the chosen web tile provider source.
    source
        The tile source: web tile provider or path to a local file. Provide either:

        - A web tile provider in the form of a :class:`xyzservices.TileProvider` object.
          See :doc:`Contextily providers <contextily:providers_deepdive>` for a list of
          tile providers. Default is ``xyzservices.providers.OpenStreetMap.HOT``, i.e.
          OpenStreetMap Humanitarian web tiles.
        - A web tile provider in the form of a URL. The placeholders for the XYZ in the
          URL need to be ``{{x}}``, ``{{y}}``, ``{{z}}``, respectively. E.g.
          ``https://{{s}}.tile.openstreetmap.org/{{z}}/{{x}}/{{y}}.png``.
        - A local file path. The file is read with :doc:`rasterio <rasterio:index>` and
          all bands are loaded into the basemap. See
          :doc:`contextily:working_with_local_files`.

        .. important::
           Tiles are assumed to be in the Spherical Mercator projection (EPSG:3857).
    lonlat
        If ``False``, coordinates in ``region`` are assumed to be Spherical Mercator as
        opposed to longitude/latitude.
    wait
        If the tile API is rate-limited, the number of seconds to wait between a failed
        request and the next try.
    max_retries
        Total number of rejected requests allowed before contextily will stop trying to
        fetch more tiles from a rate-limited API.
    zoom_adjust
        The amount to adjust a chosen zoom level if it is chosen automatically. Values
        outside of -1 to 1 are not recommended as they can lead to slow execution.
    kwargs : dict
        Extra keyword arguments to pass to :meth:`pygmt.Figure.grdimage`.
    """
    self._activate_figure()

    raster = load_tile_map(
        region=region,
        zoom=zoom,
        source=source,
        lonlat=lonlat,
        crs="OGC:CRS84" if lonlat is True else "EPSG:3857",
        wait=wait,
        max_retries=max_retries,
        zoom_adjust=zoom_adjust,
    )
    if lonlat:
        raster.gmt.gtype = GridType.GEOGRAPHIC

    # Only set region if no_clip is None or False, so that plot is clipped to exact
    # bounding box region
    if kwargs.get("N", no_clip) in {None, False}:
        kwargs["R"] = "/".join(str(coordinate) for coordinate in region)

    aliasdict = AliasSystem(
<<<<<<< HEAD
        N=Alias(no_clip, name="no_clip"),
=======
        M=Alias(monochrome, name="monochrome"),
>>>>>>> bd71206c
    ).add_common(
        J=projection,
        V=verbose,
        c=panel,
        t=transparency,
    )
    aliasdict.merge(kwargs)

    with Session() as lib:
        with lib.virtualfile_in(check_kind="raster", data=raster) as vingrd:
            lib.call_module(
                module="grdimage", args=build_arg_list(aliasdict, infile=vingrd)
            )<|MERGE_RESOLUTION|>--- conflicted
+++ resolved
@@ -21,11 +21,6 @@
     B="frame",
     E="dpi",
     I="shading",
-<<<<<<< HEAD
-    M="monochrome",
-=======
-    N="no_clip",
->>>>>>> bd71206c
     Q="nan_transparent",
     # R="region",
     p="perspective",
@@ -40,11 +35,8 @@
     wait: int = 0,
     max_retries: int = 2,
     zoom_adjust: int | None = None,
-<<<<<<< HEAD
+    monochrome: bool = False,  
     no_clip: bool = False,
-=======
-    monochrome: bool = False,
->>>>>>> bd71206c
     projection=None,
     verbose: Literal["quiet", "error", "warning", "timing", "info", "compat", "debug"]
     | bool = False,
@@ -67,11 +59,8 @@
 
     {aliases}
        - J = projection
-<<<<<<< HEAD
+       - M = monochrome
        - N = no_clip
-=======
-       - M = monochrome
->>>>>>> bd71206c
        - V = verbose
        - c = panel
        - t = transparency
@@ -145,11 +134,8 @@
         kwargs["R"] = "/".join(str(coordinate) for coordinate in region)
 
     aliasdict = AliasSystem(
-<<<<<<< HEAD
+        M=Alias(monochrome, name="monochrome"),
         N=Alias(no_clip, name="no_clip"),
-=======
-        M=Alias(monochrome, name="monochrome"),
->>>>>>> bd71206c
     ).add_common(
         J=projection,
         V=verbose,
