"""
tilemap - Plot XYZ tile maps.
"""

from collections.abc import Sequence
from typing import Literal

from pygmt.alias import Alias, AliasSystem
from pygmt.clib import Session
from pygmt.datasets.tile_map import load_tile_map
from pygmt.enums import GridType
from pygmt.helpers import build_arg_list, fmt_docstring, kwargs_to_strings, use_alias

try:
    from xyzservices import TileProvider
except ImportError:
    TileProvider = None


@fmt_docstring
@use_alias(
    B="frame",
    E="dpi",
    I="shading",
    Q="nan_transparent",
    p="perspective",
)
@kwargs_to_strings(p="sequence")
def tilemap(  # noqa: PLR0913
    self,
    region: Sequence[float],
    zoom: int | Literal["auto"] = "auto",
    source: TileProvider | str | None = None,
    lonlat: bool = True,
    wait: int = 0,
    max_retries: int = 2,
    zoom_adjust: int | None = None,
    monochrome: bool = False,
    no_clip: bool = False,
    projection=None,
    verbose: Literal["quiet", "error", "warning", "timing", "info", "compat", "debug"]
    | bool = False,
    panel: int | tuple[int, int] | bool = False,
    transparency: float | None = None,
    **kwargs,
):
    r"""
    Plot an XYZ tile map.

    This method loads XYZ tile maps from a tile server or local file using
    :func:`pygmt.datasets.load_tile_map` into a georeferenced form, and plots the tiles
    as a basemap or overlay using :meth:`pygmt.Figure.grdimage`.

    **Note**: By default, standard web map tiles served in a Spherical Mercator
    (EPSG:3857) Cartesian format will be reprojected to a geographic coordinate
    reference system (OGC:CRS84) and plotted with longitude/latitude bounds when
    ``lonlat=True``. If reprojection is not desired, please set ``lonlat=False`` and
    provide Spherical Mercator (EPSG:3857) coordinates to the ``region`` parameter.

    {aliases}
       - J = projection
       - M = monochrome
       - N = no_clip
       - V = verbose
       - c = panel
       - t = transparency

    Parameters
    ----------
    region
        The bounding box of the map in the form of a list [*xmin*, *xmax*, *ymin*,
        *ymax*]. These coordinates should be in longitude/latitude if ``lonlat=True`` or
        Spherical Mercator (EPSG:3857) if ``lonlat=False``.
    zoom
        Level of detail. Higher levels (e.g. ``22``) mean a zoom level closer to the
        Earth's surface, with more tiles covering a smaller geographical area and thus
        more detail. Lower levels (e.g. ``0``) mean a zoom level further from the
        Earth's surface, with less tiles covering a larger geographical area and thus
        less detail. Default is ``"auto"`` to automatically determine the zoom level
        based on the bounding box region extent.

        .. note::
           The maximum possible zoom level may be smaller than ``22``, and depends on
           what is supported by the chosen web tile provider source.
    source
        The tile source: web tile provider or path to a local file. Provide either:

        - A web tile provider in the form of a :class:`xyzservices.TileProvider` object.
          See :doc:`Contextily providers <contextily:providers_deepdive>` for a list of
          tile providers. Default is ``xyzservices.providers.OpenStreetMap.HOT``, i.e.
          OpenStreetMap Humanitarian web tiles.
        - A web tile provider in the form of a URL. The placeholders for the XYZ in the
          URL need to be ``{{x}}``, ``{{y}}``, ``{{z}}``, respectively. E.g.
          ``https://{{s}}.tile.openstreetmap.org/{{z}}/{{x}}/{{y}}.png``.
        - A local file path. The file is read with :doc:`rasterio <rasterio:index>` and
          all bands are loaded into the basemap. See
          :doc:`contextily:working_with_local_files`.

        .. important::
           Tiles are assumed to be in the Spherical Mercator projection (EPSG:3857).
    lonlat
        If ``False``, coordinates in ``region`` are assumed to be Spherical Mercator as
        opposed to longitude/latitude.
    wait
        If the tile API is rate-limited, the number of seconds to wait between a failed
        request and the next try.
    max_retries
        Total number of rejected requests allowed before contextily will stop trying to
        fetch more tiles from a rate-limited API.
    zoom_adjust
        The amount to adjust a chosen zoom level if it is chosen automatically. Values
        outside of -1 to 1 are not recommended as they can lead to slow execution.
    kwargs : dict
        Extra keyword arguments to pass to :meth:`pygmt.Figure.grdimage`.
    """
    self._activate_figure()

    raster = load_tile_map(
        region=region,
        zoom=zoom,
        source=source,
        lonlat=lonlat,
        crs="OGC:CRS84" if lonlat is True else "EPSG:3857",
        wait=wait,
        max_retries=max_retries,
        zoom_adjust=zoom_adjust,
    )
    if lonlat:
        raster.gmt.gtype = GridType.GEOGRAPHIC

    # Only set region if no_clip is None or False, so that plot is clipped to exact
<<<<<<< HEAD
    # bounding box region.
    if kwargs.get("N") not in {None, False}:
        region = None  # type: ignore[assignment]
=======
    # bounding box region
    if kwargs.get("N", no_clip) in {None, False}:
        kwargs["R"] = "/".join(str(coordinate) for coordinate in region)
>>>>>>> ca93fb51

    aliasdict = AliasSystem(
        M=Alias(monochrome, name="monochrome"),
        N=Alias(no_clip, name="no_clip"),
    ).add_common(
        J=projection,
        R=region,
        V=verbose,
        c=panel,
        t=transparency,
    )
    aliasdict.merge(kwargs)

    with Session() as lib:
        with lib.virtualfile_in(check_kind="raster", data=raster) as vingrd:
            lib.call_module(
                module="grdimage", args=build_arg_list(aliasdict, infile=vingrd)
            )<|MERGE_RESOLUTION|>--- conflicted
+++ resolved
@@ -129,15 +129,9 @@
         raster.gmt.gtype = GridType.GEOGRAPHIC
 
     # Only set region if no_clip is None or False, so that plot is clipped to exact
-<<<<<<< HEAD
     # bounding box region.
-    if kwargs.get("N") not in {None, False}:
+    if kwargs.get("N", no_clip) in {None, False}:
         region = None  # type: ignore[assignment]
-=======
-    # bounding box region
-    if kwargs.get("N", no_clip) in {None, False}:
-        kwargs["R"] = "/".join(str(coordinate) for coordinate in region)
->>>>>>> ca93fb51
 
     aliasdict = AliasSystem(
         M=Alias(monochrome, name="monochrome"),
