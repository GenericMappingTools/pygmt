"""
timestamp - Plot the GMT timestamp logo.
"""
from __future__ import annotations

import warnings
from typing import TYPE_CHECKING

from packaging.version import Version
from pygmt.alias import Alias, convert_aliases
from pygmt.clib import Session, __gmt_version__
<<<<<<< HEAD
from pygmt.helpers import build_arg_string, is_nonstr_iter
=======
from pygmt.helpers import build_arg_string, deprecate_parameter, kwargs_to_strings
>>>>>>> 08edce29

if TYPE_CHECKING:
    from collections.abc import Sequence


__doctest_skip__ = ["timestamp"]


<<<<<<< HEAD
=======
@deprecate_parameter("justification", "justify", "v0.11.0", remove_version="v0.13.0")
@kwargs_to_strings(offset="sequence")
>>>>>>> 08edce29
def timestamp(
    self,
    text: str | None = None,
    label: str | None = None,
    justify: str = "BL",
    offset: float | str | Sequence[float | str] = ("-54p", "-54p"),
    font: str = "Helvetica,black",
    timefmt: str = "%Y %b %d %H:%M:%S",
):
    r"""
    Plot the GMT timestamp logo.

    Add the GMT timestamp logo with an optional label at the bottom-left corner of a
    plot with an offset of ``("-54p", "-54p")``. The timestamp will be in the locale set
    by the environment variable **TZ** (generally local time but can be changed via
    ``os.environ["TZ"]``) and its format is controlled by the ``timefmt`` parameter. It
    can also be replaced with any custom text string using the ``text`` parameter.

    Parameters
    ----------
    text
        If ``None``, the current UNIX timestamp is shown in the GMT timestamp logo. Set
        this parameter to replace the UNIX timestamp with a custom text string instead.
        The text must be no longer than 64 characters.
    label
        The text string shown after the GMT timestamp logo.
    justify
        Justification of the timestamp box relative to the plot's bottom-left corner
        (i.e., the plot origin). Give a two-character code that is a combination of a
        horizontal (**L**\ (eft), **C**\ (enter), or **R**\ (ight)) and a vertical
        (**T**\ (op), **M**\ (iddle), or **B**\ (ottom)) code. For example,
        ``justify="TL"`` means choosing the **T**\ op **L**\ eft point of the timestamp
        as the anchor point.
    offset
        *offset* or (*offset_x*, *offset_y*).
        Offset the anchor point of the timestamp box by *offset_x* and *offset_y*. If a
        single value *offset* is given, *offset_y* = *offset_x* = *offset*.
    font
        Font of the timestamp and the optional label. Since the GMT logo has a fixed
        height, the font sizes are fixed to be 8-point for the timestamp and 7-point for
        the label. The parameter can't change the font color for GMT<=6.4.0, only the
        font style.
    timefmt
        Format string for the UNIX timestamp. The format string is parsed by the C
        function ``strftime``, so that virtually any text can be used (even not
        containing any time information).

    Examples
    --------
    Plot the GMT timestamp logo.

    >>> import pygmt
    >>> fig = pygmt.Figure()
    >>> fig.timestamp()
    >>> fig.show()

    Plot the GMT timestamp logo with a custom label.

    >>> fig = pygmt.Figure()
    >>> fig.timestamp(label="Powered by PyGMT")
    >>> fig.show()
    """
    self._preprocess()

<<<<<<< HEAD
    # Aliases from PyGMT parameters to GMT options
    _aliases = [
        Alias("label", "U", "", ""),
        Alias("justification", "U", "+j", ""),
        Alias("offset", "U", "+o", "/"),
        Alias("text", "U", "+t", ""),
    ]

    gmt_older_than_640 = Version(__gmt_version__) <= Version("6.4.0")
=======
    # Build the options passed to the "plot" module
    kwdict: dict = {"T": True, "U": ""}
    if label is not None:
        kwdict["U"] += f"{label}"
    kwdict["U"] += f"+j{justify}"
>>>>>>> 08edce29

    # Giving a single offset doesn't work in GMT <= 6.4.0.
    # See https://github.com/GenericMappingTools/gmt/issues/7107.
    if gmt_older_than_640 and not is_nonstr_iter(offset) and "/" not in str(offset):
        offset = (offset, offset)

    # The +t modifier was added in GMT 6.5.0.
    # See https://github.com/GenericMappingTools/gmt/pull/7127.
    if text is not None:
        if len(str(text)) > 64:
            msg = (
                "Argument of 'text' must be no longer than 64 characters. "
                "The given text string will be truncated to 64 characters."
            )
            warnings.warn(message=msg, category=RuntimeWarning, stacklevel=2)
        if gmt_older_than_640:
            # workaround for GMT<=6.4.0 by overriding the 'timefmt' parameter
            timefmt = text[:64]
            text = None  # reset 'text' to None

    # Build the options passed to the "plot" module
    kwdict = convert_aliases()
    kwdict["T"] = True

    with Session() as lib:
        lib.call_module(
            module="plot",
            args=build_arg_string(
                kwdict, confdict={"FONT_LOGO": font, "FORMAT_TIME_STAMP": timefmt}
            ),
        )<|MERGE_RESOLUTION|>--- conflicted
+++ resolved
@@ -9,11 +9,8 @@
 from packaging.version import Version
 from pygmt.alias import Alias, convert_aliases
 from pygmt.clib import Session, __gmt_version__
-<<<<<<< HEAD
 from pygmt.helpers import build_arg_string, is_nonstr_iter
-=======
-from pygmt.helpers import build_arg_string, deprecate_parameter, kwargs_to_strings
->>>>>>> 08edce29
+from pygmt.helpers import build_arg_string, deprecate_parameter, is_nonstr_iter
 
 if TYPE_CHECKING:
     from collections.abc import Sequence
@@ -22,11 +19,7 @@
 __doctest_skip__ = ["timestamp"]
 
 
-<<<<<<< HEAD
-=======
 @deprecate_parameter("justification", "justify", "v0.11.0", remove_version="v0.13.0")
-@kwargs_to_strings(offset="sequence")
->>>>>>> 08edce29
 def timestamp(
     self,
     text: str | None = None,
@@ -91,7 +84,6 @@
     """
     self._preprocess()
 
-<<<<<<< HEAD
     # Aliases from PyGMT parameters to GMT options
     _aliases = [
         Alias("label", "U", "", ""),
@@ -99,15 +91,7 @@
         Alias("offset", "U", "+o", "/"),
         Alias("text", "U", "+t", ""),
     ]
-
     gmt_older_than_640 = Version(__gmt_version__) <= Version("6.4.0")
-=======
-    # Build the options passed to the "plot" module
-    kwdict: dict = {"T": True, "U": ""}
-    if label is not None:
-        kwdict["U"] += f"{label}"
-    kwdict["U"] += f"+j{justify}"
->>>>>>> 08edce29
 
     # Giving a single offset doesn't work in GMT <= 6.4.0.
     # See https://github.com/GenericMappingTools/gmt/issues/7107.
