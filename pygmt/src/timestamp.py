"""
timestamp - Plot the GMT timestamp logo.
"""

import warnings
from collections.abc import Sequence

from packaging.version import Version
<<<<<<< HEAD
from pygmt.alias import Alias, AliasSystem
=======
from pygmt._typing import AnchorCode
>>>>>>> bad7943b
from pygmt.clib import Session, __gmt_version__
from pygmt.helpers import build_arg_list, is_nonstr_iter

__doctest_skip__ = ["timestamp"]


# ruff: noqa: ARG001
def timestamp(
    self,
    text: str | None = None,
    label: str | None = None,
    justify: AnchorCode = "BL",
    offset: float | str | Sequence[float | str] = ("-54p", "-54p"),
    font: str = "Helvetica,black",
    timefmt: str = "%Y %b %d %H:%M:%S",
):
    r"""
    Plot the GMT timestamp logo.

    Add the GMT timestamp logo with an optional label at the bottom-left corner of a
    plot with an offset of ``("-54p", "-54p")``. The timestamp will be in the locale set
    by the environment variable :term:`TZ` (generally local time but can be changed via
    ``os.environ["TZ"]``) and its format is controlled by the ``timefmt`` parameter. It
    can also be replaced with any custom text string using the ``text`` parameter.

    Parameters
    ----------
    text
        If ``None``, the current UNIX timestamp is shown in the GMT timestamp logo. Set
        this parameter to replace the UNIX timestamp with a custom text string instead.
        The text must be no longer than 64 characters.
    label
        The text string shown after the GMT timestamp logo.
    justify
        Justification of the timestamp box relative to the plot's bottom-left corner
        (i.e., the plot origin). Give a two-character code that is a combination of a
        horizontal (**L**\ (eft), **C**\ (enter), or **R**\ (ight)) and a vertical
        (**T**\ (op), **M**\ (iddle), or **B**\ (ottom)) code. For example,
        ``justify="TL"`` means choosing the **T**\ op **L**\ eft point of the timestamp
        as the anchor point.
    offset
        *offset* or (*offset_x*, *offset_y*).
        Offset the anchor point of the timestamp box by *offset_x* and *offset_y*. If a
        single value *offset* is given, *offset_y* = *offset_x* = *offset*.
    font
        Font of the timestamp and the optional label. Since the GMT logo has a fixed
        height, the font sizes are fixed to be 8-point for the timestamp and 7-point for
        the label. The parameter can't change the font color for GMT<=6.4.0, only the
        font style.
    timefmt
        Format string for the UNIX timestamp. The format string is parsed by the C
        function ``strftime``, so that virtually any text can be used (even not
        containing any time information).

    Examples
    --------
    Plot the GMT timestamp logo.

    >>> import pygmt
    >>> fig = pygmt.Figure()
    >>> fig.timestamp()
    >>> fig.show()

    Plot the GMT timestamp logo with a custom label.

    >>> fig = pygmt.Figure()
    >>> fig.timestamp(label="Powered by PyGMT")
    >>> fig.show()
    """
    alias = AliasSystem(
        U=[
            Alias("label"),
            Alias("justify", prefix="+j"),
            Alias("offset", prefix="+o", separator="/"),
            Alias("text", prefix="+t"),
        ]
    )

    self._preprocess()

<<<<<<< HEAD
    # Workarounds for bugs/missing features for GMT<=6.4.0
    if Version(__gmt_version__) <= Version("6.4.0"):
        # Giving a single offset doesn't work.
        # See https://github.com/GenericMappingTools/gmt/issues/7107.
        if (is_nonstr_iter(offset) and len(offset) == 1) or "/" not in str(offset):  # type: ignore[arg-type]
            offset = f"{offset}/{offset}"
        # The +t modifier was added in GMT 6.5.0.
        # See https://github.com/GenericMappingTools/gmt/pull/7127.
        if text is not None:
            # Overriding the 'timefmt' parameter and set 'text' to None
=======
    if Version(__gmt_version__) < Version("6.5.0") and "/" not in str(offset):
        # Giving a single offset doesn't work in GMT < 6.5.0.
        # See https://github.com/GenericMappingTools/gmt/issues/7107.
        offset = f"{offset}/{offset}"
    kwdict["U"] += f"+o{offset}"

    # The +t modifier was added in GMT 6.5.0.
    # See https://github.com/GenericMappingTools/gmt/pull/7127.
    if text is not None:
        if len(str(text)) > 64:
            msg = (
                "Argument of 'text' must be no longer than 64 characters. "
                "The given text string will be truncated to 64 characters."
            )
            warnings.warn(message=msg, category=RuntimeWarning, stacklevel=2)
        if Version(__gmt_version__) < Version("6.5.0"):
            # Workaround for GMT<6.5.0 by overriding the 'timefmt' parameter
>>>>>>> bad7943b
            timefmt = text[:64]
            text = None

    if text is not None and len(text) > 64:
        msg = (
            "Argument of 'text' must be no longer than 64 characters. "
            "The given text string will be truncated to 64 characters."
        )
        warnings.warn(message=msg, category=RuntimeWarning, stacklevel=2)
        text = text[:64]

    kwdict: dict = {"T": True, "U": True} | alias.kwdict
    with Session() as lib:
        lib.call_module(
            module="plot",
            args=build_arg_list(
                kwdict, confdict={"FONT_LOGO": font, "FORMAT_TIME_STAMP": timefmt}
            ),
        )<|MERGE_RESOLUTION|>--- conflicted
+++ resolved
@@ -6,11 +6,8 @@
 from collections.abc import Sequence
 
 from packaging.version import Version
-<<<<<<< HEAD
+from pygmt._typing import AnchorCode
 from pygmt.alias import Alias, AliasSystem
-=======
-from pygmt._typing import AnchorCode
->>>>>>> bad7943b
 from pygmt.clib import Session, __gmt_version__
 from pygmt.helpers import build_arg_list, is_nonstr_iter
 
@@ -91,7 +88,6 @@
 
     self._preprocess()
 
-<<<<<<< HEAD
     # Workarounds for bugs/missing features for GMT<=6.4.0
     if Version(__gmt_version__) <= Version("6.4.0"):
         # Giving a single offset doesn't work.
@@ -102,25 +98,6 @@
         # See https://github.com/GenericMappingTools/gmt/pull/7127.
         if text is not None:
             # Overriding the 'timefmt' parameter and set 'text' to None
-=======
-    if Version(__gmt_version__) < Version("6.5.0") and "/" not in str(offset):
-        # Giving a single offset doesn't work in GMT < 6.5.0.
-        # See https://github.com/GenericMappingTools/gmt/issues/7107.
-        offset = f"{offset}/{offset}"
-    kwdict["U"] += f"+o{offset}"
-
-    # The +t modifier was added in GMT 6.5.0.
-    # See https://github.com/GenericMappingTools/gmt/pull/7127.
-    if text is not None:
-        if len(str(text)) > 64:
-            msg = (
-                "Argument of 'text' must be no longer than 64 characters. "
-                "The given text string will be truncated to 64 characters."
-            )
-            warnings.warn(message=msg, category=RuntimeWarning, stacklevel=2)
-        if Version(__gmt_version__) < Version("6.5.0"):
-            # Workaround for GMT<6.5.0 by overriding the 'timefmt' parameter
->>>>>>> bad7943b
             timefmt = text[:64]
             text = None
 
