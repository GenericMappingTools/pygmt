--- conflicted
+++ resolved
@@ -88,9 +88,8 @@
 
     self._preprocess()
 
-<<<<<<< HEAD
-    # Workarounds for bugs/missing features for GMT<=6.4.0
-    if Version(__gmt_version__) <= Version("6.4.0"):
+    # TODO(GMT>=6.5.0): Remove the patch for upstream bug fixed in GMT 6.5.0.
+    if Version(__gmt_version__) < Version("6.5.0"):
         # Giving a single offset doesn't work.
         # See https://github.com/GenericMappingTools/gmt/issues/7107.
         if (is_nonstr_iter(offset) and len(offset) == 1) or "/" not in str(offset):  # type: ignore[arg-type]
@@ -99,27 +98,6 @@
         # See https://github.com/GenericMappingTools/gmt/pull/7127.
         if text is not None:
             # Overriding the 'timefmt' parameter and set 'text' to None
-=======
-    # TODO(GMT>=6.5.0): Remove the patch for upstream bug fixed in GMT 6.5.0.
-    if Version(__gmt_version__) < Version("6.5.0") and "/" not in str(offset):
-        # Giving a single offset doesn't work in GMT < 6.5.0.
-        # See https://github.com/GenericMappingTools/gmt/issues/7107.
-        offset = f"{offset}/{offset}"
-    kwdict["U"] += f"+o{offset}"
-
-    # The +t modifier was added in GMT 6.5.0.
-    # See https://github.com/GenericMappingTools/gmt/pull/7127.
-    if text is not None:
-        if len(str(text)) > 64:
-            msg = (
-                "Argument of 'text' must be no longer than 64 characters. "
-                "The given text string will be truncated to 64 characters."
-            )
-            warnings.warn(message=msg, category=RuntimeWarning, stacklevel=2)
-        # TODO(GMT>=6.5.0): Remove the workaround for the new '+t' modifier.
-        if Version(__gmt_version__) < Version("6.5.0"):
-            # Workaround for GMT<6.5.0 by overriding the 'timefmt' parameter
->>>>>>> 1256d150
             timefmt = text[:64]
             text = None
 
