"""
triangulate - Delaunay triangulation or Voronoi partitioning and gridding of Cartesian
data.
"""

from typing import Literal

import numpy as np
import pandas as pd
import xarray as xr
from pygmt._typing import PathLike, TableLike
from pygmt.clib import Session
from pygmt.helpers import (
    build_arg_list,
    fmt_docstring,
    kwargs_to_strings,
    use_alias,
    validate_output_table_type,
)


class triangulate:  # noqa: N801
    """
    Delaunay triangulation or Voronoi partitioning and gridding of Cartesian data.

    Triangulate reads in x,y[,z] data and performs Delaunay triangulation,
    i.e., it finds how the points should be connected to give the most
    equilateral triangulation possible. If a map projection (give ``region``
    and ``projection``) is chosen then it is applied before the triangulation
    is calculated. By default, the output is triplets of point id numbers that
    make up each triangle. The id numbers refer to the points position (line
    number, starting at 0 for the first line) in the input file. If ``outgrid``
    and ``spacing`` are set a grid will be calculated based on the surface
    defined by the planar triangles. The actual algorithm used in the
    triangulations is either that of Watson [1982] or Shewchuk [1996] [Default
    is Shewchuk if installed; type ``gmt get GMT_TRIANGULATE`` on the command
    line to see which method is selected]. Furthermore, if the Shewchuk
    algorithm is installed then you can also perform the calculation of Voronoi
    polygons and optionally grid your data via the natural nearest neighbor
    algorithm.

    Note
    ----
    For geographic data with global or very large extent you should consider
    :gmt-docs:`sphtriangulate <sphtriangulate.html>` instead since
    ``triangulate`` is a Cartesian or small-geographic area operator and is
    unaware of periodic or polar boundary conditions.
    """

    @staticmethod
    @fmt_docstring
    @use_alias(
        I="spacing",
        J="projection",
        R="region",
        V="verbose",
        b="binary",
        d="nodata",
        e="find",
        f="coltypes",
        h="header",
        i="incols",
        r="registration",
        s="skiprows",
        w="wrap",
    )
    @kwargs_to_strings(I="sequence", R="sequence", i="sequence_comma")
    def regular_grid(
        data: PathLike | TableLike | None = None,
        x=None,
        y=None,
        z=None,
        outgrid: PathLike | None = None,
        **kwargs,
    ) -> xr.DataArray | None:
        """
        Delaunay triangle based gridding of Cartesian data.

        Reads in x,y[,z] data and performs Delaunay triangulation, i.e., it
        finds how the points should be connected to give the most equilateral
        triangulation possible. If a map projection (give ``region`` and
        ``projection``) is chosen then it is applied before the triangulation
        is calculated. By setting ``outgrid`` and ``spacing``, a grid will be
        calculated based on the surface defined by the planar triangles. The
        actual algorithm used in the triangulations is either that of Watson
        [1982] or Shewchuk [1996] [Default is Shewchuk if installed; type
        ``gmt get GMT_TRIANGULATE`` on the command line to see which method is
        selected]. This choice is made during the GMT installation.
        Furthermore, if the Shewchuk algorithm is installed then you can also
        perform the calculation of Voronoi polygons and optionally grid your
        data via the natural nearest neighbor algorithm.

        Must provide either ``data`` or ``x``, ``y``, and ``z``.

        Must provide ``region`` and ``spacing``.

        Full option list at :gmt-docs:`triangulate.html`

        {aliases}

        Parameters
        ----------
        x/y/z : :class:`numpy.ndarray`
            Arrays of x and y coordinates and values z of the data points.
        data
            Pass in (x, y[, z]) or (longitude, latitude[, elevation]) values by
            providing a file name to an ASCII data table, a 2-D
            {table-classes}.
        {projection}
        {region}
        {spacing}
        {outgrid}
            The interpolation is performed in the original coordinates, so if
            your triangles are close to the poles you are better off projecting
            all data to a local coordinate system before using ``triangulate``
            (this is true of all gridding routines) or instead select
            :gmt-docs:`sphtriangulate <sphtriangulate.html>`.
        {verbose}
        {binary}
        {nodata}
        {find}
        {coltypes}
        {header}
        {incols}
        {registration}
        {skiprows}
        {wrap}

        Returns
        -------
        ret
            Return type depends on whether the ``outgrid`` parameter is set:

            - :class:`xarray.DataArray` if ``outgrid`` is ``None`` [Default]
            - ``None`` if ``outgrid`` is a str (grid output is stored in ``outgrid``)

        Note
        ----
        For geographic data with global or very large extent you should
        consider :gmt-docs:`sphtriangulate <sphtriangulate.html>` instead since
        ``triangulate`` is a Cartesian or small-geographic area operator and is
        unaware of periodic or polar boundary conditions.
        """
        with Session() as lib:
            with (
                lib.virtualfile_in(
<<<<<<< HEAD
                    check_kind="vector", data=data, x=x, y=y, z=z, ncols=2
=======
                    check_kind="vector", data=data, x=x, y=y, z=z, mincols=2
>>>>>>> f389e051
                ) as vintbl,
                lib.virtualfile_out(kind="grid", fname=outgrid) as voutgrd,
            ):
                kwargs["G"] = voutgrd
                lib.call_module(
                    module="triangulate", args=build_arg_list(kwargs, infile=vintbl)
                )
                return lib.virtualfile_to_raster(vfname=voutgrd, outgrid=outgrid)

    @staticmethod
    @fmt_docstring
    @use_alias(
        I="spacing",
        J="projection",
        R="region",
        V="verbose",
        b="binary",
        d="nodata",
        e="find",
        f="coltypes",
        h="header",
        i="incols",
        r="registration",
        s="skiprows",
        w="wrap",
    )
    @kwargs_to_strings(I="sequence", R="sequence", i="sequence_comma")
    def delaunay_triples(
        data: PathLike | TableLike | None = None,
        x=None,
        y=None,
        z=None,
        *,
        output_type: Literal["pandas", "numpy", "file"] = "pandas",
        outfile: PathLike | None = None,
        **kwargs,
    ) -> pd.DataFrame | np.ndarray | None:
        """
        Delaunay triangle based gridding of Cartesian data.

        Reads in x,y[,z] data and performs Delaunay triangulation, i.e., it
        finds how the points should be connected to give the most equilateral
        triangulation possible. If a map projection (give ``region`` and
        ``projection``) is chosen then it is applied before the triangulation
        is calculated. The actual algorithm used in the triangulations is
        either that of Watson [1982] or Shewchuk [1996] [Default if installed;
        type ``gmt get GMT_TRIANGULATE`` on the command line to see which
        method is selected).

        Must provide either ``data`` or ``x``, ``y``, and ``z``.

        Full option list at :gmt-docs:`triangulate.html`

        {aliases}

        Parameters
        ----------
        x/y/z : :class:`numpy.ndarray`
            Arrays of x and y coordinates and values z of the data points.
        data
            Pass in (x, y, z) or (longitude, latitude, elevation) values by
            providing a file name to an ASCII data table, a 2-D
            {table-classes}.
        {projection}
        {region}
        {output_type}
        {outfile}
        {verbose}
        {binary}
        {nodata}
        {find}
        {coltypes}
        {header}
        {incols}
        {skiprows}
        {wrap}

        Returns
        -------
        ret
            Return type depends on ``outfile`` and ``output_type``:

            - ``None`` if ``outfile`` is set (output will be stored in the file set by
              ``outfile``)
            - :class:`pandas.DataFrame` or :class:`numpy.ndarray` if ``outfile`` is not
              set (depends on ``output_type``)

        Note
        ----
        For geographic data with global or very large extent you should
        consider :gmt-docs:`sphtriangulate <sphtriangulate.html>` instead since
        ``triangulate`` is a Cartesian or small-geographic area operator and is
        unaware of periodic or polar boundary conditions.
        """
        output_type = validate_output_table_type(output_type, outfile=outfile)

        with Session() as lib:
            with (
                lib.virtualfile_in(
<<<<<<< HEAD
                    check_kind="vector", data=data, x=x, y=y, z=z, ncols=2
=======
                    check_kind="vector", data=data, x=x, y=y, z=z, mincols=2
>>>>>>> f389e051
                ) as vintbl,
                lib.virtualfile_out(kind="dataset", fname=outfile) as vouttbl,
            ):
                lib.call_module(
                    module="triangulate",
                    args=build_arg_list(kwargs, infile=vintbl, outfile=vouttbl),
                )
            return lib.virtualfile_to_dataset(vfname=vouttbl, output_type=output_type)<|MERGE_RESOLUTION|>--- conflicted
+++ resolved
@@ -144,11 +144,7 @@
         with Session() as lib:
             with (
                 lib.virtualfile_in(
-<<<<<<< HEAD
-                    check_kind="vector", data=data, x=x, y=y, z=z, ncols=2
-=======
                     check_kind="vector", data=data, x=x, y=y, z=z, mincols=2
->>>>>>> f389e051
                 ) as vintbl,
                 lib.virtualfile_out(kind="grid", fname=outgrid) as voutgrd,
             ):
@@ -248,11 +244,7 @@
         with Session() as lib:
             with (
                 lib.virtualfile_in(
-<<<<<<< HEAD
-                    check_kind="vector", data=data, x=x, y=y, z=z, ncols=2
-=======
                     check_kind="vector", data=data, x=x, y=y, z=z, mincols=2
->>>>>>> f389e051
                 ) as vintbl,
                 lib.virtualfile_out(kind="dataset", fname=outfile) as vouttbl,
             ):
