--- conflicted
+++ resolved
@@ -9,12 +9,7 @@
 import pandas as pd
 from pygmt.clib import Session
 from pygmt.helpers import (
-<<<<<<< HEAD
-    GMTTempFile,
     build_arg_list,
-=======
-    build_arg_string,
->>>>>>> 809880c6
     fmt_docstring,
     kwargs_to_strings,
     use_alias,
@@ -144,26 +139,14 @@
             with (
                 lib.virtualfile_in(
                     check_kind="vector", data=data, x=x, y=y, z=z, required_z=False
-<<<<<<< HEAD
-                ) as vintbl:
-                    if (outgrid := kwargs.get("G")) is None:
-                        kwargs["G"] = outgrid = tmpfile.name  # output to tmpfile
-                    lib.call_module(
-                        module="triangulate",
-                        args=build_arg_list(kwargs, infile=vintbl),
-                    )
-
-            return load_dataarray(outgrid) if outgrid == tmpfile.name else None
-=======
                 ) as vintbl,
                 lib.virtualfile_out(kind="grid", fname=outgrid) as voutgrd,
             ):
                 kwargs["G"] = voutgrd
                 lib.call_module(
-                    module="triangulate", args=build_arg_string(kwargs, infile=vintbl)
+                    module="triangulate", args=build_arg_list(kwargs, infile=vintbl)
                 )
                 return lib.virtualfile_to_raster(vfname=voutgrd, outgrid=outgrid)
->>>>>>> 809880c6
 
     @staticmethod
     @fmt_docstring
