--- conflicted
+++ resolved
@@ -70,12 +70,8 @@
         y=None,
         z=None,
         outgrid: PathLike | None = None,
-<<<<<<< HEAD
-        projection=None,
+        projection: str | None = None,
         region: Sequence[float | str] | str | None = None,
-=======
-        projection: str | None = None,
->>>>>>> cf1801bb
         verbose: Literal[
             "quiet", "error", "warning", "timing", "info", "compat", "debug"
         ]
@@ -196,12 +192,8 @@
         *,
         output_type: Literal["pandas", "numpy", "file"] = "pandas",
         outfile: PathLike | None = None,
-<<<<<<< HEAD
-        projection=None,
+        projection: str | None = None,
         region: Sequence[float | str] | str | None = None,
-=======
-        projection: str | None = None,
->>>>>>> cf1801bb
         verbose: Literal[
             "quiet", "error", "warning", "timing", "info", "compat", "debug"
         ]
