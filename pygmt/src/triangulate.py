"""
triangulate - Delaunay triangulation or Voronoi partitioning and gridding of
Cartesian data.
"""

import pandas as pd
from pygmt.clib import Session
from pygmt.helpers import (
    GMTTempFile,
    build_arg_string,
    fmt_docstring,
    kwargs_to_strings,
    use_alias,
    validate_output_table_type,
)
from pygmt.io import load_dataarray


class triangulate:  # noqa: N801
    """
    Delaunay triangulation or Voronoi partitioning and gridding of Cartesian data.

    Triangulate reads in x,y[,z] data and performs Delaunay triangulation,
    i.e., it finds how the points should be connected to give the most
    equilateral triangulation possible. If a map projection (give ``region``
    and ``projection``) is chosen then it is applied before the triangulation
    is calculated. By default, the output is triplets of point id numbers that
    make up each triangle. The id numbers refer to the points position (line
    number, starting at 0 for the first line) in the input file. If ``outgrid``
    and ``spacing`` are set a grid will be calculated based on the surface
    defined by the planar triangles. The actual algorithm used in the
    triangulations is either that of Watson [1982] or Shewchuk [1996] [Default
    is Shewchuk if installed; type ``gmt get GMT_TRIANGULATE`` on the command
    line to see which method is selected]. Furthermore, if the Shewchuk
    algorithm is installed then you can also perform the calculation of Voronoi
    polygons and optionally grid your data via the natural nearest neighbor
    algorithm.

    Note
    ----
    For geographic data with global or very large extent you should consider
    :gmt-docs:`sphtriangulate <sphtriangulate.html>` instead since
    ``triangulate`` is a Cartesian or small-geographic area operator and is
    unaware of periodic or polar boundary conditions.
    """

    @staticmethod
    @fmt_docstring
    @use_alias(
        G="outgrid",
        I="spacing",
        J="projection",
        R="region",
        V="verbose",
        b="binary",
        d="nodata",
        e="find",
        f="coltypes",
        h="header",
        i="incols",
        r="registration",
        s="skiprows",
        w="wrap",
    )
    @kwargs_to_strings(I="sequence", R="sequence", i="sequence_comma")
<<<<<<< HEAD
    def _triangulate(
        data=None, x=None, y=None, z=None, *, output_type, outfile=None, **kwargs
    ):
        """
        Delaunay triangulation or Voronoi partitioning and gridding of Cartesian data.

        Must provide ``outfile`` or ``outgrid``.

        Full option list at :gmt-docs:`triangulate.html`

        {aliases}

        Parameters
        ----------
        x/y/z : np.ndarray
            Arrays of x and y coordinates and values z of the data points.
        data : str, {table-like}
            Pass in (x, y, z) or (longitude, latitude, elevation) values by
            providing a file name to an ASCII data table, a 2-D
            {table-classes}.
        {projection}
        {region}
        {spacing}
        {outgrid}
            The interpolation is performed in the original coordinates, so if
            your triangles are close to the poles you are better off projecting
            all data to a local coordinate system before using ``triangulate``
            (this is true of all gridding routines) or instead select
            :gmt-docs:`sphtriangulate <sphtriangulate.html>`.
        outfile : str, bool or None
            The name of the output ASCII file to store the results of the
            histogram equalization in.
        output_type: str
            Determine the output type. Use "file", "xarray", "pandas", or
            "numpy".
        {verbose}
        {binary}
        {nodata}
        {find}
        {coltypes}
        {header}
        {incols}
        {registration}
            Only valid with ``outgrid``.
        {skiprows}
        {wrap}

        Returns
        -------
        ret: numpy.ndarray or pandas.DataFrame or xarray.DataArray or None
            Return type depends on the ``output_type`` parameter:

            - numpy.ndarray if ``output_type`` is "numpy"
            - pandas.DataFrame if ``output_type`` is "pandas"
            - xarray.DataArray if ``output_type`` is "xarray""
            - None if ``output_type`` is "file" (output is stored in
              ``outgrid`` or ``outfile``)
        """
        with Session() as lib:
            table_context = lib.virtualfile_in(
                check_kind="vector", data=data, x=x, y=y, z=z, required_z=False
            )
            with table_context as infile:
                # table output if outgrid is unset, else output to outgrid
                if (outgrid := kwargs.get("G")) is None:
                    kwargs.update({">": outfile})
                lib.call_module(
                    module="triangulate", args=build_arg_string(kwargs, infile=infile)
                )

        if output_type == "file":
            return None
        if output_type == "xarray":
            return load_dataarray(outgrid)

        result = pd.read_csv(outfile, sep="\t", header=None)
        if output_type == "numpy":
            return result.to_numpy()
        return result

    @staticmethod
    @fmt_docstring
    def regular_grid(  # noqa: PLR0913
        data=None,
        x=None,
        y=None,
        z=None,
        outgrid=None,
        spacing=None,
        projection=None,
        region=None,
        verbose=None,
        binary=None,
        nodata=None,
        find=None,
        coltypes=None,
        header=None,
        incols=None,
        registration=None,
        skiprows=None,
        wrap=None,
        **kwargs,
    ):
=======
    def regular_grid(data=None, x=None, y=None, z=None, **kwargs):
>>>>>>> f6fbae9d
        """
        Delaunay triangle based gridding of Cartesian data.

        Reads in x,y[,z] data and performs Delaunay triangulation, i.e., it
        finds how the points should be connected to give the most equilateral
        triangulation possible. If a map projection (give ``region`` and
        ``projection``) is chosen then it is applied before the triangulation
        is calculated. By setting ``outgrid`` and ``spacing``, a grid will be
        calculated based on the surface defined by the planar triangles. The
        actual algorithm used in the triangulations is either that of Watson
        [1982] or Shewchuk [1996] [Default is Shewchuk if installed; type
        ``gmt get GMT_TRIANGULATE`` on the command line to see which method is
        selected]. This choice is made during the GMT installation.
        Furthermore, if the Shewchuk algorithm is installed then you can also
        perform the calculation of Voronoi polygons and optionally grid your
        data via the natural nearest neighbor algorithm.

        Must provide either ``data`` or ``x``, ``y``, and ``z``.

        Must provide ``region`` and ``spacing``.

        Full option list at :gmt-docs:`triangulate.html`

        {aliases}

        Parameters
        ----------
        x/y/z : np.ndarray
            Arrays of x and y coordinates and values z of the data points.
        data : str, {table-like}
            Pass in (x, y[, z]) or (longitude, latitude[, elevation]) values by
            providing a file name to an ASCII data table, a 2-D
            {table-classes}.
        {projection}
        {region}
        {spacing}
        {outgrid}
            The interpolation is performed in the original coordinates, so if
            your triangles are close to the poles you are better off projecting
            all data to a local coordinate system before using ``triangulate``
            (this is true of all gridding routines) or instead select
            :gmt-docs:`sphtriangulate <sphtriangulate.html>`.
        {verbose}
        {binary}
        {nodata}
        {find}
        {coltypes}
        {header}
        {incols}
        {registration}
        {skiprows}
        {wrap}

        Returns
        -------
        ret: xarray.DataArray or None
            Return type depends on whether the ``outgrid`` parameter is set:

            - xarray.DataArray if ``outgrid`` is None (default)
            - None if ``outgrid`` is a str (grid output is stored in
              ``outgrid``)

        Note
        ----
        For geographic data with global or very large extent you should
        consider :gmt-docs:`sphtriangulate <sphtriangulate.html>` instead since
        ``triangulate`` is a Cartesian or small-geographic area operator and is
        unaware of periodic or polar boundary conditions.
        """
        # Return an xarray.DataArray if ``outgrid`` is not set
        with GMTTempFile(suffix=".nc") as tmpfile:
            with Session() as lib:
                with lib.virtualfile_from_data(
                    check_kind="vector", data=data, x=x, y=y, z=z, required_z=False
                ) as vintbl:
                    if (outgrid := kwargs.get("G")) is None:
                        kwargs["G"] = outgrid = tmpfile.name  # output to tmpfile
                    lib.call_module(
                        module="triangulate",
                        args=build_arg_string(kwargs, infile=vintbl),
                    )

            return load_dataarray(outgrid) if outgrid == tmpfile.name else None

    @staticmethod
    @fmt_docstring
    @use_alias(
        I="spacing",
        J="projection",
        R="region",
        V="verbose",
        b="binary",
        d="nodata",
        e="find",
        f="coltypes",
        h="header",
        i="incols",
        r="registration",
        s="skiprows",
        w="wrap",
    )
    @kwargs_to_strings(I="sequence", R="sequence", i="sequence_comma")
    def delaunay_triples(
        data=None,
        x=None,
        y=None,
        z=None,
        *,
        output_type="pandas",
        outfile=None,
        **kwargs,
    ):
        """
        Delaunay triangle based gridding of Cartesian data.

        Reads in x,y[,z] data and performs Delaunay triangulation, i.e., it
        finds how the points should be connected to give the most equilateral
        triangulation possible. If a map projection (give ``region`` and
        ``projection``) is chosen then it is applied before the triangulation
        is calculated. The actual algorithm used in the triangulations is
        either that of Watson [1982] or Shewchuk [1996] [Default if installed;
        type ``gmt get GMT_TRIANGULATE`` on the command line to see which
        method is selected).

        Must provide either ``data`` or ``x``, ``y``, and ``z``.

        Full option list at :gmt-docs:`triangulate.html`

        {aliases}

        Parameters
        ----------
        x/y/z : np.ndarray
            Arrays of x and y coordinates and values z of the data points.
        data : str, {table-like}
            Pass in (x, y, z) or (longitude, latitude, elevation) values by
            providing a file name to an ASCII data table, a 2-D
            {table-classes}.
        {projection}
        {region}
        outfile : str or None
            The name of the output ASCII file to store the results of the
            histogram equalization in.
        output_type : str
            Determine the format the xyz data will be returned in [Default is
            ``pandas``]:

                - ``numpy`` - :class:`numpy.ndarray`
                - ``pandas``- :class:`pandas.DataFrame`
                - ``file`` - ASCII file (requires ``outfile``)
        {verbose}
        {binary}
        {nodata}
        {find}
        {coltypes}
        {header}
        {incols}
        {skiprows}
        {wrap}

        Returns
        -------
        ret : pandas.DataFrame or numpy.ndarray or None
            Return type depends on ``outfile`` and ``output_type``:

            - None if ``outfile`` is set (output will be stored in file set by
              ``outfile``)
            - :class:`pandas.DataFrame` or :class:`numpy.ndarray` if
              ``outfile`` is not set (depends on ``output_type``)

        Note
        ----
        For geographic data with global or very large extent you should
        consider :gmt-docs:`sphtriangulate <sphtriangulate.html>` instead since
        ``triangulate`` is a Cartesian or small-geographic area operator and is
        unaware of periodic or polar boundary conditions.
        """
        output_type = validate_output_table_type(output_type, outfile)

        with GMTTempFile(suffix=".txt") as tmpfile:
            with Session() as lib:
                with lib.virtualfile_from_data(
                    check_kind="vector", data=data, x=x, y=y, z=z, required_z=False
                ) as vintbl:
                    if outfile is None:
                        outfile = tmpfile.name
                    lib.call_module(
                        module="triangulate",
                        args=build_arg_string(kwargs, infile=vintbl, outfile=outfile),
                    )

            if outfile == tmpfile.name:
                # if user did not set outfile, return pd.DataFrame
                result = pd.read_csv(outfile, sep="\t", header=None)
            elif outfile != tmpfile.name:
                # return None if outfile set, output in outfile
                result = None

            if output_type == "numpy":
                result = result.to_numpy()
        return result<|MERGE_RESOLUTION|>--- conflicted
+++ resolved
@@ -63,113 +63,7 @@
         w="wrap",
     )
     @kwargs_to_strings(I="sequence", R="sequence", i="sequence_comma")
-<<<<<<< HEAD
-    def _triangulate(
-        data=None, x=None, y=None, z=None, *, output_type, outfile=None, **kwargs
-    ):
-        """
-        Delaunay triangulation or Voronoi partitioning and gridding of Cartesian data.
-
-        Must provide ``outfile`` or ``outgrid``.
-
-        Full option list at :gmt-docs:`triangulate.html`
-
-        {aliases}
-
-        Parameters
-        ----------
-        x/y/z : np.ndarray
-            Arrays of x and y coordinates and values z of the data points.
-        data : str, {table-like}
-            Pass in (x, y, z) or (longitude, latitude, elevation) values by
-            providing a file name to an ASCII data table, a 2-D
-            {table-classes}.
-        {projection}
-        {region}
-        {spacing}
-        {outgrid}
-            The interpolation is performed in the original coordinates, so if
-            your triangles are close to the poles you are better off projecting
-            all data to a local coordinate system before using ``triangulate``
-            (this is true of all gridding routines) or instead select
-            :gmt-docs:`sphtriangulate <sphtriangulate.html>`.
-        outfile : str, bool or None
-            The name of the output ASCII file to store the results of the
-            histogram equalization in.
-        output_type: str
-            Determine the output type. Use "file", "xarray", "pandas", or
-            "numpy".
-        {verbose}
-        {binary}
-        {nodata}
-        {find}
-        {coltypes}
-        {header}
-        {incols}
-        {registration}
-            Only valid with ``outgrid``.
-        {skiprows}
-        {wrap}
-
-        Returns
-        -------
-        ret: numpy.ndarray or pandas.DataFrame or xarray.DataArray or None
-            Return type depends on the ``output_type`` parameter:
-
-            - numpy.ndarray if ``output_type`` is "numpy"
-            - pandas.DataFrame if ``output_type`` is "pandas"
-            - xarray.DataArray if ``output_type`` is "xarray""
-            - None if ``output_type`` is "file" (output is stored in
-              ``outgrid`` or ``outfile``)
-        """
-        with Session() as lib:
-            table_context = lib.virtualfile_in(
-                check_kind="vector", data=data, x=x, y=y, z=z, required_z=False
-            )
-            with table_context as infile:
-                # table output if outgrid is unset, else output to outgrid
-                if (outgrid := kwargs.get("G")) is None:
-                    kwargs.update({">": outfile})
-                lib.call_module(
-                    module="triangulate", args=build_arg_string(kwargs, infile=infile)
-                )
-
-        if output_type == "file":
-            return None
-        if output_type == "xarray":
-            return load_dataarray(outgrid)
-
-        result = pd.read_csv(outfile, sep="\t", header=None)
-        if output_type == "numpy":
-            return result.to_numpy()
-        return result
-
-    @staticmethod
-    @fmt_docstring
-    def regular_grid(  # noqa: PLR0913
-        data=None,
-        x=None,
-        y=None,
-        z=None,
-        outgrid=None,
-        spacing=None,
-        projection=None,
-        region=None,
-        verbose=None,
-        binary=None,
-        nodata=None,
-        find=None,
-        coltypes=None,
-        header=None,
-        incols=None,
-        registration=None,
-        skiprows=None,
-        wrap=None,
-        **kwargs,
-    ):
-=======
     def regular_grid(data=None, x=None, y=None, z=None, **kwargs):
->>>>>>> f6fbae9d
         """
         Delaunay triangle based gridding of Cartesian data.
 
@@ -242,7 +136,7 @@
         # Return an xarray.DataArray if ``outgrid`` is not set
         with GMTTempFile(suffix=".nc") as tmpfile:
             with Session() as lib:
-                with lib.virtualfile_from_data(
+                with lib.virtualfile_in(
                     check_kind="vector", data=data, x=x, y=y, z=z, required_z=False
                 ) as vintbl:
                     if (outgrid := kwargs.get("G")) is None:
@@ -351,7 +245,7 @@
 
         with GMTTempFile(suffix=".txt") as tmpfile:
             with Session() as lib:
-                with lib.virtualfile_from_data(
+                with lib.virtualfile_in(
                     check_kind="vector", data=data, x=x, y=y, z=z, required_z=False
                 ) as vintbl:
                     if outfile is None:
