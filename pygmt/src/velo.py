--- conflicted
+++ resolved
@@ -10,7 +10,6 @@
 from pygmt._typing import PathLike, TableLike
 from pygmt.alias import Alias, AliasSystem
 from pygmt.clib import Session
-<<<<<<< HEAD
 from pygmt.exceptions import GMTParameterError, GMTTypeError
 from pygmt.helpers import (
     build_arg_list,
@@ -18,10 +17,6 @@
     kwargs_to_strings,
     use_alias,
 )
-=======
-from pygmt.exceptions import GMTInvalidInput, GMTTypeError
-from pygmt.helpers import build_arg_list, fmt_docstring, kwargs_to_strings, use_alias
->>>>>>> beb5670f
 
 
 @fmt_docstring
