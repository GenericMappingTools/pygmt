"""
velo - Plot velocity vectors, crosses, anisotropy bars, and wedges.
"""

from typing import Literal

import numpy as np
import pandas as pd
from pygmt._typing import PathLike, TableLike
from pygmt.alias import Alias, AliasSystem
from pygmt.clib import Session
from pygmt.exceptions import GMTInvalidInput, GMTTypeError
from pygmt.helpers import (
    build_arg_list,
    fmt_docstring,
    kwargs_to_strings,
    use_alias,
)


@fmt_docstring
@use_alias(
    A="vector",
    B="frame",
    C="cmap",
    D="rescale",
    E="uncertaintyfill",
    G="fill",
    H="scale",
    I="shading",
    L="line",
    N="no_clip",
    R="region",
    S="spec",
    W="pen",
    Z="zvalue",
    d="nodata",
    e="find",
    h="header",
    i="incols",
    p="perspective",
    t="transparency",
)
<<<<<<< HEAD
@kwargs_to_strings(R="sequence", c="sequence_comma", i="sequence_comma", p="sequence")
=======
@kwargs_to_strings(R="sequence", i="sequence_comma", p="sequence")
>>>>>>> 51e294e9
def velo(
    self,
    data: PathLike | TableLike | None = None,
    projection=None,
<<<<<<< HEAD
    verbose: Literal[
        "quiet",
        "error",
        "warning",
        "timing",
        "information",
        "compatibility",
        "debug",
    ]
    | bool = False,
=======
    panel: int | tuple[int, int] | bool = False,
>>>>>>> 51e294e9
    **kwargs,
):
    r"""
    Plot velocity vectors, crosses, anisotropy bars, and wedges.

    Reads data values from files, :class:`numpy.ndarray` or
    :class:`pandas.DataFrame` and plots the selected geodesy symbol on a map.
    You may choose from velocity vectors and their uncertainties, rotational
    wedges and their uncertainties, anisotropy bars, or strain crosses. Symbol
    fills or their outlines may be colored based on constant parameters or via
    color lookup tables.

    Must provide ``data`` and ``spec``.

    Full GMT docs at :gmt-docs:`supplements/geodesy/velo.html`.

    {aliases}
       - J = projection
<<<<<<< HEAD
       - V = verbose
=======
       - c = panel
>>>>>>> 51e294e9

    Parameters
    ----------
    data
        Pass in either a file name to an ASCII data table, a 2-D
        {table-classes}.
        Note that text columns are only supported with file or
        :class:`pandas.DataFrame` inputs.

    spec: str
        Select the meaning of the columns in the data file and the figure to
        be plotted. In all cases, the scales are in data units per length unit
        and sizes are in length units (default length unit is controlled by
        :gmt-term:`PROJ_LENGTH_UNIT` unless **c**, **i**, or **p** is
        appended).

        - **e**\ [*velscale*/]\ *confidence*\ [**+f**\ *font*]

          Velocity ellipses in (N,E) convention. The *velscale* sets the
          scaling of the velocity arrows. If *velscale* is not given then we
          read it from the data file as an extra column. The *confidence* sets
          the 2-dimensional confidence limit for the ellipse, e.g. 0.95 for 95%
          confidence ellipse. Use **+f** to set the font and size of the text
          [Default is 9p,Helvetica,black]; give **+f**\ 0 to deactivate
          labeling. The arrow will be drawn with the pen attributes specified
          by the ``pen`` parameter and the arrow-head can be colored via
          ``fill``. The ellipse will be filled with the color or pattern
          specified by the ``uncertaintyfill`` parameter [Default is
          transparent], and its outline will be drawn if ``line`` is selected
          using the pen selected (by ``pen`` if not given by ``line``).
          Parameters are expected to be in the following columns:

            - **1**,\ **2**: longitude, latitude of station
            - **3**,\ **4**: eastward, northward velocity
            - **5**,\ **6**: uncertainty of eastward, northward velocities
              (1-sigma)
            - **7**: correlation between eastward and northward components
            - **Trailing text**: name of station (optional)

        - **n**\ [*barscale*]

          Anisotropy bars. *barscale* sets the scaling of the bars. If
          *barscale* is not given then we read it from the data file as an
          extra column. Parameters are expected to be in the following columns:

            - **1**,\ **2**: longitude, latitude of station
            - **3**,\ **4**: eastward, northward components of anisotropy
              vector

        - **r**\ [*velscale*/]\ *confidence*\ [**+f**\ *font*]

          Velocity ellipses in rotated convention. The *velscale* sets the
          scaling of the velocity arrows. If *velscale* is not given then we
          read it from the data file as an extra column. The *confidence* sets
          the 2-dimensional confidence limit for the ellipse, e.g. 0.95 for 95%
          confidence ellipse. Use **+f** to set the font and size of the text
          [Default is 9p,Helvetica,black]; give **+f**\ 0 to deactivate
          labeling. The arrow will be drawn with the pen attributes specified
          by the ``pen`` parameter and the arrow-head can be colored via
          ``fill``. The ellipse will be filled with the color or pattern
          specified by the ``uncertaintyfill`` parameter [Default is
          transparent], and its outline will be drawn if ``line`` is selected
          using the pen selected (by ``pen`` if not given by ``line``).
          Parameters are expected to be in the following columns:

            - **1**,\ **2**: longitude, latitude of station
            - **3**,\ **4**: eastward, northward velocity
            - **5**,\ **6**: semi-major, semi-minor axes
            - **7**: counter-clockwise angle, in degrees, from horizontal axis
              to major axis of ellipse.
            - **Trailing text**: name of station (optional)

        - **w**\ [*wedgescale*/]\ *wedgemag*

          Rotational wedges. The *wedgescale* sets the size of the wedges. If
          *wedgescale* is not given then we read it from the data file as an
          extra column. Rotation values are multiplied by *wedgemag* before
          plotting. For example, setting *wedgemag* to 1.e7 works well for
          rotations of the order of 100 nanoradians/yr. Use ``fill`` to set
          the fill color or pattern for the wedge, and ``uncertaintyfill`` to
          set the color or pattern for the uncertainty. Parameters are
          expected to be in the following columns:

            - **1**,\ **2**: longitude, latitude of station
            - **3**: rotation in radians
            - **4**: rotation uncertainty in radians

        - **x**\ [*cross_scale*]

          Strain crosses. The *cross_scale* sets the size of the cross. If
          *cross_scale* is not given then we read it from the data file as an
          extra column. Parameters are expected to be in the following columns:

            - **1**,\ **2**: longitude, latitude of station
            - **3**: eps1, the most extensional eigenvalue of strain tensor,
              with extension taken positive.
            - **4**: eps2, the most compressional eigenvalue of strain tensor,
              with extension taken positive.
            - **5**: azimuth of eps2 in degrees CW from North.

    {projection}
    {region}
    vector : bool or str
        Modify vector parameters. For vector heads, append vector head *size*
        [Default is 9p]. See
        :gmt-docs:`supplements/geodesy/velo.html#vector-attributes` for
        specifying additional attributes.
    {frame}
    {cmap}
    rescale : str
        Can be used to rescale the uncertainties of velocities (``spec="e"``
        and ``spec="r"``) and rotations (``spec="w"``). Can be combined with
        the ``confidence`` variable.
    uncertaintyfill : str
        Set color or pattern for filling uncertainty wedges (``spec="w"``)
        or velocity error ellipses (``spec="e"`` or ``spec="r"``).
        If ``uncertaintyfill`` is not specified, the uncertainty regions
        will be transparent. **Note**: Using ``cmap`` and ``zvalue="+e"``
        will update the uncertainty fill color based on the selected measure
        in ``zvalue`` [Default is magnitude error]. More details at
        :gmt-docs:`reference/features.html#gfill-attrib`.
    fill : str
        Set color or pattern for filling symbols [Default is no fill].
        **Note**: Using ``cmap`` (and optionally ``zvalue``) will update the
        symbol fill color based on the selected measure in ``zvalue``
        [Default is magnitude]. More details at
        :gmt-docs:`reference/features.html#gfill-attrib`.
    scale : float or bool
        [*scale*].
        Scale symbol sizes and pen widths on a per-record basis using the
        *scale* read from the data set, given as the first column after the
        (optional) *z* and *size* columns [Default is no scaling]. The symbol
        size is either provided by ``spec`` or via the input *size* column.
        Alternatively, append a constant *scale* that should be used instead of
        reading a scale column.
    shading : float or bool
        *intens*.
        Use the supplied *intens* value (nominally in the -1 to +1 range) to
        modulate the symbol fill color by simulating illumination [Default is
        none]. If *intens* is not provided we will instead read the intensity
        from an extra data column after the required input columns determined
        by ``spec``.
    line: str
        [*pen*\ [**+c**\ [**f**\|\ **l**]]].
        Draw lines. Ellipses and rotational wedges will have their outlines
        drawn using the current pen (see ``pen``).  Alternatively, append a
        separate pen to use for the error outlines. If the modifier **+cl** is
        appended then the color of the pen is updated from the CPT (see
        ``cmap``). If instead modifier **+cf** is appended then the color from
        the cpt file is applied to error fill only [Default]. Use just **+c**
        to set both pen and fill color.
    no_clip: bool
        Do **not** skip symbols that fall outside the frame boundaries
        [Default is ``False``, i.e., plot symbols inside the frame
        boundaries only].
    {verbose}
    pen : str
        [*pen*][**+c**\ [**f**\|\ **l**]].
        Set pen attributes for velocity arrows, ellipse circumference and fault
        plane edges [Default is ``"0.25p,black,solid"``].
        If the modifier **+cl** is appended then the color of the pen is
        updated from the CPT (see ``cmap``). If instead modifier **+cf** is
        appended then the color from the cpt file is applied to symbol fill
        only [Default].  Use just **+c** to set both pen and fill color.
    zvalue : str
        [**m**\|\ **e**\|\ **n**\|\ **u**\ ][**+e**].
        Select the quantity that will be used with the CPT given via ``cmap``
        to set the fill color.  Choose from **m**\ agnitude (vector magnitude
        or rotation magnitude), **e**\ ast-west velocity, **n**\ orth-south
        velocity, or **u**\ ser-supplied data column (supplied after the
        required columns). To instead use the corresponding error estimates
        (i.e., vector or rotation uncertainty) to lookup the color and paint
        the error ellipse or wedge instead, append **+e**.
    {panel}
    {nodata}
    {find}
    {header}
    {incols}
    {perspective}
    {transparency}
    """
    self._activate_figure()

    if kwargs.get("S") is None or (
        kwargs.get("S") is not None and not isinstance(kwargs["S"], str)
    ):
        msg = "The parameter 'spec' is required and has to be a string."
        raise GMTInvalidInput(msg)

    if isinstance(data, np.ndarray) and not pd.api.types.is_numeric_dtype(data):
        raise GMTTypeError(
            type(data),
            reason=(
                "Text columns are not supported with numpy.ndarray type inputs. "
                "They are only supported with file or pandas.DataFrame inputs."
            ),
        )

    aliasdict = AliasSystem(
        J=Alias(projection, name="projection"),
    ).add_common(
<<<<<<< HEAD
        V=verbose,
=======
        c=panel,
>>>>>>> 51e294e9
    )
    aliasdict.merge(kwargs)

    with Session() as lib:
        with lib.virtualfile_in(check_kind="vector", data=data) as vintbl:
            lib.call_module(
                module="velo", args=build_arg_list(aliasdict, infile=vintbl)
            )<|MERGE_RESOLUTION|>--- conflicted
+++ resolved
@@ -41,16 +41,11 @@
     p="perspective",
     t="transparency",
 )
-<<<<<<< HEAD
-@kwargs_to_strings(R="sequence", c="sequence_comma", i="sequence_comma", p="sequence")
-=======
 @kwargs_to_strings(R="sequence", i="sequence_comma", p="sequence")
->>>>>>> 51e294e9
 def velo(
     self,
     data: PathLike | TableLike | None = None,
     projection=None,
-<<<<<<< HEAD
     verbose: Literal[
         "quiet",
         "error",
@@ -61,9 +56,7 @@
         "debug",
     ]
     | bool = False,
-=======
     panel: int | tuple[int, int] | bool = False,
->>>>>>> 51e294e9
     **kwargs,
 ):
     r"""
@@ -82,11 +75,8 @@
 
     {aliases}
        - J = projection
-<<<<<<< HEAD
        - V = verbose
-=======
        - c = panel
->>>>>>> 51e294e9
 
     Parameters
     ----------
@@ -288,11 +278,8 @@
     aliasdict = AliasSystem(
         J=Alias(projection, name="projection"),
     ).add_common(
-<<<<<<< HEAD
         V=verbose,
-=======
         c=panel,
->>>>>>> 51e294e9
     )
     aliasdict.merge(kwargs)
 
