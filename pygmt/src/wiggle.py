--- conflicted
+++ resolved
@@ -66,7 +66,6 @@
     fillpositive=None,
     fillnegative=None,
     projection=None,
-<<<<<<< HEAD
     verbose: Literal[
         "quiet",
         "error",
@@ -77,9 +76,7 @@
         "debug",
     ]
     | bool = False,
-=======
     panel: int | tuple[int, int] | bool = False,
->>>>>>> 51e294e9
     **kwargs,
 ):
     r"""
@@ -95,11 +92,8 @@
     {aliases}
        - G = **+p**: fillpositive, **+n**: fillnegative
        - J = projection
-<<<<<<< HEAD
        - V = verbose
-=======
        - c = panel
->>>>>>> 51e294e9
 
     Parameters
     ----------
@@ -153,11 +147,8 @@
         J=Alias(projection, name="projection"),
         G=Alias(_fills, name="fillpositive/fillnegative"),
     ).add_common(
-<<<<<<< HEAD
         V=verbose,
-=======
         c=panel,
->>>>>>> 51e294e9
     )
     aliasdict.merge(kwargs)
 
