--- conflicted
+++ resolved
@@ -11,36 +11,6 @@
 from pygmt.helpers import build_arg_list, deprecate_parameter, fmt_docstring, use_alias
 
 
-<<<<<<< HEAD
-=======
-def _parse_fills(positive_fill, negative_fill):
-    """
-    Parse the positive_fill and negative_fill parameters.
-
-    >>> _parse_fills("red", "blue")
-    ['red+p', 'blue+n']
-    >>> _parse_fills(None, "blue")
-    'blue+n'
-    >>> _parse_fills("red", None)
-    'red+p'
-    >>> _parse_fills(None, None)
-    """
-    _fills = []
-    if positive_fill is not None:
-        _fills.append(positive_fill + "+p")
-    if negative_fill is not None:
-        _fills.append(negative_fill + "+n")
-
-    match len(_fills):
-        case 0:
-            return None
-        case 1:
-            return _fills[0]
-        case 2:
-            return _fills
-
-
->>>>>>> d14734bd
 @fmt_docstring
 @deprecate_parameter(
     "fillpositive", "positive_fill", "v0.18.0", remove_version="v0.20.0"
@@ -110,14 +80,11 @@
         $table_classes.
         Use parameter ``incols`` to choose which columns are x, y, z,
         respectively.
-    $projection
-    $region
     scale : str or float
         Give anomaly scale in data-units/distance-unit. Append **c**, **i**,
         or **p** to indicate the distance unit (centimeters, inches, or
         points); if no unit is given we use the default unit that is
         controlled by :gmt-term:`PROJ_LENGTH_UNIT`.
-    $frame
     position : str
         [**g**\|\ **j**\|\ **J**\|\ **n**\|\ **x**]\ *refpoint*\
         **+w**\ *length*\ [**+j**\ *justify*]\ [**+al**\|\ **r**]\
@@ -130,9 +97,12 @@
     track : str
         Draw track [Default is no track]. Append pen attributes to use
         [Default is ``"0.25p,black,solid"``].
-    $verbose
     pen : str
         Specify outline pen attributes [Default is no outline].
+    $projection
+    $region
+    $frame
+    $verbose
     $binary
     $panel
     $nodata
@@ -147,18 +117,11 @@
     """
     self._activate_figure()
 
-<<<<<<< HEAD
     aliasdict = AliasSystem(
         G=[
-            Alias(fillpositive, name="fillpositive", suffix="+p"),
-            Alias(fillnegative, name="fillnegative", suffix="+n"),
+            Alias(positive_fill, name="positive_fill", suffix="+p"),
+            Alias(negative_fill, name="negative_fill", suffix="+n"),
         ],
-=======
-    _fills = _parse_fills(positive_fill, negative_fill)
-
-    aliasdict = AliasSystem(
-        G=Alias(_fills, name="positive_fill/negative_fill"),
->>>>>>> d14734bd
     ).add_common(
         B=frame,
         J=projection,
