--- conflicted
+++ resolved
@@ -107,18 +107,7 @@
             kwargs["G"].append(fillnegative + "+n")
 
     with Session() as lib:
-<<<<<<< HEAD
-        file_context = lib.virtualfile_in(
+        with lib.virtualfile_in(
             check_kind="vector", data=data, vectors=[x, y, z], names="xyz"
-        )
-
-        with file_context as fname:
-            lib.call_module(
-                module="wiggle", args=build_arg_string(kwargs, infile=fname)
-            )
-=======
-        with lib.virtualfile_in(
-            check_kind="vector", data=data, x=x, y=y, z=z, required_z=True
         ) as vintbl:
-            lib.call_module(module="wiggle", args=build_arg_list(kwargs, infile=vintbl))
->>>>>>> 97a6f30c
+            lib.call_module(module="wiggle", args=build_arg_list(kwargs, infile=vintbl))