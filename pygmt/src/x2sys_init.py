--- conflicted
+++ resolved
@@ -43,12 +43,8 @@
 
     Full GMT docs at :gmt-docs:`supplements/x2sys/x2sys_init.html`.
 
-<<<<<<< HEAD
     $aliases
-=======
-    {aliases}
        - I = spacing
->>>>>>> 671d1b68
        - R = region
        - V = verbose
 
