--- conflicted
+++ resolved
@@ -23,13 +23,8 @@
     r="registration",
 )
 @kwargs_to_strings(R="sequence")
-<<<<<<< HEAD
-def xyz2grd(table, **kwargs):
-    r"""
-=======
 def xyz2grd(data, **kwargs):
     """
->>>>>>> e7169718
     Create a grid file from table data.
 
     Reads one or more tables with *x, y, z* columns and creates a binary grid file.
