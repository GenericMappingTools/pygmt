--- conflicted
+++ resolved
@@ -156,14 +156,8 @@
     ...     x=xx, y=yy, z=zz, spacing=(1.0, 0.5), region=[0, 3, 10, 13]
     ... )
     """
-<<<<<<< HEAD
-    if kwargs.get("I") is None or kwargs.get("R") is None:
+    if kwargs.get("I") is None or kwargs.get("R", region) is None:
         raise GMTParameterError(required={"spacing", "region"})
-=======
-    if kwargs.get("I") is None or kwargs.get("R", region) is None:
-        msg = "Both 'region' and 'spacing' must be specified."
-        raise GMTInvalidInput(msg)
->>>>>>> beb5670f
 
     aliasdict = AliasSystem().add_common(
         J=projection,
