"""
xyz2grd - Convert data table to a grid.
"""

from pygmt.clib import Session
from pygmt.exceptions import GMTInvalidInput
from pygmt.helpers import build_arg_list, fmt_docstring, kwargs_to_strings, use_alias

__doctest_skip__ = ["xyz2grd"]


@fmt_docstring
@use_alias(
    A="duplicate",
    I="spacing",
    J="projection",
    R="region",
    V="verbose",
    Z="convention",
    b="binary",
    d="nodata",
    e="find",
    f="coltypes",
    h="header",
    i="incols",
    r="registration",
    w="wrap",
)
@kwargs_to_strings(I="sequence", R="sequence")
def xyz2grd(data=None, x=None, y=None, z=None, outgrid: str | None = None, **kwargs):
    r"""
    Create a grid file from table data.

    Reads one or more tables with *x, y, z* columns and creates a binary grid
    file. :func:`pygmt.xyz2grd` will report if some of the nodes are not filled
    in with data. Such unconstrained nodes are set to a value specified by the
    user [Default is NaN]. Nodes with more than one value will be set to the
    mean value.

    Full option list at :gmt-docs:`xyz2grd.html`

    {aliases}

    Parameters
    ----------
    data : str, {table-like}
        Pass in (x, y, z) or (longitude, latitude, elevation) values by
        providing a file name to an ASCII data table, a 2-D {table-classes}.
    x/y/z : 1-D arrays
        The arrays of x and y coordinates and z data points.
    {outgrid}
    duplicate : str
        [**d**\|\ **f**\|\ **l**\|\ **m**\|\ **n**\|\
        **r**\|\ **S**\|\ **s**\|\ **u**\|\ **z**].
        By default we will calculate mean values if multiple entries fall on
        the same node. Use ``duplicate`` to change this behavior, except it is
        ignored if ``convention`` is given. Append **f** or **s** to simply
        keep the first or last data point that was assigned to each node.
        Append **l** or **u** or **d** to find the lowest (minimum) or upper
        (maximum) value or the difference between the maximum and minimum
        values at each node, respectively. Append **m** or **r** or **S** to
        compute mean or RMS value or standard deviation at each node,
        respectively. Append **n** to simply count the number of data points
        that were assigned to each node (this only requires two input columns
        *x* and *y* as *z* is not consulted). Append **z** to sum multiple
        values that belong to the same node.
    {spacing}
    {projection}
    {region}
    {verbose}
    convention : str
        [*flags*].
        Read a 1-column ASCII [or binary] table. This assumes that all the
        nodes are present and sorted according to specified ordering
        convention contained in *flags*. If incoming data represents rows,
        make *flags* start with **T**\ (op) if first row is y
        = ymax or **B**\ (ottom) if first row is y = ymin.
        Then, append **L** or **R** to indicate that first element is at
        left or right end of row. Likewise for column formats: start with
        **L** or **R** to position first column, and then append **T** or
        **B** to position first element in a row. **Note**: These two
        row/column indicators are only required for grids; for other tables
        they do not apply. For gridline registered grids: If data are periodic
        in x but the incoming data do not contain the (redundant) column at
        x = xmax, append **x**. For data periodic in y without redundant row at
        y = ymax, append **y**. Append **s**\ *n* to skip the first *n* number
        of bytes (probably a header). If the byte-order or the words needs
        to be swapped, append **w**. Select one of several data types (all
        binary except **a**):

        - **A** ASCII representation of one or more floating point values per
          record
        - **a** ASCII representation of a single item per record
        - **c** int8_t, signed 1-byte character
        - **u** uint8_t, unsigned 1-byte character
        - **h** int16_t, signed 2-byte integer
        - **H** uint16_t, unsigned 2-byte integer
        - **i** int32_t, signed 4-byte integer
        - **I** uint32_t, unsigned 4-byte integer
        - **l** int64_t, long (8-byte) integer
        - **L** uint64_t, unsigned long (8-byte) integer
        - **f** 4-byte floating point single precision
        - **d** 8-byte floating point double precision

        [Default format is scanline orientation of ASCII numbers: **La**].
        The difference between **A** and **a** is that the latter can decode
        both *date*\ **T**\ *clock* and *ddd:mm:ss[.xx]* formats but expects
        each input record to have a single value, while the former can handle
        multiple values per record but can only parse regular floating point
        values. Translate incoming *z*-values via the ``incols`` parameter.
    {binary}
    {nodata}
    {find}
    {coltypes}
    {header}
    {incols}
    {registration}
    {wrap}

    Returns
    -------
    ret: xarray.DataArray or None
        Return type depends on whether the ``outgrid`` parameter is set:

        - :class:`xarray.DataArray`: if ``outgrid`` is not set
        - None if ``outgrid`` is set (grid output will be stored in file set by
          ``outgrid``)

    Example
    -------
    >>> import numpy as np
    >>> import pygmt
    >>> # generate a grid for z=x**2+y**2, with an x-range of 0 to 3,
    >>> # and a y-range of 10.5 to 12.5. The x- and y-spacings are 1.0 and 0.5.
    >>> x, y = np.meshgrid([0, 1, 2, 3], [10.5, 11.0, 11.5, 12.0, 12.5])
    >>> z = x**2 + y**2
    >>> xx, yy, zz = x.flatten(), y.flatten(), z.flatten()
    >>> grid = pygmt.xyz2grd(
    ...     x=xx, y=yy, z=zz, spacing=(1.0, 0.5), region=[0, 3, 10, 13]
    ... )
    """
    if kwargs.get("I") is None or kwargs.get("R") is None:
        raise GMTInvalidInput("Both 'region' and 'spacing' must be specified.")

<<<<<<< HEAD
    with GMTTempFile(suffix=".nc") as tmpfile:
        with Session() as lib:
            file_context = lib.virtualfile_in(
                check_kind="vector", data=data, vectors=[x, y, z], names="xyz"
=======
    with Session() as lib:
        with (
            lib.virtualfile_in(
                check_kind="vector", data=data, x=x, y=y, z=z, required_z=True
            ) as vintbl,
            lib.virtualfile_out(kind="grid", fname=outgrid) as voutgrd,
        ):
            kwargs["G"] = voutgrd
            lib.call_module(
                module="xyz2grd", args=build_arg_list(kwargs, infile=vintbl)
>>>>>>> 97a6f30c
            )
            return lib.virtualfile_to_raster(vfname=voutgrd, outgrid=outgrid)<|MERGE_RESOLUTION|>--- conflicted
+++ resolved
@@ -142,22 +142,15 @@
     if kwargs.get("I") is None or kwargs.get("R") is None:
         raise GMTInvalidInput("Both 'region' and 'spacing' must be specified.")
 
-<<<<<<< HEAD
-    with GMTTempFile(suffix=".nc") as tmpfile:
-        with Session() as lib:
-            file_context = lib.virtualfile_in(
-                check_kind="vector", data=data, vectors=[x, y, z], names="xyz"
-=======
     with Session() as lib:
         with (
             lib.virtualfile_in(
-                check_kind="vector", data=data, x=x, y=y, z=z, required_z=True
+                check_kind="vector", data=data, vectors=[x, y, z], names="xyz"
             ) as vintbl,
             lib.virtualfile_out(kind="grid", fname=outgrid) as voutgrd,
         ):
             kwargs["G"] = voutgrd
             lib.call_module(
                 module="xyz2grd", args=build_arg_list(kwargs, infile=vintbl)
->>>>>>> 97a6f30c
             )
             return lib.virtualfile_to_raster(vfname=voutgrd, outgrid=outgrid)