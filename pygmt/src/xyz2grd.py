"""
xyz2grd - Convert data table to a grid.
"""

from collections.abc import Sequence
from typing import Literal

import xarray as xr
from pygmt._typing import PathLike, TableLike
from pygmt.alias import AliasSystem
from pygmt.clib import Session
from pygmt.exceptions import GMTInvalidInput
from pygmt.helpers import build_arg_list, fmt_docstring, kwargs_to_strings, use_alias

__doctest_skip__ = ["xyz2grd"]


@fmt_docstring
@use_alias(
    A="duplicate",
    I="spacing",
    Z="convention",
    b="binary",
    d="nodata",
    e="find",
    f="coltypes",
    h="header",
    i="incols",
    r="registration",
    w="wrap",
)
@kwargs_to_strings(I="sequence")
def xyz2grd(
    data: PathLike | TableLike | None = None,
    x=None,
    y=None,
    z=None,
    outgrid: PathLike | None = None,
<<<<<<< HEAD
    projection=None,
    region: Sequence[float | str] | str | None = None,
=======
    projection: str | None = None,
>>>>>>> cf1801bb
    verbose: Literal["quiet", "error", "warning", "timing", "info", "compat", "debug"]
    | bool = False,
    **kwargs,
) -> xr.DataArray | None:
    r"""
    Convert data table to a grid.

    Reads one or more tables with *x, y, z* columns and creates a binary grid
    file. :func:`pygmt.xyz2grd` will report if some of the nodes are not filled
    in with data. Such unconstrained nodes are set to a value specified by the
    user [Default is NaN]. Nodes with more than one value will be set to the
    mean value.

    Full GMT docs at :gmt-docs:`xyz2grd.html`.

    {aliases}
       - J = projection
       - R = region
       - V = verbose

    Parameters
    ----------
    data
        Pass in (x, y, z) or (longitude, latitude, elevation) values by
        providing a file name to an ASCII data table, a 2-D {table-classes}.
    x/y/z : 1-D arrays
        The arrays of x and y coordinates and z data points.
    {outgrid}
    duplicate : str
        [**d**\|\ **f**\|\ **l**\|\ **m**\|\ **n**\|\
        **r**\|\ **S**\|\ **s**\|\ **u**\|\ **z**].
        By default we will calculate mean values if multiple entries fall on
        the same node. Use ``duplicate`` to change this behavior, except it is
        ignored if ``convention`` is given. Append **f** or **s** to simply
        keep the first or last data point that was assigned to each node.
        Append **l** or **u** or **d** to find the lowest (minimum) or upper
        (maximum) value or the difference between the maximum and minimum
        values at each node, respectively. Append **m** or **r** or **S** to
        compute mean or RMS value or standard deviation at each node,
        respectively. Append **n** to simply count the number of data points
        that were assigned to each node (this only requires two input columns
        *x* and *y* as *z* is not consulted). Append **z** to sum multiple
        values that belong to the same node.
    {spacing}
    {projection}
    {region}
    {verbose}
    convention : str
        [*flags*].
        Read a 1-column ASCII [or binary] table. This assumes that all the
        nodes are present and sorted according to specified ordering
        convention contained in *flags*. If incoming data represents rows,
        make *flags* start with **T**\ (op) if first row is y
        = ymax or **B**\ (ottom) if first row is y = ymin.
        Then, append **L** or **R** to indicate that first element is at
        left or right end of row. Likewise for column formats: start with
        **L** or **R** to position first column, and then append **T** or
        **B** to position first element in a row. **Note**: These two
        row/column indicators are only required for grids; for other tables
        they do not apply. For gridline registered grids: If data are periodic
        in x but the incoming data do not contain the (redundant) column at
        x = xmax, append **x**. For data periodic in y without redundant row at
        y = ymax, append **y**. Append **s**\ *n* to skip the first *n* number
        of bytes (probably a header). If the byte-order or the words needs
        to be swapped, append **w**. Select one of several data types (all
        binary except **a**):

        - **A** ASCII representation of one or more floating point values per
          record
        - **a** ASCII representation of a single item per record
        - **c** int8_t, signed 1-byte character
        - **u** uint8_t, unsigned 1-byte character
        - **h** int16_t, signed 2-byte integer
        - **H** uint16_t, unsigned 2-byte integer
        - **i** int32_t, signed 4-byte integer
        - **I** uint32_t, unsigned 4-byte integer
        - **l** int64_t, long (8-byte) integer
        - **L** uint64_t, unsigned long (8-byte) integer
        - **f** 4-byte floating point single precision
        - **d** 8-byte floating point double precision

        [Default format is scanline orientation of ASCII numbers: **La**].
        The difference between **A** and **a** is that the latter can decode
        both *date*\ **T**\ *clock* and *ddd:mm:ss[.xx]* formats but expects
        each input record to have a single value, while the former can handle
        multiple values per record but can only parse regular floating point
        values. Translate incoming *z*-values via the ``incols`` parameter.
    {binary}
    {nodata}
    {find}
    {coltypes}
    {header}
    {incols}
    {registration}
    {wrap}

    Returns
    -------
    ret
        Return type depends on whether the ``outgrid`` parameter is set:

        - :class:`xarray.DataArray`: if ``outgrid`` is not set
        - None if ``outgrid`` is set (grid output will be stored in file set by
          ``outgrid``)

    Example
    -------
    >>> import numpy as np
    >>> import pygmt
    >>> # generate a grid for z=x**2+y**2, with an x-range of 0 to 3,
    >>> # and a y-range of 10.5 to 12.5. The x- and y-spacings are 1.0 and 0.5.
    >>> x, y = np.meshgrid([0, 1, 2, 3], [10.5, 11.0, 11.5, 12.0, 12.5])
    >>> z = x**2 + y**2
    >>> xx, yy, zz = x.flatten(), y.flatten(), z.flatten()
    >>> grid = pygmt.xyz2grd(
    ...     x=xx, y=yy, z=zz, spacing=(1.0, 0.5), region=[0, 3, 10, 13]
    ... )
    """
    if kwargs.get("I") is None or kwargs.get("R", region) is None:
        msg = "Both 'region' and 'spacing' must be specified."
        raise GMTInvalidInput(msg)

    aliasdict = AliasSystem().add_common(
        J=projection,
        R=region,
        V=verbose,
    )
    aliasdict.merge(kwargs)

    with Session() as lib:
        with (
            lib.virtualfile_in(
                check_kind="vector", data=data, x=x, y=y, z=z, mincols=3
            ) as vintbl,
            lib.virtualfile_out(kind="grid", fname=outgrid) as voutgrd,
        ):
            aliasdict["G"] = voutgrd
            lib.call_module(
                module="xyz2grd", args=build_arg_list(aliasdict, infile=vintbl)
            )
            return lib.virtualfile_to_raster(vfname=voutgrd, outgrid=outgrid)<|MERGE_RESOLUTION|>--- conflicted
+++ resolved
@@ -36,12 +36,8 @@
     y=None,
     z=None,
     outgrid: PathLike | None = None,
-<<<<<<< HEAD
-    projection=None,
+    projection: str | None = None,
     region: Sequence[float | str] | str | None = None,
-=======
-    projection: str | None = None,
->>>>>>> cf1801bb
     verbose: Literal["quiet", "error", "warning", "timing", "info", "compat", "debug"]
     | bool = False,
     **kwargs,
