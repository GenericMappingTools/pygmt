"""
Test the functions that load libgmt
"""
import os

<<<<<<< HEAD
from ..clib.loading import clib_names, load_libgmt, check_libgmt
from ..exceptions import GMTCLibError, GMTOSError
=======
import pytest
from pygmt.clib.loading import check_libgmt, clib_names, load_libgmt
from pygmt.exceptions import GMTCLibError, GMTCLibNotFoundError, GMTOSError
>>>>>>> 9c357f39


def test_check_libgmt():
    "Make sure check_libgmt fails when given a bogus library"
    with pytest.raises(GMTCLibError):
        check_libgmt(dict())


def test_load_libgmt():
    "Test that loading libgmt works and doesn't crash."
    check_libgmt(load_libgmt())


def test_load_libgmt_with_a_bad_library_path():
    "Test that loading still works when given a bad library path."
    # save the old value (if any) before setting a fake "GMT_LIBRARY_PATH"
    old_gmt_library_path = os.environ.get("GMT_LIBRARY_PATH")

    os.environ["GMT_LIBRARY_PATH"] = "/not/a/real/path"
    check_libgmt(load_libgmt())

    # revert back to the original status (if any)
    if old_gmt_library_path:
        os.environ["GMT_LIBRARY_PATH"] = old_gmt_library_path
    else:
        del os.environ["GMT_LIBRARY_PATH"]


def test_clib_names():
    "Make sure we get the correct library name for different OS names"
    for linux in ["linux", "linux2", "linux3"]:
        assert clib_names(linux) == ["libgmt.so"]
    assert clib_names("darwin") == ["libgmt.dylib"]
    assert clib_names("win32") == ["gmt.dll", "gmt_w64.dll", "gmt_w32.dll"]
    for freebsd in ["freebsd10", "freebsd11", "freebsd12"]:
        assert clib_names(freebsd) == ["libgmt.so"]
    with pytest.raises(GMTOSError):
        clib_names("meh")<|MERGE_RESOLUTION|>--- conflicted
+++ resolved
@@ -3,14 +3,9 @@
 """
 import os
 
-<<<<<<< HEAD
-from ..clib.loading import clib_names, load_libgmt, check_libgmt
-from ..exceptions import GMTCLibError, GMTOSError
-=======
 import pytest
 from pygmt.clib.loading import check_libgmt, clib_names, load_libgmt
 from pygmt.exceptions import GMTCLibError, GMTCLibNotFoundError, GMTOSError
->>>>>>> 9c357f39
 
 
 def test_check_libgmt():
