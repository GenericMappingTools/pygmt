--- conflicted
+++ resolved
@@ -24,7 +24,6 @@
     check_libgmt(load_libgmt())
 
 
-<<<<<<< HEAD
 @pytest.mark.skipif(sys.platform == "win32", reason="run on UNIX platforms only")
 def test_load_libgmt_fails(monkeypatch):
     """
@@ -38,14 +37,6 @@
         )
         with pytest.raises(GMTCLibNotFoundError):
             check_libgmt(load_libgmt())
-=======
-def test_load_libgmt_fail():
-    """
-    Test that loading fails when given a bad library path.
-    """
-    # save the old value (if any) before setting a fake "GMT_LIBRARY_PATH"
-    old_gmt_library_path = os.environ.get("GMT_LIBRARY_PATH")
->>>>>>> 213a4148
 
 
 def test_load_libgmt_with_a_bad_library_path(monkeypatch):
