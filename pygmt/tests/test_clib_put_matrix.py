"""
Test the functions that put matrix data into GMT.
"""

import numpy as np
import numpy.testing as npt
import pytest
from pygmt import clib, gmtread
from pygmt.clib.session import DTYPES_NUMERIC
from pygmt.exceptions import GMTCLibError
from pygmt.helpers import GMTTempFile
from pygmt.tests.test_clib import mock


@pytest.fixture(scope="module", name="dtypes")
def fixture_dtypes():
    """
    List of supported numpy dtypes.
    """
    return [dtype for dtype in DTYPES_NUMERIC if dtype != np.timedelta64]


@pytest.mark.benchmark
def test_put_matrix(dtypes):
    """
    Check that assigning a numpy 2-D array to a dataset works.
    """
    shape = (3, 4)
    for dtype in dtypes:
        with clib.Session() as lib:
            dataset = lib.create_data(
                family="GMT_IS_DATASET|GMT_VIA_MATRIX",
                geometry="GMT_IS_POINT",
                mode="GMT_CONTAINER_ONLY",
                dim=[shape[1], shape[0], 1, 0],  # ncolumns, nrows, nlayers, dtype
            )
            data = np.arange(shape[0] * shape[1], dtype=dtype).reshape(shape)
            lib.put_matrix(dataset, matrix=data)
            # wesn doesn't matter for Datasets
            wesn = [0] * 6
            # Save the data to a file to see if it's being accessed correctly
            with GMTTempFile() as tmp_file:
                lib.write_data(
                    "GMT_IS_MATRIX",
                    "GMT_IS_POINT",
                    "GMT_WRITE_SET",
                    wesn,
                    tmp_file.name,
                    dataset,
                )
                # Load the data and check that it's correct
                newdata = tmp_file.loadtxt(dtype=dtype)
                npt.assert_allclose(newdata, data)


def test_put_matrix_fails():
    """
    Check that put_matrix raises an exception if return code is not zero.
    """
    # It's hard to make put_matrix fail on the C API level because of all the
    # checks on input arguments. Mock the C API function just to make sure it
    # works.
    with clib.Session() as lib:
        with mock(lib, "GMT_Put_Matrix", returns=1):
            with pytest.raises(GMTCLibError):
                lib.put_matrix(dataset=None, matrix=np.empty((10, 2)), pad=0)


@pytest.mark.benchmark
def test_put_matrix_grid(dtypes):
    """
    Check that assigning a numpy 2-D array to an ASCII and netCDF grid works.
    """
    wesn = [10, 15, 30, 40, 0, 0]
    inc = [1, 1]
    shape = ((wesn[3] - wesn[2]) // inc[1] + 1, (wesn[1] - wesn[0]) // inc[0] + 1)
    for dtype in dtypes:
        with clib.Session() as lib:
            grid = lib.create_data(
                family="GMT_IS_GRID|GMT_VIA_MATRIX",
                geometry="GMT_IS_SURFACE",
                mode="GMT_CONTAINER_ONLY",
                ranges=wesn[:4],
                inc=inc,
                registration="GMT_GRID_NODE_REG",
            )
            data = np.arange(shape[0] * shape[1], dtype=dtype).reshape(shape)
            lib.put_matrix(grid, matrix=data)
            # Save the data to a file to see if it's being accessed correctly
            with GMTTempFile() as tmp_file:
                lib.write_data(
                    "GMT_IS_MATRIX",
                    "GMT_IS_POINT",
                    "GMT_CONTAINER_AND_DATA",
                    wesn,
                    tmp_file.name,
                    grid,
                )
                # Load the data and check that it's correct
                newdata = tmp_file.loadtxt(dtype=dtype)
                npt.assert_allclose(newdata, data)

            # Save the data to a netCDF grid and check it can be read again.
            with GMTTempFile(suffix=".nc") as tmp_grid:
                lib.write_data(
                    "GMT_IS_MATRIX",
                    "GMT_IS_SURFACE",
                    "GMT_CONTAINER_AND_DATA",
                    wesn,
                    tmp_grid.name,
                    grid,
                )
<<<<<<< HEAD
                dataarray = gmtread(tmp_grid.name, kind="grid")
=======
                dataarray = xr.load_dataarray(
                    tmp_grid.name, engine="gmt", raster_kind="grid"
                )
>>>>>>> d29303bb
                assert dataarray.shape == shape
                npt.assert_allclose(dataarray.data, np.flipud(data))
                npt.assert_allclose(
                    dataarray.coords["x"].actual_range, np.array(wesn[0:2])
                )
                npt.assert_allclose(
                    dataarray.coords["y"].actual_range, np.array(wesn[2:4])
                )<|MERGE_RESOLUTION|>--- conflicted
+++ resolved
@@ -5,7 +5,8 @@
 import numpy as np
 import numpy.testing as npt
 import pytest
-from pygmt import clib, gmtread
+import xarray as xr
+from pygmt import clib
 from pygmt.clib.session import DTYPES_NUMERIC
 from pygmt.exceptions import GMTCLibError
 from pygmt.helpers import GMTTempFile
@@ -110,13 +111,9 @@
                     tmp_grid.name,
                     grid,
                 )
-<<<<<<< HEAD
-                dataarray = gmtread(tmp_grid.name, kind="grid")
-=======
                 dataarray = xr.load_dataarray(
                     tmp_grid.name, engine="gmt", raster_kind="grid"
                 )
->>>>>>> d29303bb
                 assert dataarray.shape == shape
                 npt.assert_allclose(dataarray.data, np.flipud(data))
                 npt.assert_allclose(
