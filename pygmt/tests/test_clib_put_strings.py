--- conflicted
+++ resolved
@@ -20,7 +20,7 @@
 @pytest.mark.parametrize(
     ("array_func", "dtype"),
     [
-        pytest.param(np.array, {"dtype": str}, id="str"),
+        pytest.param(np.array, {"dtype": np.str_}, id="str"),
         pytest.param(
             getattr(pa, "array", None),
             {"type": "string"},  # pa.string()
@@ -43,11 +43,7 @@
         )
         x = np.array([1, 2, 3, 4, 5], dtype=np.int32)
         y = np.array([6, 7, 8, 9, 10], dtype=np.int32)
-<<<<<<< HEAD
         strings = array_func(["a", "bc", "defg", "hijklmn", "opqrst"], **dtype)
-=======
-        strings = np.array(["a", "bc", "defg", "hijklmn", "opqrst"], dtype=np.str_)
->>>>>>> 897ee399
         lib.put_vector(dataset, column=lib["GMT_X"], vector=x)
         lib.put_vector(dataset, column=lib["GMT_Y"], vector=y)
         lib.put_strings(
