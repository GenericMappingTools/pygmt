"""
Test the functions that put vector data into GMT.
"""

import datetime
import itertools

import numpy as np
import numpy.testing as npt
import pytest
from pygmt import clib
from pygmt.clib.session import DTYPES_NUMERIC
<<<<<<< HEAD
from pygmt.exceptions import GMTCLibError, GMTInvalidInput, GMTTypeError
=======
from pygmt.exceptions import GMTCLibError, GMTInvalidInput, GMTValueError
>>>>>>> 985ff10f
from pygmt.helpers import GMTTempFile


@pytest.fixture(scope="module", name="dtypes")
def fixture_dtypes():
    """
    List of supported numpy dtypes.
    """
    return [dtype for dtype in DTYPES_NUMERIC if dtype != np.timedelta64]


@pytest.mark.benchmark
def test_put_vector(dtypes):
    """
    Check that assigning a numpy array to a dataset works.
    """
    for dtype in dtypes:
        with clib.Session() as lib:
            dataset = lib.create_data(
                family="GMT_IS_DATASET|GMT_VIA_VECTOR",
                geometry="GMT_IS_POINT",
                mode="GMT_CONTAINER_ONLY",
                dim=[3, 5, 0, 0],  # ncolumns, nrows, dtype, unused
            )
            x = np.array([1, 2, 3, 4, 5], dtype=dtype)
            y = np.array([6, 7, 8, 9, 10], dtype=dtype)
            z = np.array([11, 12, 13, 14, 15], dtype=dtype)
            lib.put_vector(dataset, column=lib["GMT_X"], vector=x)
            lib.put_vector(dataset, column=lib["GMT_Y"], vector=y)
            lib.put_vector(dataset, column=lib["GMT_Z"], vector=z)
            # Turns out wesn doesn't matter for Datasets
            wesn = [0] * 6
            # Save the data to a file to see if it's being accessed correctly
            with GMTTempFile() as tmp_file:
                lib.write_data(
                    "GMT_IS_VECTOR",
                    "GMT_IS_POINT",
                    "GMT_WRITE_SET",
                    wesn,
                    tmp_file.name,
                    dataset,
                )
                # Load the data and check that it's correct
                newx, newy, newz = tmp_file.loadtxt(unpack=True, dtype=dtype)
                npt.assert_allclose(newx, x)
                npt.assert_allclose(newy, y)
                npt.assert_allclose(newz, z)


def test_put_vector_mixed_dtypes(dtypes):
    """
    Passing a numpy array of mixed dtypes to a dataset.

    See https://github.com/GenericMappingTools/pygmt/issues/255
    """
    for dtypex, dtypey in itertools.permutations(dtypes, r=2):
        with clib.Session() as lib:
            dataset = lib.create_data(
                family="GMT_IS_DATASET|GMT_VIA_VECTOR",
                geometry="GMT_IS_POINT",
                mode="GMT_CONTAINER_ONLY",
                dim=[2, 5, 0, 0],  # ncolumns, nrows, dtype, unused
            )
            x = np.array([1, 2, 3, 4, 5], dtype=dtypex)
            y = np.array([6, 7, 8, 9, 10], dtype=dtypey)
            lib.put_vector(dataset, column=lib["GMT_X"], vector=x)
            lib.put_vector(dataset, column=lib["GMT_Y"], vector=y)
            # Turns out wesn doesn't matter for Datasets
            wesn = [0] * 6
            # Save the data to a file to see if it's being accessed correctly
            with GMTTempFile() as tmp_file:
                lib.write_data(
                    "GMT_IS_VECTOR",
                    "GMT_IS_POINT",
                    "GMT_WRITE_SET",
                    wesn,
                    tmp_file.name,
                    dataset,
                )
                # Load the data and check that it's correct
                newx, newy = tmp_file.loadtxt(
                    unpack=True, dtype=[("x", dtypex), ("y", dtypey)]
                )
                assert x.dtype == newx.dtype
                assert y.dtype == newy.dtype
                npt.assert_allclose(newx, x)
                npt.assert_allclose(newy, y)


@pytest.mark.benchmark
def test_put_vector_string_dtype():
    """
    Passing string type vectors to a dataset.
    """
    # input string vectors: numbers, longitudes, latitudes, and datetimes
    vectors = np.array(
        [
            ["10", "20.0", "-30.0", "3.5e1"],
            ["10W", "30.50E", "30:30W", "40:30:30.500E"],
            ["10N", "30.50S", "30:30N", "40:30:30.500S"],
            ["2021-02-03", "2021-02-03T04", "2021-02-03T04:05:06.700", "T04:50:06.700"],
        ]
    )
    # output vectors in double or string type
    # Notes:
    # 1. longitudes and latitudes are stored in double in GMT
    # 2. The default output format for datetime is YYYY-mm-ddTHH:MM:SS
    expected_vectors = [
        [10.0, 20.0, -30.0, 35],
        [-10, 30.5, -30.5, 40.508472],
        [10, -30.50, 30.5, -40.508472],
        [
            "2021-02-03T00:00:00",
            "2021-02-03T04:00:00",
            "2021-02-03T04:05:06",
            f"{datetime.datetime.now(tz=datetime.UTC).strftime('%Y-%m-%d')}T04:50:06",
        ],
    ]

    # loop over all possible combinations of input types
    for i, j in itertools.combinations_with_replacement(range(4), r=2):
        with clib.Session() as lib:
            dataset = lib.create_data(
                family="GMT_IS_DATASET|GMT_VIA_VECTOR",
                geometry="GMT_IS_POINT",
                mode="GMT_CONTAINER_ONLY",
                dim=[2, 4, 0, 0],  # ncolumns, nrows, dtype, unused
            )
            lib.put_vector(dataset, column=lib["GMT_X"], vector=vectors[i])
            lib.put_vector(dataset, column=lib["GMT_Y"], vector=vectors[j])
            # Turns out wesn doesn't matter for Datasets
            wesn = [0] * 6
            # Save the data to a file to see if it's being accessed correctly
            with GMTTempFile() as tmp_file:
                lib.write_data(
                    "GMT_IS_VECTOR",
                    "GMT_IS_POINT",
                    "GMT_WRITE_SET",
                    wesn,
                    tmp_file.name,
                    dataset,
                )
                # Load the data
                output = np.genfromtxt(
                    tmp_file.name, dtype=None, names=("x", "y"), encoding=None
                )
                # check that the output is correct
                # Use npt.assert_allclose for numeric arrays
                # and npt.assert_array_equal for string arrays
                if i != 3:
                    npt.assert_allclose(output["x"], expected_vectors[i])
                else:
                    npt.assert_array_equal(output["x"], expected_vectors[i])
                if j != 3:
                    npt.assert_allclose(output["y"], expected_vectors[j])
                else:
                    npt.assert_array_equal(output["y"], expected_vectors[j])


def test_put_vector_timedelta64_dtype():
    """
    Passing timedelta64 type vectors with various date/time units to a dataset.

    Valid date/time units can be found at
    https://numpy.org/devdocs/reference/arrays.datetime.html#datetime-units.
    """
    for unit in ["Y", "M", "W", "D", "h", "m", "s", "ms", "us", "ns", "ps", "fs", "as"]:
        with clib.Session() as lib, GMTTempFile() as tmp_file:
            dataset = lib.create_data(
                family="GMT_IS_DATASET|GMT_VIA_VECTOR",
                geometry="GMT_IS_POINT",
                mode="GMT_CONTAINER_ONLY",
                dim=[1, 5, 0, 0],  # ncolumns, nrows, dtype, unused
            )
            timedata = np.arange(np.timedelta64(0, unit), np.timedelta64(5, unit))
            lib.put_vector(dataset, column=0, vector=timedata)
            # Turns out wesn doesn't matter for Datasets
            wesn = [0] * 6
            # Save the data to a file to see if it's being accessed correctly
            lib.write_data(
                family="GMT_IS_VECTOR",
                geometry="GMT_IS_POINT",
                mode="GMT_WRITE_SET",
                wesn=wesn,
                output=tmp_file.name,
                data=dataset,
            )
            # Load the data and check that it's correct
            newtimedata = tmp_file.loadtxt(unpack=True, dtype=f"timedelta64[{unit}]")
            npt.assert_equal(actual=newtimedata, desired=timedata)


def test_put_vector_invalid_dtype():
    """
    Check that it fails with an exception for invalid data types.
    """
    for dtype in [
        np.bool_,
        np.bytes_,
        np.float16,
        np.longdouble,
        np.complex64,
        np.complex128,
        np.clongdouble,
        np.object_,
    ]:
        with clib.Session() as lib:
            dataset = lib.create_data(
                family="GMT_IS_DATASET|GMT_VIA_VECTOR",
                geometry="GMT_IS_POINT",
                mode="GMT_CONTAINER_ONLY",
                dim=[2, 3, 0, 0],  # ncolumns, nrows, dtype, unused
            )
            data = np.array([37, 12, 556], dtype=dtype)
            with pytest.raises(GMTTypeError, match="Unrecognized data type"):
                lib.put_vector(dataset, column=0, vector=data)


def test_put_vector_wrong_column():
    """
    Check that it fails with an exception when giving an invalid column.
    """
    with clib.Session() as lib:
        dataset = lib.create_data(
            family="GMT_IS_DATASET|GMT_VIA_VECTOR",
            geometry="GMT_IS_POINT",
            mode="GMT_CONTAINER_ONLY",
            dim=[1, 3, 0, 0],  # ncolumns, nrows, dtype, unused
        )
        data = np.array([37, 12, 556], dtype=np.float32)
        with pytest.raises(GMTCLibError):
            lib.put_vector(dataset, column=1, vector=data)


def test_put_vector_2d_fails():
    """
    Check that it fails with an exception for multidimensional arrays.
    """
    with clib.Session() as lib:
        dataset = lib.create_data(
            family="GMT_IS_DATASET|GMT_VIA_VECTOR",
            geometry="GMT_IS_POINT",
            mode="GMT_CONTAINER_ONLY",
            dim=[1, 6, 0, 0],  # ncolumns, nrows, dtype, unused
        )
        data = np.array([[37, 12, 556], [37, 12, 556]], dtype=np.int32)
        with pytest.raises(GMTValueError):
            lib.put_vector(dataset, column=0, vector=data)<|MERGE_RESOLUTION|>--- conflicted
+++ resolved
@@ -10,11 +10,7 @@
 import pytest
 from pygmt import clib
 from pygmt.clib.session import DTYPES_NUMERIC
-<<<<<<< HEAD
-from pygmt.exceptions import GMTCLibError, GMTInvalidInput, GMTTypeError
-=======
-from pygmt.exceptions import GMTCLibError, GMTInvalidInput, GMTValueError
->>>>>>> 985ff10f
+from pygmt.exceptions import GMTCLibError, GMTTypeError, GMTValueError
 from pygmt.helpers import GMTTempFile
 
 
