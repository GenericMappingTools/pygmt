"""
Test the Session.read_data method.
"""

from pathlib import Path

import numpy as np
import pandas as pd
import pytest
import xarray as xr
from pygmt.clib import Session
from pygmt.exceptions import GMTCLibError
from pygmt.helpers import GMTTempFile
<<<<<<< HEAD
from pygmt.helpers.testing import load_static_earth_relief
=======
>>>>>>> d29303bb
from pygmt.src import which

try:
    import rioxarray

    _HAS_RIOXARRAY = True
except ImportError:
    _HAS_RIOXARRAY = False


@pytest.fixture(scope="module", name="expected_xrgrid")
def fixture_expected_xrgrid():
    """
    The expected xr.DataArray object for the static_earth_relief.nc file.
    """
<<<<<<< HEAD
    return load_static_earth_relief()
=======
    return xr.load_dataarray(
        "@static_earth_relief.nc", engine="gmt", raster_kind="grid"
    )
>>>>>>> d29303bb


@pytest.fixture(scope="module", name="expected_xrimage")
def fixture_expected_xrimage():
    """
    The expected xr.DataArray object for the @earth_day_01d file.
    """
    if _HAS_RIOXARRAY:
        with rioxarray.open_rasterio(which("@earth_day_01d")) as da:
            dataarray = da.load().drop_vars("spatial_ref")
            return dataarray
    return None


def test_clib_read_data_dataset():
    """
    Test the Session.read_data method for datasets.
    """
    with GMTTempFile(suffix=".txt") as tmpfile:
        # Prepare the sample data file
        with Path(tmpfile.name).open(mode="w", encoding="utf-8") as fp:
            print("# x y z name", file=fp)
            print(">", file=fp)
            print("1.0 2.0 3.0 TEXT1 TEXT23", file=fp)
            print("4.0 5.0 6.0 TEXT4 TEXT567", file=fp)
            print(">", file=fp)
            print("7.0 8.0 9.0 TEXT8 TEXT90", file=fp)
            print("10.0 11.0 12.0 TEXT123 TEXT456789", file=fp)

        with Session() as lib:
            ds = lib.read_data(tmpfile.name, kind="dataset").contents
            df = ds.to_pandas(header=0)
            expected_df = pd.DataFrame(
                data={
                    "x": [1.0, 4.0, 7.0, 10.0],
                    "y": [2.0, 5.0, 8.0, 11.0],
                    "z": [3.0, 6.0, 9.0, 12.0],
                    "name": pd.Series(
                        [
                            "TEXT1 TEXT23",
                            "TEXT4 TEXT567",
                            "TEXT8 TEXT90",
                            "TEXT123 TEXT456789",
                        ],
                        dtype=pd.StringDtype(),
                    ),
                }
            )
            pd.testing.assert_frame_equal(df, expected_df)


def test_clib_read_data_grid(expected_xrgrid):
    """
    Test the Session.read_data method for grids.
    """
    with Session() as lib:
        grid = lib.read_data("@static_earth_relief.nc", kind="grid").contents
        xrgrid = grid.to_xarray()
        xr.testing.assert_equal(xrgrid, expected_xrgrid)
        assert grid.header.contents.n_bands == 1  # Explicitly check n_bands


def test_clib_read_data_grid_two_steps(expected_xrgrid):
    """
    Test the Session.read_data method for grids in two steps, first reading the header
    and then the data.
    """
    infile = "@static_earth_relief.nc"
    with Session() as lib:
        # Read the header first
        data_ptr = lib.read_data(infile, kind="grid", mode="GMT_CONTAINER_ONLY")
        grid = data_ptr.contents
        header = grid.header.contents
        assert header.n_rows == 14
        assert header.n_columns == 8
        assert header.wesn[:] == [-55.0, -47.0, -24.0, -10.0]
        assert header.z_min == 190.0
        assert header.z_max == 981.0
        assert header.n_bands == 1  # Explicitly check n_bands
        assert not grid.data  # The data is not read yet

        # Read the data
        lib.read_data(infile, kind="grid", mode="GMT_DATA_ONLY", data=data_ptr)

        # Full check
        xrgrid = data_ptr.contents.to_xarray()
        xr.testing.assert_equal(xrgrid, expected_xrgrid)


def test_clib_read_data_grid_actual_image(expected_xrimage):
    """
    Test the Session.read_data method for grid, but actually the file is an image.
    """
    with Session() as lib:
        image = lib.read_data("@earth_day_01d", kind="grid").contents
        # Explicitly check n_bands. Only one band is read for 3-band images.
        assert image.header.contents.n_bands == 1

        xrimage = image.to_xarray()
        assert xrimage.shape == (180, 360)
        assert xrimage.coords["x"].data.min() == -179.5
        assert xrimage.coords["x"].data.max() == 179.5
        assert xrimage.coords["y"].data.min() == -89.5
        assert xrimage.coords["y"].data.max() == 89.5
        assert xrimage.data.min() == 10.0
        assert xrimage.data.max() == 255.0
        # Data are stored as uint8 in images but are converted to float32 when reading
        # into a GMT_GRID container.
        assert xrimage.data.dtype == np.float32

        if _HAS_RIOXARRAY:  # Full check if rioxarray is installed.
            assert expected_xrimage.band.size == 3  # 3-band image.
            xr.testing.assert_equal(
                xrimage,
                expected_xrimage.isel(band=0).drop_vars(["band"]).sortby("y"),
            )


def test_clib_read_data_image(expected_xrimage):
    """
    Test the Session.read_data method for images.
    """
    with Session() as lib:
        image = lib.read_data("@earth_day_01d", kind="image").contents

        xrimage = image.to_xarray()
        assert xrimage.shape == (3, 180, 360)
        assert xrimage.coords["x"].data.min() == -179.5
        assert xrimage.coords["x"].data.max() == 179.5
        assert xrimage.coords["y"].data.min() == -89.5
        assert xrimage.coords["y"].data.max() == 89.5
        assert xrimage.data.min() == 10
        assert xrimage.data.max() == 255
        assert xrimage.data.dtype == np.uint8

        if _HAS_RIOXARRAY:  # Full check if rioxarray is installed.
            xr.testing.assert_equal(xrimage, expected_xrimage)


def test_clib_read_data_image_two_steps(expected_xrimage):
    """
    Test the Session.read_data method for images in two steps, first reading the header
    and then the data.
    """
    infile = "@earth_day_01d"
    with Session() as lib:
        # Read the header first
        data_ptr = lib.read_data(infile, kind="image", mode="GMT_CONTAINER_ONLY")
        image = data_ptr.contents
        header = image.header.contents
        assert header.n_rows == 180
        assert header.n_columns == 360
        assert header.wesn[:] == [-180.0, 180.0, -90.0, 90.0]
        assert header.n_bands == 3  # Explicitly check n_bands
        assert not image.data  # The data is not read yet

        # Read the data
        lib.read_data(infile, kind="image", mode="GMT_DATA_ONLY", data=data_ptr)

        xrimage = image.to_xarray()
        assert xrimage.shape == (3, 180, 360)
        assert xrimage.coords["x"].data.min() == -179.5
        assert xrimage.coords["x"].data.max() == 179.5
        assert xrimage.coords["y"].data.min() == -89.5
        assert xrimage.coords["y"].data.max() == 89.5
        assert xrimage.data.min() == 10
        assert xrimage.data.max() == 255
        assert xrimage.data.dtype == np.uint8

        if _HAS_RIOXARRAY:  # Full check if rioxarray is installed.
            xr.testing.assert_equal(xrimage, expected_xrimage)


def test_clib_read_data_fails():
    """
    Test that the Session.read_data method raises an exception if there are errors.
    """
    with Session() as lib:
        with pytest.raises(GMTCLibError):
            lib.read_data("not-exists.txt", kind="dataset")<|MERGE_RESOLUTION|>--- conflicted
+++ resolved
@@ -11,10 +11,6 @@
 from pygmt.clib import Session
 from pygmt.exceptions import GMTCLibError
 from pygmt.helpers import GMTTempFile
-<<<<<<< HEAD
-from pygmt.helpers.testing import load_static_earth_relief
-=======
->>>>>>> d29303bb
 from pygmt.src import which
 
 try:
@@ -30,13 +26,9 @@
     """
     The expected xr.DataArray object for the static_earth_relief.nc file.
     """
-<<<<<<< HEAD
-    return load_static_earth_relief()
-=======
     return xr.load_dataarray(
         "@static_earth_relief.nc", engine="gmt", raster_kind="grid"
     )
->>>>>>> d29303bb
 
 
 @pytest.fixture(scope="module", name="expected_xrimage")
