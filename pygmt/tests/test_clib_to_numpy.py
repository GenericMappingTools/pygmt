"""
Tests for the _to_numpy function in the clib.conversion module.
"""

import sys

import numpy as np
import numpy.testing as npt
import pandas as pd
import pytest
from packaging.version import Version
from pygmt.clib.conversion import _to_numpy

try:
    import pyarrow as pa

    _HAS_PYARROW = True
except ImportError:
    _HAS_PYARROW = False


def _check_result(result, expected_dtype):
    """
    A helper function to check if the result of the _to_numpy function is a C-contiguous
    NumPy array with the expected dtype.
    """
    assert isinstance(result, np.ndarray)
    assert result.flags.c_contiguous
    assert result.dtype.type == expected_dtype


########################################################################################
# Test the _to_numpy function with Python built-in types.
########################################################################################
@pytest.mark.parametrize(
    ("data", "expected_dtype"),
    [
        pytest.param(
            [1, 2, 3],
            np.int32
            if sys.platform == "win32" and Version(np.__version__) < Version("2.0")
            else np.int64,
            id="int",
        ),
        pytest.param([1.0, 2.0, 3.0], np.float64, id="float"),
        pytest.param(
            [complex(+1), complex(-2j), complex("-Infinity+NaNj")],
            np.complex128,
            id="complex",
        ),
    ],
)
def test_to_numpy_python_types_numeric(data, expected_dtype):
    """
    Test the _to_numpy function with Python built-in numeric types.
    """
    result = _to_numpy(data)
    _check_result(result, expected_dtype)
    npt.assert_array_equal(result, data)


########################################################################################
# Test the _to_numpy function with NumPy arrays.
#
# There are 24 fundamental dtypes in NumPy. Not all of them are supported by PyGMT.
#
# - Numeric dtypes:
#   - int8, int16, int32, int64, longlong
#   - uint8, uint16, uint32, uint64, ulonglong
#   - float16, float32, float64, longdouble
#   - complex64, complex128, clongdouble
# - bool
# - datetime64, timedelta64
# - str_
# - bytes_
# - object_
# - void
#
# Reference: https://numpy.org/doc/2.1/reference/arrays.scalars.html
########################################################################################
np_dtype_params = [
    pytest.param(np.int8, np.int8, id="int8"),
    pytest.param(np.int16, np.int16, id="int16"),
    pytest.param(np.int32, np.int32, id="int32"),
    pytest.param(np.int64, np.int64, id="int64"),
    pytest.param(np.longlong, np.longlong, id="longlong"),
    pytest.param(np.uint8, np.uint8, id="uint8"),
    pytest.param(np.uint16, np.uint16, id="uint16"),
    pytest.param(np.uint32, np.uint32, id="uint32"),
    pytest.param(np.uint64, np.uint64, id="uint64"),
    pytest.param(np.ulonglong, np.ulonglong, id="ulonglong"),
    pytest.param(np.float16, np.float16, id="float16"),
    pytest.param(np.float32, np.float32, id="float32"),
    pytest.param(np.float64, np.float64, id="float64"),
    pytest.param(np.longdouble, np.longdouble, id="longdouble"),
    pytest.param(np.complex64, np.complex64, id="complex64"),
    pytest.param(np.complex128, np.complex128, id="complex128"),
    pytest.param(np.clongdouble, np.clongdouble, id="clongdouble"),
]


@pytest.mark.parametrize(("dtype", "expected_dtype"), np_dtype_params)
def test_to_numpy_ndarray_numpy_dtypes_numeric(dtype, expected_dtype):
    """
    Test the _to_numpy function with NumPy arrays of NumPy numeric dtypes.

    Test both 1-D and 2-D arrays which are not C-contiguous.
    """
    # 1-D array that is not C-contiguous
    array = np.array([1, 2, 3, 4, 5, 6], dtype=dtype)[::2]
    assert array.flags.c_contiguous is False
    result = _to_numpy(array)
    _check_result(result, expected_dtype)
    npt.assert_array_equal(result, array, strict=True)

    # 2-D array that is not C-contiguous
    array = np.array([[1, 2, 3, 4], [5, 6, 7, 8]], dtype=dtype)[::2, ::2]
    assert array.flags.c_contiguous is False
    result = _to_numpy(array)
    _check_result(result, expected_dtype)
    npt.assert_array_equal(result, array, strict=True)


########################################################################################
# Test the _to_numpy function with pandas.Series.
#
# In pandas, dtype can be specified by
#
# 1. NumPy dtypes (see above)
# 2. pandas dtypes
# 3. PyArrow types (see below)
#
# pandas provides following dtypes:
#
# - Numeric dtypes:
#   - Int8, Int16, Int32, Int64
#   - UInt8, UInt16, UInt32, UInt64
#   - Float32, Float64
# - DatetimeTZDtype
# - PeriodDtype
# - IntervalDtype
# - StringDtype
# - CategoricalDtype
# - SparseDtype
# - BooleanDtype
# - ArrowDtype: a special dtype used to store data in the PyArrow format.
#
# References:
# 1. https://pandas.pydata.org/docs/reference/arrays.html
# 2. https://pandas.pydata.org/docs/user_guide/basics.html#basics-dtypes
# 3. https://pandas.pydata.org/docs/user_guide/pyarrow.html
########################################################################################
@pytest.mark.parametrize(("dtype", "expected_dtype"), np_dtype_params)
def test_to_numpy_pandas_series_numpy_dtypes_numeric(dtype, expected_dtype):
    """
    Test the _to_numpy function with pandas.Series of NumPy numeric dtypes.
    """
    series = pd.Series([1, 2, 3, 4, 5, 6], dtype=dtype)[::2]  # Not C-contiguous
    result = _to_numpy(series)
    _check_result(result, expected_dtype)
    npt.assert_array_equal(result, series)


<<<<<<< HEAD
@pytest.mark.parametrize(
    ("dtype", "expected_dtype"),
    [
        pytest.param(pd.Int8Dtype(), np.int8, id="Int8"),
        pytest.param(pd.Int16Dtype(), np.int16, id="Int16"),
        pytest.param(pd.Int32Dtype(), np.int32, id="Int32"),
        pytest.param(pd.Int64Dtype(), np.int64, id="Int64"),
        pytest.param(pd.UInt8Dtype(), np.uint8, id="UInt8"),
        pytest.param(pd.UInt16Dtype(), np.uint16, id="UInt16"),
        pytest.param(pd.UInt32Dtype(), np.uint32, id="UInt32"),
        pytest.param(pd.UInt64Dtype(), np.uint64, id="UInt64"),
        pytest.param(pd.Float32Dtype(), np.float32, id="Float32"),
        pytest.param(pd.Float64Dtype(), np.float64, id="Float64"),
    ],
)
def test_to_numpy_pandas_series_pandas_dtypes_numeric(dtype, expected_dtype):
    """
    Test the _to_numpy function with pandas.Series of pandas numeric dtypes.
    """
    series = pd.Series([1, 2, 3, 4, 5, 6], dtype=dtype)[::2]  # Not C-contiguous
    result = _to_numpy(series)
    _check_result(result, expected_dtype)
    npt.assert_array_equal(result, series)


@pytest.mark.parametrize(
    ("dtype", "expected_dtype"),
    [
        pytest.param(pd.Int8Dtype(), np.float64, id="Int8"),
        pytest.param(pd.Int16Dtype(), np.float64, id="Int16"),
        pytest.param(pd.Int32Dtype(), np.float64, id="Int32"),
        pytest.param(pd.Int64Dtype(), np.float64, id="Int64"),
        pytest.param(pd.UInt8Dtype(), np.float64, id="UInt8"),
        pytest.param(pd.UInt16Dtype(), np.float64, id="UInt16"),
        pytest.param(pd.UInt32Dtype(), np.float64, id="UInt32"),
        pytest.param(pd.UInt64Dtype(), np.float64, id="UInt64"),
        pytest.param(pd.Float32Dtype(), np.float32, id="Float32"),
        pytest.param(pd.Float64Dtype(), np.float64, id="Float64"),
    ],
)
def test_to_numpy_pandas_series_pandas_dtypes_numeric_with_na(dtype, expected_dtype):
    """
    Test the _to_numpy function with pandas.Series of pandas numeric dtypes and NA.
    """
    series = pd.Series([1, 2, pd.NA, 4, 5, 6], dtype=dtype)[::2]  # Not C-contiguous
    assert series.isna().any()
    result = _to_numpy(series)
    _check_result(result, expected_dtype)
    npt.assert_array_equal(result, np.array([1.0, np.nan, 5.0], dtype=expected_dtype))
=======
########################################################################################
# Test the _to_numpy function with PyArrow arrays.
#
# PyArrow provides the following types:
#
# - Numeric types:
#   - int8, int16, int32, int64
#   - uint8, uint16, uint32, uint64
#   - float16, float32, float64
#
# In PyArrow, array types can be specified in two ways:
#
# - Using string aliases (e.g., "int8")
# - Using pyarrow.DataType (e.g., ``pa.int8()``)
#
# Reference: https://arrow.apache.org/docs/python/api/datatypes.html
########################################################################################
@pytest.mark.skipif(not _HAS_PYARROW, reason="pyarrow is not installed")
@pytest.mark.parametrize(
    ("dtype", "expected_dtype"),
    [
        pytest.param("int8", np.int8, id="int8"),
        pytest.param("int16", np.int16, id="int16"),
        pytest.param("int32", np.int32, id="int32"),
        pytest.param("int64", np.int64, id="int64"),
        pytest.param("uint8", np.uint8, id="uint8"),
        pytest.param("uint16", np.uint16, id="uint16"),
        pytest.param("uint32", np.uint32, id="uint32"),
        pytest.param("uint64", np.uint64, id="uint64"),
        pytest.param("float16", np.float16, id="float16"),
        pytest.param("float32", np.float32, id="float32"),
        pytest.param("float64", np.float64, id="float64"),
    ],
)
def test_to_numpy_pyarrow_array_pyarrow_dtypes_numeric(dtype, expected_dtype):
    """
    Test the _to_numpy function with PyArrow arrays of PyArrow numeric types.
    """
    data = [1.0, 2.0, 3.0, 4.0, 5.0, 6.0]
    if dtype == "float16":  # float16 needs special handling
        # Example from https://arrow.apache.org/docs/python/generated/pyarrow.float16.html
        data = np.array(data, dtype=np.float16)
    array = pa.array(data, type=dtype)[::2]
    result = _to_numpy(array)
    _check_result(result, expected_dtype)
    npt.assert_array_equal(result, array)


@pytest.mark.skipif(not _HAS_PYARROW, reason="pyarrow is not installed")
@pytest.mark.parametrize(
    ("dtype", "expected_dtype"),
    [
        pytest.param("int8", np.float64, id="int8"),
        pytest.param("int16", np.float64, id="int16"),
        pytest.param("int32", np.float64, id="int32"),
        pytest.param("int64", np.float64, id="int64"),
        pytest.param("uint8", np.float64, id="uint8"),
        pytest.param("uint16", np.float64, id="uint16"),
        pytest.param("uint32", np.float64, id="uint32"),
        pytest.param("uint64", np.float64, id="uint64"),
        pytest.param("float16", np.float16, id="float16"),
        pytest.param("float32", np.float32, id="float32"),
        pytest.param("float64", np.float64, id="float64"),
    ],
)
def test_to_numpy_pyarrow_array_pyarrow_dtypes_numeric_with_na(dtype, expected_dtype):
    """
    Test the _to_numpy function with PyArrow arrays of PyArrow numeric types and NA.
    """
    data = [1.0, 2.0, None, 4.0, 5.0, 6.0]
    if dtype == "float16":  # float16 needs special handling
        # Example from https://arrow.apache.org/docs/python/generated/pyarrow.float16.html
        data = np.array(data, dtype=np.float16)
    array = pa.array(data, type=dtype)[::2]
    result = _to_numpy(array)
    _check_result(result, expected_dtype)
    npt.assert_array_equal(result, array)
>>>>>>> 189f3767
<|MERGE_RESOLUTION|>--- conflicted
+++ resolved
@@ -161,7 +161,6 @@
     npt.assert_array_equal(result, series)
 
 
-<<<<<<< HEAD
 @pytest.mark.parametrize(
     ("dtype", "expected_dtype"),
     [
@@ -211,7 +210,8 @@
     result = _to_numpy(series)
     _check_result(result, expected_dtype)
     npt.assert_array_equal(result, np.array([1.0, np.nan, 5.0], dtype=expected_dtype))
-=======
+
+
 ########################################################################################
 # Test the _to_numpy function with PyArrow arrays.
 #
@@ -288,5 +288,4 @@
     array = pa.array(data, type=dtype)[::2]
     result = _to_numpy(array)
     _check_result(result, expected_dtype)
-    npt.assert_array_equal(result, array)
->>>>>>> 189f3767
+    npt.assert_array_equal(result, array)