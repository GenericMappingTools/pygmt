--- conflicted
+++ resolved
@@ -165,8 +165,56 @@
     _check_result(result, expected_dtype)
     npt.assert_array_equal(result, series)
 
-
-<<<<<<< HEAD
+@pytest.mark.parametrize(
+    ("dtype", "expected_dtype"),
+    [
+        pytest.param(pd.Int8Dtype(), np.int8, id="Int8"),
+        pytest.param(pd.Int16Dtype(), np.int16, id="Int16"),
+        pytest.param(pd.Int32Dtype(), np.int32, id="Int32"),
+        pytest.param(pd.Int64Dtype(), np.int64, id="Int64"),
+        pytest.param(pd.UInt8Dtype(), np.uint8, id="UInt8"),
+        pytest.param(pd.UInt16Dtype(), np.uint16, id="UInt16"),
+        pytest.param(pd.UInt32Dtype(), np.uint32, id="UInt32"),
+        pytest.param(pd.UInt64Dtype(), np.uint64, id="UInt64"),
+        pytest.param(pd.Float32Dtype(), np.float32, id="Float32"),
+        pytest.param(pd.Float64Dtype(), np.float64, id="Float64"),
+    ],
+)
+def test_to_numpy_pandas_series_pandas_dtypes_numeric(dtype, expected_dtype):
+    """
+    Test the _to_numpy function with pandas.Series of pandas numeric dtypes.
+    """
+    series = pd.Series([1, 2, 3, 4, 5, 6], dtype=dtype)[::2]  # Not C-contiguous
+    result = _to_numpy(series)
+    _check_result(result, expected_dtype)
+    npt.assert_array_equal(result, series)
+
+@pytest.mark.parametrize(
+    ("dtype", "expected_dtype"),
+    [
+        pytest.param(pd.Int8Dtype(), np.float64, id="Int8"),
+        pytest.param(pd.Int16Dtype(), np.float64, id="Int16"),
+        pytest.param(pd.Int32Dtype(), np.float64, id="Int32"),
+        pytest.param(pd.Int64Dtype(), np.float64, id="Int64"),
+        pytest.param(pd.UInt8Dtype(), np.float64, id="UInt8"),
+        pytest.param(pd.UInt16Dtype(), np.float64, id="UInt16"),
+        pytest.param(pd.UInt32Dtype(), np.float64, id="UInt32"),
+        pytest.param(pd.UInt64Dtype(), np.float64, id="UInt64"),
+        pytest.param(pd.Float32Dtype(), np.float32, id="Float32"),
+        pytest.param(pd.Float64Dtype(), np.float64, id="Float64"),
+    ],
+)
+def test_to_numpy_pandas_series_pandas_dtypes_numeric_with_na(dtype, expected_dtype):
+    """
+    Test the _to_numpy function with pandas.Series of pandas numeric dtypes and NA.
+    """
+    series = pd.Series([1, 2, pd.NA, 4, 5, 6], dtype=dtype)[::2]  # Not C-contiguous
+    assert series.isna().any()
+    result = _to_numpy(series)
+    _check_result(result, expected_dtype)
+    npt.assert_array_equal(result, np.array([1.0, np.nan, 5.0], dtype=expected_dtype))
+
+
 @pytest.mark.skipif(not _HAS_PYARROW, reason="pyarrow is not installed")
 @pytest.mark.parametrize(
     ("dtype", "expected_dtype"),
@@ -194,34 +242,11 @@
         # Example from https://arrow.apache.org/docs/python/generated/pyarrow.float16.html
         data = np.array(data, dtype=np.float16)
     series = pd.Series(data, dtype=dtype)[::2]  # Not C-contiguous
-=======
-@pytest.mark.parametrize(
-    ("dtype", "expected_dtype"),
-    [
-        pytest.param(pd.Int8Dtype(), np.int8, id="Int8"),
-        pytest.param(pd.Int16Dtype(), np.int16, id="Int16"),
-        pytest.param(pd.Int32Dtype(), np.int32, id="Int32"),
-        pytest.param(pd.Int64Dtype(), np.int64, id="Int64"),
-        pytest.param(pd.UInt8Dtype(), np.uint8, id="UInt8"),
-        pytest.param(pd.UInt16Dtype(), np.uint16, id="UInt16"),
-        pytest.param(pd.UInt32Dtype(), np.uint32, id="UInt32"),
-        pytest.param(pd.UInt64Dtype(), np.uint64, id="UInt64"),
-        pytest.param(pd.Float32Dtype(), np.float32, id="Float32"),
-        pytest.param(pd.Float64Dtype(), np.float64, id="Float64"),
-    ],
-)
-def test_to_numpy_pandas_series_pandas_dtypes_numeric(dtype, expected_dtype):
-    """
-    Test the _to_numpy function with pandas.Series of pandas numeric dtypes.
-    """
-    series = pd.Series([1, 2, 3, 4, 5, 6], dtype=dtype)[::2]  # Not C-contiguous
->>>>>>> c5ed3295
     result = _to_numpy(series)
     _check_result(result, expected_dtype)
     npt.assert_array_equal(result, series)
 
 
-<<<<<<< HEAD
 @pytest.mark.skipif(not _HAS_PYARROW, reason="pyarrow is not installed")
 @pytest.mark.parametrize(
     ("dtype", "expected_dtype"),
@@ -249,28 +274,6 @@
         # Example from https://arrow.apache.org/docs/python/generated/pyarrow.float16.html
         data = np.array(data, dtype=np.float16)
     series = pd.Series(data, dtype=dtype)[::2]  # Not C-contiguous
-=======
-@pytest.mark.parametrize(
-    ("dtype", "expected_dtype"),
-    [
-        pytest.param(pd.Int8Dtype(), np.float64, id="Int8"),
-        pytest.param(pd.Int16Dtype(), np.float64, id="Int16"),
-        pytest.param(pd.Int32Dtype(), np.float64, id="Int32"),
-        pytest.param(pd.Int64Dtype(), np.float64, id="Int64"),
-        pytest.param(pd.UInt8Dtype(), np.float64, id="UInt8"),
-        pytest.param(pd.UInt16Dtype(), np.float64, id="UInt16"),
-        pytest.param(pd.UInt32Dtype(), np.float64, id="UInt32"),
-        pytest.param(pd.UInt64Dtype(), np.float64, id="UInt64"),
-        pytest.param(pd.Float32Dtype(), np.float32, id="Float32"),
-        pytest.param(pd.Float64Dtype(), np.float64, id="Float64"),
-    ],
-)
-def test_to_numpy_pandas_series_pandas_dtypes_numeric_with_na(dtype, expected_dtype):
-    """
-    Test the _to_numpy function with pandas.Series of pandas numeric dtypes and NA.
-    """
-    series = pd.Series([1, 2, pd.NA, 4, 5, 6], dtype=dtype)[::2]  # Not C-contiguous
->>>>>>> c5ed3295
     assert series.isna().any()
     result = _to_numpy(series)
     _check_result(result, expected_dtype)
