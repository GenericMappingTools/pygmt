--- conflicted
+++ resolved
@@ -184,7 +184,6 @@
 # 2. https://pandas.pydata.org/docs/user_guide/basics.html#basics-dtypes
 # 3. https://pandas.pydata.org/docs/user_guide/pyarrow.html
 ########################################################################################
-<<<<<<< HEAD
 @pytest.mark.parametrize(
     ("dtype", "expected_dtype"),
     [
@@ -214,14 +213,7 @@
 )
 def test_to_numpy_pandas_numeric(dtype, expected_dtype):
     """
-    Test the _to_numpy function with pandas.Series of NumPy/pandas/PyArrow numeric
-    dtypes.
-=======
-@pytest.mark.parametrize(("dtype", "expected_dtype"), np_dtype_params)
-def test_to_numpy_pandas_numeric(dtype, expected_dtype):
-    """
     Test the _to_numpy function with pandas.Series of numeric dtypes.
->>>>>>> 7db84f76
     """
     data = [1.0, 2.0, 3.0, 4.0, 5.0, 6.0]
     if dtype == "float16[pyarrow]" and Version(pd.__version__) < Version("2.2"):
