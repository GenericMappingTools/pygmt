"""
Tests for the _to_numpy function in the clib.conversion module.
"""

import sys
from datetime import date, datetime

import numpy as np
import numpy.testing as npt
import pandas as pd
import pytest
from packaging.version import Version
from pygmt.clib.conversion import _to_numpy
from pygmt.helpers.testing import skip_if_no

try:
    import pyarrow as pa

    _HAS_PYARROW = True
except ImportError:
    _HAS_PYARROW = False

# Mark tests that require pyarrow
pa_marks = {"marks": skip_if_no(package="pyarrow")}


def _check_result(result, expected_dtype):
    """
    A helper function to check if the result of the _to_numpy function is a C-contiguous
    NumPy array with the expected dtype.
    """
    assert isinstance(result, np.ndarray)
    assert result.flags.c_contiguous
    assert result.dtype.type == expected_dtype


########################################################################################
# Test the _to_numpy function with Python built-in types.
########################################################################################
@pytest.mark.parametrize(
    ("data", "expected_dtype"),
    [
        pytest.param(
            [1, 2, 3],
            np.int32
            if sys.platform == "win32" and Version(np.__version__) < Version("2.0")
            else np.int64,
            id="int",
        ),
        pytest.param([1.0, 2.0, 3.0], np.float64, id="float"),
        pytest.param(
            [complex(+1), complex(-2j), complex("-Infinity+NaNj")],
            np.complex128,
            id="complex",
        ),
        pytest.param(["abc", "defg", "12345"], np.str_, id="string"),
    ],
)
def test_to_numpy_python_types(data, expected_dtype):
    """
    Test the _to_numpy function with Python built-in types.
    """
    result = _to_numpy(data)
    _check_result(result, expected_dtype)
    npt.assert_array_equal(result, data)


########################################################################################
# Test the _to_numpy function with NumPy arrays.
#
# There are 24 fundamental dtypes in NumPy. Not all of them are supported by PyGMT.
#
# - Numeric dtypes:
#   - int8, int16, int32, int64, longlong
#   - uint8, uint16, uint32, uint64, ulonglong
#   - float16, float32, float64, longdouble
#   - complex64, complex128, clongdouble
# - bool
# - datetime64, timedelta64
# - str_
# - bytes_
# - object_
# - void
#
# Reference: https://numpy.org/doc/2.1/reference/arrays.scalars.html
########################################################################################
np_dtype_params = [
    pytest.param(np.int8, np.int8, id="int8"),
    pytest.param(np.int16, np.int16, id="int16"),
    pytest.param(np.int32, np.int32, id="int32"),
    pytest.param(np.int64, np.int64, id="int64"),
    pytest.param(np.longlong, np.longlong, id="longlong"),
    pytest.param(np.uint8, np.uint8, id="uint8"),
    pytest.param(np.uint16, np.uint16, id="uint16"),
    pytest.param(np.uint32, np.uint32, id="uint32"),
    pytest.param(np.uint64, np.uint64, id="uint64"),
    pytest.param(np.ulonglong, np.ulonglong, id="ulonglong"),
    pytest.param(np.float16, np.float16, id="float16"),
    pytest.param(np.float32, np.float32, id="float32"),
    pytest.param(np.float64, np.float64, id="float64"),
    pytest.param(np.longdouble, np.longdouble, id="longdouble"),
    pytest.param(np.complex64, np.complex64, id="complex64"),
    pytest.param(np.complex128, np.complex128, id="complex128"),
    pytest.param(np.clongdouble, np.clongdouble, id="clongdouble"),
]


@pytest.mark.parametrize(("dtype", "expected_dtype"), np_dtype_params)
def test_to_numpy_numpy_numeric(dtype, expected_dtype):
    """
    Test the _to_numpy function with NumPy arrays of NumPy numeric dtypes.

    Test both 1-D and 2-D arrays which are not C-contiguous.
    """
    # 1-D array that is not C-contiguous
    array = np.array([1, 2, 3, 4, 5, 6], dtype=dtype)[::2]
    assert array.flags.c_contiguous is False
    result = _to_numpy(array)
    _check_result(result, expected_dtype)
    npt.assert_array_equal(result, array, strict=True)

    # 2-D array that is not C-contiguous
    array = np.array([[1, 2, 3, 4], [5, 6, 7, 8]], dtype=dtype)[::2, ::2]
    assert array.flags.c_contiguous is False
    result = _to_numpy(array)
    _check_result(result, expected_dtype)
    npt.assert_array_equal(result, array, strict=True)


@pytest.mark.parametrize("dtype", [None, np.str_, "U10"])
def test_to_numpy_ndarray_numpy_dtypes_string(dtype):
    """
    Test the _to_numpy function with NumPy arrays of string types.
    """
    array = np.array(["abc", "defg", "12345"], dtype=dtype)
    result = _to_numpy(array)
    _check_result(result, np.str_)
    npt.assert_array_equal(result, array)


########################################################################################
# Test the _to_numpy function with pandas.Series.
#
# In pandas, dtype can be specified by
#
# 1. NumPy dtypes (see above)
# 2. pandas dtypes
# 3. PyArrow types (see below)
#
# pandas provides following dtypes:
#
# - Numeric dtypes:
#   - Int8, Int16, Int32, Int64
#   - UInt8, UInt16, UInt32, UInt64
#   - Float32, Float64
# - DatetimeTZDtype
# - PeriodDtype
# - IntervalDtype
# - StringDtype
# - CategoricalDtype
# - SparseDtype
# - BooleanDtype
# - ArrowDtype: a special dtype used to store data in the PyArrow format.
#
# In pandas, PyArrow types can be specified using the following formats:
#
# - Prefixed with the name of the dtype and "[pyarrow]" (e.g., "int8[pyarrow]")
# - Specified using ``ArrowDType`` (e.g., "pd.ArrowDtype(pa.int8())")
#
# References:
# 1. https://pandas.pydata.org/docs/reference/arrays.html
# 2. https://pandas.pydata.org/docs/user_guide/basics.html#basics-dtypes
# 3. https://pandas.pydata.org/docs/user_guide/pyarrow.html
########################################################################################
@pytest.mark.parametrize(
    ("dtype", "expected_dtype"),
    [
        *np_dtype_params,
        pytest.param(pd.Int8Dtype(), np.int8, id="Int8"),
        pytest.param(pd.Int16Dtype(), np.int16, id="Int16"),
        pytest.param(pd.Int32Dtype(), np.int32, id="Int32"),
        pytest.param(pd.Int64Dtype(), np.int64, id="Int64"),
        pytest.param(pd.UInt8Dtype(), np.uint8, id="UInt8"),
        pytest.param(pd.UInt16Dtype(), np.uint16, id="UInt16"),
        pytest.param(pd.UInt32Dtype(), np.uint32, id="UInt32"),
        pytest.param(pd.UInt64Dtype(), np.uint64, id="UInt64"),
        pytest.param(pd.Float32Dtype(), np.float32, id="Float32"),
        pytest.param(pd.Float64Dtype(), np.float64, id="Float64"),
        pytest.param("int8[pyarrow]", np.int8, id="int8[pyarrow]", **pa_marks),
        pytest.param("int16[pyarrow]", np.int16, id="int16[pyarrow]", **pa_marks),
        pytest.param("int32[pyarrow]", np.int32, id="int32[pyarrow]", **pa_marks),
        pytest.param("int64[pyarrow]", np.int64, id="int64[pyarrow]", **pa_marks),
        pytest.param("uint8[pyarrow]", np.uint8, id="uint8[pyarrow]", **pa_marks),
        pytest.param("uint16[pyarrow]", np.uint16, id="uint16[pyarrow]", **pa_marks),
        pytest.param("uint32[pyarrow]", np.uint32, id="uint32[pyarrow]", **pa_marks),
        pytest.param("uint64[pyarrow]", np.uint64, id="uint64[pyarrow]", **pa_marks),
        pytest.param("float16[pyarrow]", np.float16, id="float16[pyarrow]", **pa_marks),
        pytest.param("float32[pyarrow]", np.float32, id="float32[pyarrow]", **pa_marks),
        pytest.param("float64[pyarrow]", np.float64, id="float64[pyarrow]", **pa_marks),
    ],
)
def test_to_numpy_pandas_numeric(dtype, expected_dtype):
    """
    Test the _to_numpy function with pandas.Series of NumPy/pandas/PyArrow numeric
    dtypes.
    """
    data = [1.0, 2.0, 3.0, 4.0, 5.0, 6.0]
    if dtype == "float16[pyarrow]" and Version(pd.__version__) < Version("2.2"):
        # float16 needs special handling for pandas < 2.2.
        # Example from https://arrow.apache.org/docs/python/generated/pyarrow.float16.html
        data = np.array(data, dtype=np.float16)
    series = pd.Series(data, dtype=dtype)[::2]  # Not C-contiguous
    result = _to_numpy(series)
    _check_result(result, expected_dtype)
    npt.assert_array_equal(result, series)


@pytest.mark.parametrize(
<<<<<<< HEAD
    ("dtype", "expected_dtype"),
    [
        pytest.param(np.float16, np.float16, id="float16"),
        pytest.param(np.float32, np.float32, id="float32"),
        pytest.param(np.float64, np.float64, id="float64"),
        pytest.param(np.longdouble, np.longdouble, id="longdouble"),
        pytest.param(pd.Int8Dtype(), np.float64, id="Int8"),
        pytest.param(pd.Int16Dtype(), np.float64, id="Int16"),
        pytest.param(pd.Int32Dtype(), np.float64, id="Int32"),
        pytest.param(pd.Int64Dtype(), np.float64, id="Int64"),
        pytest.param(pd.UInt8Dtype(), np.float64, id="UInt8"),
        pytest.param(pd.UInt16Dtype(), np.float64, id="UInt16"),
        pytest.param(pd.UInt32Dtype(), np.float64, id="UInt32"),
        pytest.param(pd.UInt64Dtype(), np.float64, id="UInt64"),
        pytest.param(pd.Float32Dtype(), np.float32, id="Float32"),
        pytest.param(pd.Float64Dtype(), np.float64, id="Float64"),
        pytest.param("int8[pyarrow]", np.float64, id="int8[pyarrow]", **pa_marks),
        pytest.param("int16[pyarrow]", np.float64, id="int16[pyarrow]", **pa_marks),
        pytest.param("int32[pyarrow]", np.float64, id="int32[pyarrow]", **pa_marks),
        pytest.param("int64[pyarrow]", np.float64, id="int64[pyarrow]", **pa_marks),
        pytest.param("uint8[pyarrow]", np.float64, id="uint8[pyarrow]", **pa_marks),
        pytest.param("uint16[pyarrow]", np.float64, id="uint16[pyarrow]", **pa_marks),
        pytest.param("uint32[pyarrow]", np.float64, id="uint32[pyarrow]", **pa_marks),
        pytest.param("uint64[pyarrow]", np.float64, id="uint64[pyarrow]", **pa_marks),
        pytest.param("float16[pyarrow]", np.float16, id="float16[pyarrow]", **pa_marks),
        pytest.param("float32[pyarrow]", np.float32, id="float32[pyarrow]", **pa_marks),
        pytest.param("float64[pyarrow]", np.float64, id="float64[pyarrow]", **pa_marks),
    ],
)
def test_to_numpy_pandas_numeric_with_na(dtype, expected_dtype):
    """
    Test the _to_numpy function with pandas.Series of NumPy/pandas/PyArrow numeric
    dtypes and missing values (NA).
    """
    data = [1.0, 2.0, None, 4.0, 5.0, 6.0]
    if dtype == "float16[pyarrow]" and Version(pd.__version__) < Version("2.2"):
        # float16 needs special handling for pandas < 2.2.
        # Example from https://arrow.apache.org/docs/python/generated/pyarrow.float16.html
        data = np.array(data, dtype=np.float16)
    series = pd.Series(data, dtype=dtype)[::2]  # Not C-contiguous
    assert series.isna().any()
    result = _to_numpy(series)
    _check_result(result, expected_dtype)
    npt.assert_array_equal(result, np.array([1.0, np.nan, 5.0], dtype=expected_dtype))
=======
    "dtype",
    [
        None,
        np.str_,
        "U10",
        "string[python]",
        pytest.param("string[pyarrow]", marks=skip_if_no(package="pyarrow")),
        pytest.param("string[pyarrow_numpy]", marks=skip_if_no(package="pyarrow")),
    ],
)
def test_to_numpy_pandas_series_pandas_dtypes_string(dtype):
    """
    Test the _to_numpy function with pandas.Series of pandas string types.

    In pandas, string arrays can be specified in multiple ways.

    Reference: https://pandas.pydata.org/docs/reference/api/pandas.StringDtype.html
    """
    array = pd.Series(["abc", "defg", "12345"], dtype=dtype)
    result = _to_numpy(array)
    _check_result(result, np.str_)
    npt.assert_array_equal(result, array)


@pytest.mark.skipif(not _HAS_PYARROW, reason="pyarrow is not installed")
@pytest.mark.parametrize(
    ("dtype", "expected_dtype"),
    [
        pytest.param("date32[day][pyarrow]", "datetime64[D]", id="date32[day]"),
        pytest.param("date64[ms][pyarrow]", "datetime64[ms]", id="date64[ms]"),
    ],
)
def test_to_numpy_pandas_series_pyarrow_dtypes_date(dtype, expected_dtype):
    """
    Test the _to_numpy function with pandas.Series of PyArrow date32/date64 types.
    """
    series = pd.Series(pd.date_range(start="2024-01-01", periods=3), dtype=dtype)
    result = _to_numpy(series)
    _check_result(result, np.datetime64)
    assert result.dtype == expected_dtype  # Explicitly check the date unit.
    npt.assert_array_equal(
        result,
        np.array(["2024-01-01", "2024-01-02", "2024-01-03"], dtype=expected_dtype),
    )
>>>>>>> 3d08919e


########################################################################################
# Test the _to_numpy function with PyArrow arrays.
#
# PyArrow provides the following types:
#
# - Numeric types:
#   - int8, int16, int32, int64
#   - uint8, uint16, uint32, uint64
#   - float16, float32, float64
# - String types: string/utf8, large_string/large_utf8, string_view
# - Date types:
#   - date32[day]
#   - date64[ms]
#
# In PyArrow, array types can be specified in two ways:
#
# - Using string aliases (e.g., "int8")
# - Using pyarrow.DataType (e.g., ``pa.int8()``)
#
# Reference: https://arrow.apache.org/docs/python/api/datatypes.html
########################################################################################
@pytest.mark.skipif(not _HAS_PYARROW, reason="pyarrow is not installed")
@pytest.mark.parametrize(
    ("dtype", "expected_dtype"),
    [
        pytest.param("int8", np.int8, id="int8"),
        pytest.param("int16", np.int16, id="int16"),
        pytest.param("int32", np.int32, id="int32"),
        pytest.param("int64", np.int64, id="int64"),
        pytest.param("uint8", np.uint8, id="uint8"),
        pytest.param("uint16", np.uint16, id="uint16"),
        pytest.param("uint32", np.uint32, id="uint32"),
        pytest.param("uint64", np.uint64, id="uint64"),
        pytest.param("float16", np.float16, id="float16"),
        pytest.param("float32", np.float32, id="float32"),
        pytest.param("float64", np.float64, id="float64"),
    ],
)
def test_to_numpy_pyarrow_numeric(dtype, expected_dtype):
    """
    Test the _to_numpy function with PyArrow arrays of PyArrow numeric types.
    """
    data = [1.0, 2.0, 3.0, 4.0, 5.0, 6.0]
    if dtype == "float16":  # float16 needs special handling
        # Example from https://arrow.apache.org/docs/python/generated/pyarrow.float16.html
        data = np.array(data, dtype=np.float16)
    array = pa.array(data, type=dtype)[::2]
    result = _to_numpy(array)
    _check_result(result, expected_dtype)
    npt.assert_array_equal(result, array)


@pytest.mark.skipif(not _HAS_PYARROW, reason="pyarrow is not installed")
@pytest.mark.parametrize(
    ("dtype", "expected_dtype"),
    [
        pytest.param("int8", np.float64, id="int8"),
        pytest.param("int16", np.float64, id="int16"),
        pytest.param("int32", np.float64, id="int32"),
        pytest.param("int64", np.float64, id="int64"),
        pytest.param("uint8", np.float64, id="uint8"),
        pytest.param("uint16", np.float64, id="uint16"),
        pytest.param("uint32", np.float64, id="uint32"),
        pytest.param("uint64", np.float64, id="uint64"),
        pytest.param("float16", np.float16, id="float16"),
        pytest.param("float32", np.float32, id="float32"),
        pytest.param("float64", np.float64, id="float64"),
    ],
)
def test_to_numpy_pyarrow_numeric_with_na(dtype, expected_dtype):
    """
    Test the _to_numpy function with PyArrow arrays of PyArrow numeric types and NA.
    """
    data = [1.0, 2.0, None, 4.0, 5.0, 6.0]
    if dtype == "float16":  # float16 needs special handling
        # Example from https://arrow.apache.org/docs/python/generated/pyarrow.float16.html
        data = np.array(data, dtype=np.float16)
    array = pa.array(data, type=dtype)[::2]
    result = _to_numpy(array)
    _check_result(result, expected_dtype)
    npt.assert_array_equal(result, array)


@pytest.mark.skipif(not _HAS_PYARROW, reason="pyarrow is not installed")
@pytest.mark.parametrize(
    "dtype",
    [
        None,
        "string",
        "utf8",  # alias for string
        "large_string",
        "large_utf8",  # alias for large_string
        "string_view",
    ],
)
def test_to_numpy_pyarrow_array_pyarrow_dtypes_string(dtype):
    """
    Test the _to_numpy function with PyArrow arrays of PyArrow string types.
    """
    array = pa.array(["abc", "defg", "12345"], type=dtype)
    result = _to_numpy(array)
    _check_result(result, np.str_)
    npt.assert_array_equal(result, array)


@pytest.mark.skipif(not _HAS_PYARROW, reason="pyarrow is not installed")
@pytest.mark.parametrize(
    ("dtype", "expected_dtype"),
    [
        pytest.param("date32[day]", "datetime64[D]", id="date32[day]"),
        pytest.param("date64[ms]", "datetime64[ms]", id="date64[ms]"),
    ],
)
def test_to_numpy_pyarrow_array_pyarrow_dtypes_date(dtype, expected_dtype):
    """
    Test the _to_numpy function with PyArrow arrays of PyArrow date types.

    date32[day] and date64[ms] are stored as 32-bit and 64-bit integers, respectively,
    representing the number of days and milliseconds since the UNIX epoch (1970-01-01).

    Here we explicitly check the dtype and date unit of the result.
    """
    data = [
        date(2024, 1, 1),
        datetime(2024, 1, 2),
        datetime(2024, 1, 3),
    ]
    array = pa.array(data, type=dtype)
    result = _to_numpy(array)
    _check_result(result, np.datetime64)
    assert result.dtype == expected_dtype  # Explicitly check the date unit.
    npt.assert_array_equal(
        result,
        np.array(["2024-01-01", "2024-01-02", "2024-01-03"], dtype=expected_dtype),
    )<|MERGE_RESOLUTION|>--- conflicted
+++ resolved
@@ -216,7 +216,6 @@
 
 
 @pytest.mark.parametrize(
-<<<<<<< HEAD
     ("dtype", "expected_dtype"),
     [
         pytest.param(np.float16, np.float16, id="float16"),
@@ -261,7 +260,9 @@
     result = _to_numpy(series)
     _check_result(result, expected_dtype)
     npt.assert_array_equal(result, np.array([1.0, np.nan, 5.0], dtype=expected_dtype))
-=======
+
+
+@pytest.mark.parametrize(
     "dtype",
     [
         None,
@@ -306,7 +307,6 @@
         result,
         np.array(["2024-01-01", "2024-01-02", "2024-01-03"], dtype=expected_dtype),
     )
->>>>>>> 3d08919e
 
 
 ########################################################################################
