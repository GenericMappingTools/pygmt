"""
Tests for the _to_numpy function in the clib.conversion module.
"""

import sys
from datetime import date, datetime

import numpy as np
import numpy.testing as npt
import pandas as pd
import pytest
from packaging.version import Version
from pygmt.clib.conversion import _to_numpy
from pygmt.helpers.testing import skip_if_no

try:
    import pyarrow as pa

    _HAS_PYARROW = True
except ImportError:
    _HAS_PYARROW = False


def _check_result(result, expected_dtype):
    """
    A helper function to check if the result of the _to_numpy function is a C-contiguous
    NumPy array with the expected dtype.
    """
    assert isinstance(result, np.ndarray)
    assert result.flags.c_contiguous
    assert result.dtype.type == expected_dtype


########################################################################################
# Test the _to_numpy function with Python built-in types.
########################################################################################
@pytest.mark.parametrize(
    ("data", "expected_dtype"),
    [
        pytest.param(
            [1, 2, 3],
            np.int32
            if sys.platform == "win32" and Version(np.__version__) < Version("2.0")
            else np.int64,
            id="int",
        ),
        pytest.param([1.0, 2.0, 3.0], np.float64, id="float"),
        pytest.param(
            [complex(+1), complex(-2j), complex("-Infinity+NaNj")],
            np.complex128,
            id="complex",
        ),
        pytest.param(["abc", "defg", "12345"], np.str_, id="string"),
    ],
)
def test_to_numpy_python_types(data, expected_dtype):
    """
    Test the _to_numpy function with Python built-in types.
    """
    result = _to_numpy(data)
    _check_result(result, expected_dtype)
    npt.assert_array_equal(result, data)


########################################################################################
# Test the _to_numpy function with NumPy arrays.
#
# There are 24 fundamental dtypes in NumPy. Not all of them are supported by PyGMT.
#
# - Numeric dtypes:
#   - int8, int16, int32, int64, longlong
#   - uint8, uint16, uint32, uint64, ulonglong
#   - float16, float32, float64, longdouble
#   - complex64, complex128, clongdouble
# - bool
# - datetime64, timedelta64
# - str_
# - bytes_
# - object_
# - void
#
# Reference: https://numpy.org/doc/2.1/reference/arrays.scalars.html
########################################################################################
np_dtype_params = [
    pytest.param(np.int8, np.int8, id="int8"),
    pytest.param(np.int16, np.int16, id="int16"),
    pytest.param(np.int32, np.int32, id="int32"),
    pytest.param(np.int64, np.int64, id="int64"),
    pytest.param(np.longlong, np.longlong, id="longlong"),
    pytest.param(np.uint8, np.uint8, id="uint8"),
    pytest.param(np.uint16, np.uint16, id="uint16"),
    pytest.param(np.uint32, np.uint32, id="uint32"),
    pytest.param(np.uint64, np.uint64, id="uint64"),
    pytest.param(np.ulonglong, np.ulonglong, id="ulonglong"),
    pytest.param(np.float16, np.float16, id="float16"),
    pytest.param(np.float32, np.float32, id="float32"),
    pytest.param(np.float64, np.float64, id="float64"),
    pytest.param(np.longdouble, np.longdouble, id="longdouble"),
    pytest.param(np.complex64, np.complex64, id="complex64"),
    pytest.param(np.complex128, np.complex128, id="complex128"),
    pytest.param(np.clongdouble, np.clongdouble, id="clongdouble"),
]


@pytest.mark.parametrize(("dtype", "expected_dtype"), np_dtype_params)
def test_to_numpy_ndarray_numpy_dtypes_numeric(dtype, expected_dtype):
    """
    Test the _to_numpy function with NumPy arrays of NumPy numeric dtypes.

    Test both 1-D and 2-D arrays which are not C-contiguous.
    """
    # 1-D array that is not C-contiguous
    array = np.array([1, 2, 3, 4, 5, 6], dtype=dtype)[::2]
    assert array.flags.c_contiguous is False
    result = _to_numpy(array)
    _check_result(result, expected_dtype)
    npt.assert_array_equal(result, array, strict=True)

    # 2-D array that is not C-contiguous
    array = np.array([[1, 2, 3, 4], [5, 6, 7, 8]], dtype=dtype)[::2, ::2]
    assert array.flags.c_contiguous is False
    result = _to_numpy(array)
    _check_result(result, expected_dtype)
    npt.assert_array_equal(result, array, strict=True)


@pytest.mark.parametrize("dtype", [None, np.str_, "U10"])
def test_to_numpy_ndarray_numpy_dtypes_string(dtype):
    """
    Test the _to_numpy function with NumPy arrays of string types.
    """
    array = np.array(["abc", "defg", "12345"], dtype=dtype)
    result = _to_numpy(array)
    _check_result(result, np.str_)
    npt.assert_array_equal(result, array)


########################################################################################
# Test the _to_numpy function with pandas.Series.
#
# In pandas, dtype can be specified by
#
# 1. NumPy dtypes (see above)
# 2. pandas dtypes
# 3. PyArrow types (see below)
#
# pandas provides following dtypes:
#
# - Numeric dtypes:
#   - Int8, Int16, Int32, Int64
#   - UInt8, UInt16, UInt32, UInt64
#   - Float32, Float64
# - DatetimeTZDtype
# - PeriodDtype
# - IntervalDtype
# - StringDtype
# - CategoricalDtype
# - SparseDtype
# - BooleanDtype
# - ArrowDtype: a special dtype used to store data in the PyArrow format.
#
# References:
# 1. https://pandas.pydata.org/docs/reference/arrays.html
# 2. https://pandas.pydata.org/docs/user_guide/basics.html#basics-dtypes
# 3. https://pandas.pydata.org/docs/user_guide/pyarrow.html
########################################################################################
@pytest.mark.parametrize(("dtype", "expected_dtype"), np_dtype_params)
def test_to_numpy_pandas_series_numpy_dtypes_numeric(dtype, expected_dtype):
    """
    Test the _to_numpy function with pandas.Series of NumPy numeric dtypes.
    """
    series = pd.Series([1, 2, 3, 4, 5, 6], dtype=dtype)[::2]  # Not C-contiguous
    result = _to_numpy(series)
    _check_result(result, expected_dtype)
    npt.assert_array_equal(result, series)


<<<<<<< HEAD
@pytest.mark.parametrize(
    "dtype",
    [
        None,
        np.str_,
        "U10",
        "string[python]",
        pytest.param("string[pyarrow]", marks=skip_if_no(package="pyarrow")),
        pytest.param("string[pyarrow_numpy]", marks=skip_if_no(package="pyarrow")),
    ],
)
def test_to_numpy_pandas_series_pandas_dtypes_string(dtype):
    """
    Test the _to_numpy function with pandas.Series of pandas string types.

    In pandas, string arrays can be specified in multiple ways.

    Reference: https://pandas.pydata.org/docs/reference/api/pandas.StringDtype.html
    """
    array = pd.Series(["abc", "defg", "12345"], dtype=dtype)
    result = _to_numpy(array)
    _check_result(result, np.str_)
    npt.assert_array_equal(result, array)
=======
@pytest.mark.skipif(not _HAS_PYARROW, reason="pyarrow is not installed")
@pytest.mark.parametrize(
    ("dtype", "expected_dtype"),
    [
        pytest.param("date32[day][pyarrow]", "datetime64[D]", id="date32[day]"),
        pytest.param("date64[ms][pyarrow]", "datetime64[ms]", id="date64[ms]"),
    ],
)
def test_to_numpy_pandas_series_pyarrow_dtypes_date(dtype, expected_dtype):
    """
    Test the _to_numpy function with pandas.Series of PyArrow date32/date64 types.
    """
    series = pd.Series(pd.date_range(start="2024-01-01", periods=3), dtype=dtype)
    result = _to_numpy(series)
    _check_result(result, np.datetime64)
    assert result.dtype == expected_dtype  # Explicitly check the date unit.
    npt.assert_array_equal(
        result,
        np.array(["2024-01-01", "2024-01-02", "2024-01-03"], dtype=expected_dtype),
    )
>>>>>>> 66b22dcd


########################################################################################
# Test the _to_numpy function with PyArrow arrays.
#
# PyArrow provides the following types:
#
# - Numeric types:
#   - int8, int16, int32, int64
#   - uint8, uint16, uint32, uint64
#   - float16, float32, float64
# - Date types:
#   - date32[day]
#   - date64[ms]
#
# In PyArrow, array types can be specified in two ways:
#
# - Using string aliases (e.g., "int8")
# - Using pyarrow.DataType (e.g., ``pa.int8()``)
#
# Reference: https://arrow.apache.org/docs/python/api/datatypes.html
########################################################################################
@pytest.mark.skipif(not _HAS_PYARROW, reason="pyarrow is not installed")
@pytest.mark.parametrize(
    ("dtype", "expected_dtype"),
    [
        pytest.param("int8", np.int8, id="int8"),
        pytest.param("int16", np.int16, id="int16"),
        pytest.param("int32", np.int32, id="int32"),
        pytest.param("int64", np.int64, id="int64"),
        pytest.param("uint8", np.uint8, id="uint8"),
        pytest.param("uint16", np.uint16, id="uint16"),
        pytest.param("uint32", np.uint32, id="uint32"),
        pytest.param("uint64", np.uint64, id="uint64"),
        pytest.param("float16", np.float16, id="float16"),
        pytest.param("float32", np.float32, id="float32"),
        pytest.param("float64", np.float64, id="float64"),
    ],
)
def test_to_numpy_pyarrow_array_pyarrow_dtypes_numeric(dtype, expected_dtype):
    """
    Test the _to_numpy function with PyArrow arrays of PyArrow numeric types.
    """
    data = [1.0, 2.0, 3.0, 4.0, 5.0, 6.0]
    if dtype == "float16":  # float16 needs special handling
        # Example from https://arrow.apache.org/docs/python/generated/pyarrow.float16.html
        data = np.array(data, dtype=np.float16)
    array = pa.array(data, type=dtype)[::2]
    result = _to_numpy(array)
    _check_result(result, expected_dtype)
    npt.assert_array_equal(result, array)


@pytest.mark.skipif(not _HAS_PYARROW, reason="pyarrow is not installed")
@pytest.mark.parametrize(
    ("dtype", "expected_dtype"),
    [
        pytest.param("int8", np.float64, id="int8"),
        pytest.param("int16", np.float64, id="int16"),
        pytest.param("int32", np.float64, id="int32"),
        pytest.param("int64", np.float64, id="int64"),
        pytest.param("uint8", np.float64, id="uint8"),
        pytest.param("uint16", np.float64, id="uint16"),
        pytest.param("uint32", np.float64, id="uint32"),
        pytest.param("uint64", np.float64, id="uint64"),
        pytest.param("float16", np.float16, id="float16"),
        pytest.param("float32", np.float32, id="float32"),
        pytest.param("float64", np.float64, id="float64"),
    ],
)
def test_to_numpy_pyarrow_array_pyarrow_dtypes_numeric_with_na(dtype, expected_dtype):
    """
    Test the _to_numpy function with PyArrow arrays of PyArrow numeric types and NA.
    """
    data = [1.0, 2.0, None, 4.0, 5.0, 6.0]
    if dtype == "float16":  # float16 needs special handling
        # Example from https://arrow.apache.org/docs/python/generated/pyarrow.float16.html
        data = np.array(data, dtype=np.float16)
    array = pa.array(data, type=dtype)[::2]
    result = _to_numpy(array)
    _check_result(result, expected_dtype)
    npt.assert_array_equal(result, array)


@pytest.mark.skipif(not _HAS_PYARROW, reason="pyarrow is not installed")
@pytest.mark.parametrize(
    ("dtype", "expected_dtype"),
    [
        pytest.param("date32[day]", "datetime64[D]", id="date32[day]"),
        pytest.param("date64[ms]", "datetime64[ms]", id="date64[ms]"),
    ],
)
def test_to_numpy_pyarrow_array_pyarrow_dtypes_date(dtype, expected_dtype):
    """
    Test the _to_numpy function with PyArrow arrays of PyArrow date types.

    date32[day] and date64[ms] are stored as 32-bit and 64-bit integers, respectively,
    representing the number of days and milliseconds since the UNIX epoch (1970-01-01).

    Here we explicitly check the dtype and date unit of the result.
    """
    data = [
        date(2024, 1, 1),
        datetime(2024, 1, 2),
        datetime(2024, 1, 3),
    ]
    array = pa.array(data, type=dtype)
    result = _to_numpy(array)
    _check_result(result, np.datetime64)
    assert result.dtype == expected_dtype  # Explicitly check the date unit.
    npt.assert_array_equal(
        result,
        np.array(["2024-01-01", "2024-01-02", "2024-01-03"], dtype=expected_dtype),
    )<|MERGE_RESOLUTION|>--- conflicted
+++ resolved
@@ -175,7 +175,6 @@
     npt.assert_array_equal(result, series)
 
 
-<<<<<<< HEAD
 @pytest.mark.parametrize(
     "dtype",
     [
@@ -199,7 +198,8 @@
     result = _to_numpy(array)
     _check_result(result, np.str_)
     npt.assert_array_equal(result, array)
-=======
+
+
 @pytest.mark.skipif(not _HAS_PYARROW, reason="pyarrow is not installed")
 @pytest.mark.parametrize(
     ("dtype", "expected_dtype"),
@@ -220,7 +220,6 @@
         result,
         np.array(["2024-01-01", "2024-01-02", "2024-01-03"], dtype=expected_dtype),
     )
->>>>>>> 66b22dcd
 
 
 ########################################################################################
