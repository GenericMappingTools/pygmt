--- conflicted
+++ resolved
@@ -138,13 +138,8 @@
     )
     data = array_func(dataframe)
     with clib.Session() as lib:
-<<<<<<< HEAD
-        with lib.virtualfile_from_data(
+        with lib.virtualfile_in(
             data=data, names="xyz", check_kind="vector"
-=======
-        with lib.virtualfile_in(
-            data=data, required_z=True, check_kind="vector"
->>>>>>> e8dc8d40
         ) as vfile:
             with GMTTempFile() as outfile:
                 lib.call_module("info", f"{vfile} ->{outfile.name}")
@@ -166,11 +161,7 @@
     data = np.ones((5, 2))
     with clib.Session() as lib:
         with pytest.raises(GMTInvalidInput):
-<<<<<<< HEAD
-            with lib.virtualfile_from_data(data=data, names="xyz", check_kind="vector"):
-=======
-            with lib.virtualfile_in(data=data, required_z=True, check_kind="vector"):
->>>>>>> e8dc8d40
+            with lib.virtualfile_in(data=data, names="xyz", check_kind="vector"):
                 pass
 
 
@@ -186,11 +177,7 @@
             continue
         with clib.Session() as lib:
             with pytest.raises(GMTInvalidInput):
-<<<<<<< HEAD
-                lib.virtualfile_from_data(vectors=variable[:2])
-=======
-                lib.virtualfile_in(x=variable[0], y=variable[1])
->>>>>>> e8dc8d40
+                lib.virtualfile_in(vectors=variable[:2])
 
     # Test all combinations where at least one data variable
     # is not given in the x, y, z case:
@@ -200,27 +187,12 @@
             continue
         with clib.Session() as lib:
             with pytest.raises(GMTInvalidInput):
-<<<<<<< HEAD
-                lib.virtualfile_from_data(vectors=variable[:3], names="xyz")
-=======
-                lib.virtualfile_in(
-                    x=variable[0], y=variable[1], z=variable[2], required_z=True
-                )
->>>>>>> e8dc8d40
+                lib.virtualfile_in(vectors=variable[:3], names="xyz")
 
     # Should also fail if given too much data
     with clib.Session() as lib:
         with pytest.raises(GMTInvalidInput):
-<<<<<<< HEAD
-            lib.virtualfile_from_data(vectors=data[:, :3], data=data, names="xyz")
-=======
-            lib.virtualfile_in(
-                x=data[:, 0],
-                y=data[:, 1],
-                z=data[:, 2],
-                data=data,
-            )
->>>>>>> e8dc8d40
+            lib.virtualfile_in(vectors=data[:, :3], data=data, names="xyz")
 
 
 @pytest.mark.benchmark
