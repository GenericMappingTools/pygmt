"""
Test the C API functions related to virtual files.
"""
import os
from importlib.util import find_spec
from itertools import product

import numpy as np
import pandas as pd
import pytest
import xarray as xr
from pygmt import clib
from pygmt.exceptions import GMTCLibError, GMTInvalidInput
from pygmt.helpers import GMTTempFile
from pygmt.tests.test_clib import mock

TEST_DATA_DIR = os.path.join(os.path.dirname(__file__), "data")
POINTS_DATA = os.path.join(TEST_DATA_DIR, "points.txt")


@pytest.fixture(scope="module", name="data")
def fixture_data():
    """
    Load the point data from the test file.
    """
    return np.loadtxt(POINTS_DATA)


@pytest.fixture(scope="module", name="dtypes")
def fixture_dtypes():
    """
    List of supported numpy dtypes.
    """
    return "int8 int16 int32 int64 uint8 uint16 uint32 uint64 float32 float64".split()


<<<<<<< HEAD
@pytest.mark.benchmark
=======
@pytest.fixture(scope="module", name="dtypes_pandas")
def fixture_dtypes_pandas(dtypes):
    """
    List of supported pandas dtypes.
    """
    dtypes_pandas = dtypes.copy()

    if find_spec("pyarrow") is not None:
        dtypes_pandas.extend([f"{dtype}[pyarrow]" for dtype in dtypes_pandas])

    return tuple(dtypes_pandas)


>>>>>>> 03f66b5b
def test_virtual_file(dtypes):
    """
    Test passing in data via a virtual file with a Dataset.
    """
    shape = (5, 3)
    for dtype in dtypes:
        with clib.Session() as lib:
            family = "GMT_IS_DATASET|GMT_VIA_MATRIX"
            geometry = "GMT_IS_POINT"
            dataset = lib.create_data(
                family=family,
                geometry=geometry,
                mode="GMT_CONTAINER_ONLY",
                dim=[shape[1], shape[0], 1, 0],  # columns, rows, layers, dtype
            )
            data = np.arange(shape[0] * shape[1], dtype=dtype).reshape(shape)
            lib.put_matrix(dataset, matrix=data)
            # Add the dataset to a virtual file and pass it along to gmt info
            vfargs = (family, geometry, "GMT_IN|GMT_IS_REFERENCE", dataset)
            with lib.open_virtual_file(*vfargs) as vfile:
                with GMTTempFile() as outfile:
                    lib.call_module("info", f"{vfile} ->{outfile.name}")
                    output = outfile.read(keep_tabs=True)
            bounds = "\t".join([f"<{col.min():.0f}/{col.max():.0f}>" for col in data.T])
            expected = f"<matrix memory>: N = {shape[0]}\t{bounds}\n"
            assert output == expected


def test_virtual_file_fails():
    """
    Check that opening and closing virtual files raises an exception for non- zero
    return codes.
    """
    vfargs = (
        "GMT_IS_DATASET|GMT_VIA_MATRIX",
        "GMT_IS_POINT",
        "GMT_IN|GMT_IS_REFERENCE",
        None,
    )

    # Mock Open_VirtualFile to test the status check when entering the context.
    # If the exception is raised, the code won't get to the closing of the
    # virtual file.
    with clib.Session() as lib, mock(lib, "GMT_Open_VirtualFile", returns=1):
        with pytest.raises(GMTCLibError):
            with lib.open_virtual_file(*vfargs):
                pass

    # Test the status check when closing the virtual file
    # Mock the opening to return 0 (success) so that we don't open a file that
    # we won't close later.
    with clib.Session() as lib, mock(lib, "GMT_Open_VirtualFile", returns=0), mock(
        lib, "GMT_Close_VirtualFile", returns=1
    ):
        with pytest.raises(GMTCLibError):
            with lib.open_virtual_file(*vfargs):
                pass


def test_virtual_file_bad_direction():
    """
    Test passing an invalid direction argument.
    """
    with clib.Session() as lib:
        vfargs = (
            "GMT_IS_DATASET|GMT_VIA_MATRIX",
            "GMT_IS_POINT",
            "GMT_IS_GRID",  # The invalid direction argument
            0,
        )
        with pytest.raises(GMTInvalidInput):
            with lib.open_virtual_file(*vfargs):
                pass


@pytest.mark.benchmark
@pytest.mark.parametrize(
    ("array_func", "kind"),
    [(np.array, "matrix"), (pd.DataFrame, "vector"), (xr.Dataset, "vector")],
)
def test_virtualfile_from_data_required_z_matrix(array_func, kind):
    """
    Test that function works when third z column in a matrix is needed and provided.
    """
    shape = (5, 3)
    dataframe = pd.DataFrame(
        data=np.arange(shape[0] * shape[1]).reshape(shape), columns=["x", "y", "z"]
    )
    data = array_func(dataframe)
    with clib.Session() as lib:
        with lib.virtualfile_from_data(
            data=data, required_z=True, check_kind="vector"
        ) as vfile:
            with GMTTempFile() as outfile:
                lib.call_module("info", f"{vfile} ->{outfile.name}")
                output = outfile.read(keep_tabs=True)
        bounds = "\t".join(
            [
                f"<{i.min():.0f}/{i.max():.0f}>"
                for i in (dataframe.x, dataframe.y, dataframe.z)
            ]
        )
        expected = f"<{kind} memory>: N = {shape[0]}\t{bounds}\n"
        assert output == expected


def test_virtualfile_from_data_required_z_matrix_missing():
    """
    Test that function fails when third z column in a matrix is needed but not provided.
    """
    data = np.ones((5, 2))
    with clib.Session() as lib:
        with pytest.raises(GMTInvalidInput):
            with lib.virtualfile_from_data(
                data=data, required_z=True, check_kind="vector"
            ):
                pass


def test_virtualfile_from_data_fail_non_valid_data(data):
    """
    Should raise an exception if too few or too much data is given.
    """
    # Test all combinations where at least one data variable
    # is not given in the x, y case:
    for variable in product([None, data[:, 0]], repeat=2):
        # Filter one valid configuration:
        if not any(item is None for item in variable):
            continue
        with clib.Session() as lib:
            with pytest.raises(GMTInvalidInput):
                lib.virtualfile_from_data(x=variable[0], y=variable[1])

    # Test all combinations where at least one data variable
    # is not given in the x, y, z case:
    for variable in product([None, data[:, 0]], repeat=3):
        # Filter one valid configuration:
        if not any(item is None for item in variable):
            continue
        with clib.Session() as lib:
            with pytest.raises(GMTInvalidInput):
                lib.virtualfile_from_data(
                    x=variable[0], y=variable[1], z=variable[2], required_z=True
                )

    # Should also fail if given too much data
    with clib.Session() as lib:
        with pytest.raises(GMTInvalidInput):
            lib.virtualfile_from_data(
                x=data[:, 0],
                y=data[:, 1],
                z=data[:, 2],
                data=data,
            )


@pytest.mark.benchmark
def test_virtualfile_from_vectors(dtypes):
    """
    Test the automation for transforming vectors to virtual file dataset.
    """
    size = 10
    for dtype in dtypes:
        x = np.arange(size, dtype=dtype)
        y = np.arange(size, size * 2, 1, dtype=dtype)
        z = np.arange(size * 2, size * 3, 1, dtype=dtype)
        with clib.Session() as lib:
            with lib.virtualfile_from_vectors(x, y, z) as vfile:
                with GMTTempFile() as outfile:
                    lib.call_module("info", f"{vfile} ->{outfile.name}")
                    output = outfile.read(keep_tabs=True)
            bounds = "\t".join([f"<{i.min():.0f}/{i.max():.0f}>" for i in (x, y, z)])
            expected = f"<vector memory>: N = {size}\t{bounds}\n"
            assert output == expected


@pytest.mark.benchmark
@pytest.mark.parametrize("dtype", [str, object])
def test_virtualfile_from_vectors_one_string_or_object_column(dtype):
    """
    Test passing in one column with string or object dtype into virtual file dataset.
    """
    size = 5
    x = np.arange(size, dtype=np.int32)
    y = np.arange(size, size * 2, 1, dtype=np.int32)
    strings = np.array(["a", "bc", "defg", "hijklmn", "opqrst"], dtype=dtype)
    with clib.Session() as lib:
        with lib.virtualfile_from_vectors(x, y, strings) as vfile:
            with GMTTempFile() as outfile:
                lib.call_module("convert", f"{vfile} ->{outfile.name}")
                output = outfile.read(keep_tabs=True)
        expected = "".join(f"{i}\t{j}\t{k}\n" for i, j, k in zip(x, y, strings))
        assert output == expected


@pytest.mark.parametrize("dtype", [str, object])
def test_virtualfile_from_vectors_two_string_or_object_columns(dtype):
    """
    Test passing in two columns of string or object dtype into virtual file dataset.
    """
    size = 5
    x = np.arange(size, dtype=np.int32)
    y = np.arange(size, size * 2, 1, dtype=np.int32)
    # Catch bug in https://github.com/GenericMappingTools/pygmt/pull/2719
    strings1 = np.array(["a", "bc", "def", "ghij", "klmnolooong"], dtype=dtype)
    strings2 = np.array(["pqrst", "uvwx", "yz!", "@#", "$"], dtype=dtype)
    with clib.Session() as lib:
        with lib.virtualfile_from_vectors(x, y, strings1, strings2) as vfile:
            with GMTTempFile() as outfile:
                lib.call_module("convert", f"{vfile} ->{outfile.name}")
                output = outfile.read(keep_tabs=True)
        expected = "".join(
            f"{h}\t{i}\t{j} {k}\n" for h, i, j, k in zip(x, y, strings1, strings2)
        )
        assert output == expected


def test_virtualfile_from_vectors_transpose(dtypes):
    """
    Test transforming matrix columns to virtual file dataset.
    """
    shape = (7, 5)
    for dtype in dtypes:
        data = np.arange(shape[0] * shape[1], dtype=dtype).reshape(shape)
        with clib.Session() as lib:
            with lib.virtualfile_from_vectors(*data.T) as vfile:
                with GMTTempFile() as outfile:
                    lib.call_module("info", f"{vfile} -C ->{outfile.name}")
                    output = outfile.read(keep_tabs=True)
            bounds = "\t".join([f"{col.min():.0f}\t{col.max():.0f}" for col in data.T])
            expected = f"{bounds}\n"
            assert output == expected


def test_virtualfile_from_vectors_diff_size():
    """
    Test the function fails for arrays of different sizes.
    """
    x = np.arange(5)
    y = np.arange(6)
    with clib.Session() as lib:
        with pytest.raises(GMTInvalidInput):
            with lib.virtualfile_from_vectors(x, y):
                pass


@pytest.mark.benchmark
def test_virtualfile_from_matrix(dtypes):
    """
    Test transforming a matrix to virtual file dataset.
    """
    shape = (7, 5)
    for dtype in dtypes:
        data = np.arange(shape[0] * shape[1], dtype=dtype).reshape(shape)
        with clib.Session() as lib:
            with lib.virtualfile_from_matrix(data) as vfile:
                with GMTTempFile() as outfile:
                    lib.call_module("info", f"{vfile} ->{outfile.name}")
                    output = outfile.read(keep_tabs=True)
            bounds = "\t".join([f"<{col.min():.0f}/{col.max():.0f}>" for col in data.T])
            expected = f"<matrix memory>: N = {shape[0]}\t{bounds}\n"
            assert output == expected


def test_virtualfile_from_matrix_slice(dtypes):
    """
    Test transforming a slice of a larger array to virtual file dataset.
    """
    shape = (10, 6)
    for dtype in dtypes:
        full_data = np.arange(shape[0] * shape[1], dtype=dtype).reshape(shape)
        rows = 5
        cols = 3
        data = full_data[:rows, :cols]
        with clib.Session() as lib:
            with lib.virtualfile_from_matrix(data) as vfile:
                with GMTTempFile() as outfile:
                    lib.call_module("info", f"{vfile} ->{outfile.name}")
                    output = outfile.read(keep_tabs=True)
            bounds = "\t".join([f"<{col.min():.0f}/{col.max():.0f}>" for col in data.T])
            expected = f"<matrix memory>: N = {rows}\t{bounds}\n"
            assert output == expected


def test_virtualfile_from_vectors_pandas(dtypes_pandas):
    """
    Pass vectors to a dataset using pandas.Series, checking both numpy and pyarrow
    dtypes.
    """
    size = 13

    for dtype in dtypes_pandas:
        data = pd.DataFrame(
            data={
                "x": np.arange(size),
                "y": np.arange(size, size * 2, 1),
                "z": np.arange(size * 2, size * 3, 1),
            },
            dtype=dtype,
        )
        with clib.Session() as lib:
            with lib.virtualfile_from_vectors(data.x, data.y, data.z) as vfile:
                with GMTTempFile() as outfile:
                    lib.call_module("info", f"{vfile} ->{outfile.name}")
                    output = outfile.read(keep_tabs=True)
            bounds = "\t".join(
                [f"<{i.min():.0f}/{i.max():.0f}>" for i in (data.x, data.y, data.z)]
            )
            expected = f"<vector memory>: N = {size}\t{bounds}\n"
            assert output == expected


def test_virtualfile_from_vectors_arraylike():
    """
    Pass array-like vectors to a dataset.
    """
    size = 13
    x = list(range(0, size, 1))
    y = tuple(range(size, size * 2, 1))
    z = range(size * 2, size * 3, 1)
    with clib.Session() as lib:
        with lib.virtualfile_from_vectors(x, y, z) as vfile:
            with GMTTempFile() as outfile:
                lib.call_module("info", f"{vfile} ->{outfile.name}")
                output = outfile.read(keep_tabs=True)
        bounds = "\t".join([f"<{min(i):.0f}/{max(i):.0f}>" for i in (x, y, z)])
        expected = f"<vector memory>: N = {size}\t{bounds}\n"
        assert output == expected<|MERGE_RESOLUTION|>--- conflicted
+++ resolved
@@ -34,9 +34,6 @@
     return "int8 int16 int32 int64 uint8 uint16 uint32 uint64 float32 float64".split()
 
 
-<<<<<<< HEAD
-@pytest.mark.benchmark
-=======
 @pytest.fixture(scope="module", name="dtypes_pandas")
 def fixture_dtypes_pandas(dtypes):
     """
@@ -50,7 +47,7 @@
     return tuple(dtypes_pandas)
 
 
->>>>>>> 03f66b5b
+@pytest.mark.benchmark
 def test_virtual_file(dtypes):
     """
     Test passing in data via a virtual file with a Dataset.
