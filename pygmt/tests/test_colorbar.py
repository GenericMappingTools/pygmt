"""
Test Figure.colorbar.
"""

import pytest
from pygmt import Figure
from pygmt.alias import AliasSystem
from pygmt.params.position import Position
from pygmt.src.colorbar import _alias_option_D


@pytest.mark.benchmark
@pytest.mark.mpl_image_compare
def test_colorbar():
    """
    Create a simple colorbar.
    """
    fig = Figure()
    fig.colorbar(cmap="gmt/rainbow", position="x0c/0c+w4c", frame=True)
    return fig


@pytest.mark.mpl_image_compare
def test_colorbar_shading_list():
    """
    Create colorbar and set shading by passing the high/low values as a list.
    """
    fig = Figure()
    fig.basemap(region=[0, 10, 0, 2], projection="X10c/2c", frame="a")
<<<<<<< HEAD
    fig.colorbar(cmap="geo", shading=[-0.7, 0.2], frame=True)
    return fig


def test_colorbar_alias_D():  # noqa: N802
    """
    Test the parameters for the -D option.
    """

    def alias_wrapper(**kwargs):
        """
        A wrapper function for testing the parameters of -D option.
        """
        aliasdict = AliasSystem(D=_alias_option_D(**kwargs))
        return aliasdict.get("D")

    argstr = alias_wrapper(position=Position("TL", offset=0.2), length=4, width=0.5)
    assert argstr == "jTL+o0.2+w4/0.5"

    assert alias_wrapper(orientation="horizontal") == "+h"
    assert alias_wrapper(orientation="vertical") == "+v"

    assert alias_wrapper(reverse=True) == "+r"

    assert alias_wrapper(nan_rectangle=True) == "+n"
    assert alias_wrapper(nan_rectangle=True, nan_rectangle_position="end") == "+N"

    assert alias_wrapper(sidebar_triangles=True) == "+e"
    assert alias_wrapper(sidebar_triangles="foreground") == "+ef"
    assert alias_wrapper(sidebar_triangles="background") == "+eb"
    assert (
        alias_wrapper(sidebar_triangles=True, sidebar_triangles_height=0.3) == "+e0.3"
    )

    assert alias_wrapper(move_text=["annotations", "label", "unit"]) == "+malu"
    assert alias_wrapper(label_as_column=True) == "+mc"
=======
    fig.colorbar(cmap="gmt/geo", shading=[-0.7, 0.2], frame=True)
    return fig
>>>>>>> fffc8b70
<|MERGE_RESOLUTION|>--- conflicted
+++ resolved
@@ -27,8 +27,7 @@
     """
     fig = Figure()
     fig.basemap(region=[0, 10, 0, 2], projection="X10c/2c", frame="a")
-<<<<<<< HEAD
-    fig.colorbar(cmap="geo", shading=[-0.7, 0.2], frame=True)
+    fig.colorbar(cmap="gmt/geo", shading=[-0.7, 0.2], frame=True)
     return fig
 
 
@@ -63,8 +62,4 @@
     )
 
     assert alias_wrapper(move_text=["annotations", "label", "unit"]) == "+malu"
-    assert alias_wrapper(label_as_column=True) == "+mc"
-=======
-    fig.colorbar(cmap="gmt/geo", shading=[-0.7, 0.2], frame=True)
-    return fig
->>>>>>> fffc8b70
+    assert alias_wrapper(label_as_column=True) == "+mc"