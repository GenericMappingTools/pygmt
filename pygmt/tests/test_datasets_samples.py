"""
Test basic functionality for loading sample datasets.
"""
import numpy.testing as npt
import pandas as pd
import pytest
<<<<<<< HEAD
from pygmt.datasets import (
    load_fractures_compilation,
    load_hotspots,
    load_japan_quakes,
    load_ocean_ridge_points,
    load_sample_bathymetry,
    load_sample_data,
    load_usgs_quakes,
)
=======
from pygmt.datasets import load_mars_shape, load_sample_data, load_usgs_quakes
>>>>>>> 45f2c4cd
from pygmt.exceptions import GMTInvalidInput


def test_load_sample_invalid():
    """
    Check that the function raises error for unsupported filenames.
    """
    with pytest.raises(GMTInvalidInput):
        load_sample_data(name="bad.filename")


def test_japan_quakes():
    """
    Check that the dataset loads without errors.
    """
    data = load_sample_data(name="japan_quakes")
    assert data.shape == (115, 7)
    assert data["year"].min() == 1987
    assert data["year"].max() == 1988
    assert data["month"].min() == 1
    assert data["month"].max() == 12
    assert data["day"].min() == 1
    assert data["day"].max() == 31


def test_ocean_ridge_points():
    """
    Check that the @ridge.txt dataset loads without errors.
    """
    data = load_sample_data(name="ocean_ridge_points")
    assert data.shape == (4146, 2)
    assert data["longitude"].min() == -179.9401
    assert data["longitude"].max() == 179.935
    assert data["latitude"].min() == -65.6182
    assert data["latitude"].max() == 86.8


def test_sample_bathymetry():
    """
    Check that the @tut_ship.xyz dataset loads without errors.
    """
    data = load_sample_data(name="bathymetry")
    assert data.shape == (82970, 3)
    assert data["longitude"].min() == 245.0
    assert data["longitude"].max() == 254.705
    assert data["latitude"].min() == 20.0
    assert data["latitude"].max() == 29.99131
    assert data["bathymetry"].min() == -7708.0
    assert data["bathymetry"].max() == -9.0


def test_usgs_quakes():
    """
    Check that the dataset loads without errors.
    """
    with pytest.warns(expected_warning=FutureWarning) as record:
        data = load_usgs_quakes()
        assert len(record) == 1
    assert data.shape == (1197, 22)


def test_fractures_compilation():
    """
    Check that the @fractures_06.txt dataset loads without errors.
    """
    data = load_sample_data(name="fractures")
    assert data.shape == (361, 2)
    assert data["length"].min() == 98.6561
    assert data["length"].max() == 984.652
    assert data["azimuth"].min() == 0.0
    assert data["azimuth"].max() == 360.0


def test_mars_shape():
    """
    Check that the @mars370d.txt dataset loads without errors.
    """
    data = load_sample_data(name="mars_shape")
    assert data.shape == (370, 3)
    assert data["longitude"].min() == 0.008
    assert data["longitude"].max() == 359.983
    assert data["latitude"].min() == -79.715
    assert data["latitude"].max() == 85.887
    assert data["radius_m"].min() == -6930
    assert data["radius_m"].max() == 15001


def test_hotspots():
    """
    Check that the @hotspots.txt dataset loads without errors.
    """
    data = load_sample_data(name="hotspots")
    assert data.shape == (55, 4)
    assert list(data.columns) == [
        "longitude",
        "latitude",
        "symbol_size",
        "place_name",
    ]
    assert isinstance(data, pd.DataFrame)
    assert data["longitude"].min() == -169.6
    assert data["longitude"].max() == 167
    assert data["latitude"].min() == -78
    assert data["latitude"].max() == 64
    assert data["symbol_size"].min() == 0.25
    assert data["symbol_size"].max() == 0.5


def test_load_notre_dame_topography():
    """
    Check that the @Table_5_11.txt dataset loads without errors.
    """
    data = load_sample_data(name="notre_dame_topography")
    assert data.shape == (52, 3)
    assert data["x"].min() == 0.2
    assert data["x"].max() == 6.3
    assert data["y"].min() == 0
    assert data["y"].max() == 6.2
    assert data["z"].min() == 690
    assert data["z"].max() == 960


def test_earth_relief_holes():
    """
    Check that the @earth_relief_20m_holes.grd dataset loads without errors.
    """
    grid = load_sample_data(name="earth_relief_holes")
    assert grid.shape == (31, 31)
    npt.assert_allclose(grid.max(), 1601)
    npt.assert_allclose(grid.min(), -4929.5)
    # Test for the NaN values in the remote file
    assert grid[2, 21].isnull()


def test_maunaloa_co2():
    """
    Check that the @MaunaLoa_CO2.txt dataset loads without errors.
    """
    data = load_sample_data(name="maunaloa_co2")
    assert data.shape == (730, 2)
    assert data["date"].min() == 1958.2027
    assert data["date"].max() == 2019.3699
    assert data["co2_ppm"].min() == 313.2
    assert data["co2_ppm"].max() == 414.83


def test_rock_sample_compositions():
    """
    Check that the @ternary.txt dataset loads without errors.
    """
    data = load_sample_data(name="rock_compositions")
    assert data.shape == (1000, 4)
    assert data["limestone"].min() == 0
    assert data["limestone"].max() == 1
    assert data["water"].min() == 0
    assert data["water"].max() == 0.921
    assert data["air"].min() == 0
    assert data["air"].max() == 0.981
    assert data["permittivity"].min() == 1.041
    assert data["permittivity"].max() == 70.844<|MERGE_RESOLUTION|>--- conflicted
+++ resolved
@@ -4,19 +4,7 @@
 import numpy.testing as npt
 import pandas as pd
 import pytest
-<<<<<<< HEAD
-from pygmt.datasets import (
-    load_fractures_compilation,
-    load_hotspots,
-    load_japan_quakes,
-    load_ocean_ridge_points,
-    load_sample_bathymetry,
-    load_sample_data,
-    load_usgs_quakes,
-)
-=======
-from pygmt.datasets import load_mars_shape, load_sample_data, load_usgs_quakes
->>>>>>> 45f2c4cd
+from pygmt.datasets import load_sample_data, load_usgs_quakes
 from pygmt.exceptions import GMTInvalidInput
 
 
