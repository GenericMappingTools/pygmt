"""
Test basic functionality for loading sample datasets.
"""
import numpy.testing as npt
import pandas as pd
import pytest
<<<<<<< HEAD
from pygmt.datasets import load_hotspots, load_mars_shape, load_sample_data
=======
from pygmt.datasets import load_mars_shape, load_sample_data, load_usgs_quakes
>>>>>>> 45f2c4cd
from pygmt.exceptions import GMTInvalidInput


def test_load_sample_invalid():
    """
    Check that the function raises error for unsupported filenames.
    """
    with pytest.raises(GMTInvalidInput):
        load_sample_data(name="bad.filename")


def test_japan_quakes():
    """
    Check that the dataset loads without errors.
    """
    data = load_sample_data(name="japan_quakes")
    assert data.shape == (115, 7)
    assert data["year"].min() == 1987
    assert data["year"].max() == 1988
    assert data["month"].min() == 1
    assert data["month"].max() == 12
    assert data["day"].min() == 1
    assert data["day"].max() == 31


def test_ocean_ridge_points():
    """
    Check that the @ridge.txt dataset loads without errors.
    """
    data = load_sample_data(name="ocean_ridge_points")
    assert data.shape == (4146, 2)
    assert data["longitude"].min() == -179.9401
    assert data["longitude"].max() == 179.935
    assert data["latitude"].min() == -65.6182
    assert data["latitude"].max() == 86.8


def test_sample_bathymetry():
    """
    Check that the @tut_ship.xyz dataset loads without errors.
    """
    data = load_sample_data(name="bathymetry")
    assert data.shape == (82970, 3)
    assert data["longitude"].min() == 245.0
    assert data["longitude"].max() == 254.705
    assert data["latitude"].min() == 20.0
    assert data["latitude"].max() == 29.99131
    assert data["bathymetry"].min() == -7708.0
    assert data["bathymetry"].max() == -9.0


def test_usgs_quakes():
    """
    Check that the @usgs_quakes_22.txt dataset loads without errors.
    """
    data = load_sample_data(name="usgs_quakes")
    assert data.shape == (1197, 22)
    assert list(data.columns) == [
        "time",
        "latitude",
        "longitude",
        "depth",
        "mag",
        "magType",
        "nst",
        "gap",
        "dmin",
        "rms",
        "net",
        "id",
        "updated",
        "place",
        "type",
        "horizontalError",
        "depthError",
        "magError",
        "magNst",
        "status",
        "locationSource",
        "magSource",
    ]
    npt.assert_allclose(data["latitude"].min(), -60.6819)
    npt.assert_allclose(data["latitude"].max(), 72.6309)
    npt.assert_allclose(data["longitude"].min(), -179.9953)
    npt.assert_allclose(data["longitude"].max(), 179.9129)
    npt.assert_allclose(data["depth"].min(), -0.21)
    npt.assert_allclose(data["depth"].max(), 640.49)
    npt.assert_allclose(data["mag"].min(), 3)
    npt.assert_allclose(data["mag"].max(), 8.1)
    npt.assert_allclose(data["nst"].min(), 3)
    npt.assert_allclose(data["nst"].max(), 167)
    npt.assert_allclose(data["gap"].min(), 10.0)
    npt.assert_allclose(data["gap"].max(), 353.0)
    npt.assert_allclose(data["dmin"].min(), 0.006421)
    npt.assert_allclose(data["dmin"].max(), 39.455)
    npt.assert_allclose(data["rms"].min(), 0.02)
    npt.assert_allclose(data["rms"].max(), 1.76)
    npt.assert_allclose(data["horizontalError"].min(), 0.09)
    npt.assert_allclose(data["horizontalError"].max(), 36.8)
    npt.assert_allclose(data["depthError"].min(), 0)
    npt.assert_allclose(data["depthError"].max(), 65.06)
    npt.assert_allclose(data["magError"].min(), 0.02)
    npt.assert_allclose(data["magError"].max(), 0.524)
    npt.assert_allclose(data["magNst"].min(), 1)
    npt.assert_allclose(data["magNst"].max(), 944)


def test_fractures_compilation():
    """
    Check that the @fractures_06.txt dataset loads without errors.
    """
    data = load_sample_data(name="fractures")
    assert data.shape == (361, 2)
    assert data["length"].min() == 98.6561
    assert data["length"].max() == 984.652
    assert data["azimuth"].min() == 0.0
    assert data["azimuth"].max() == 360.0


def test_mars_shape():
    """
    Check that the @mars370d.txt dataset loads without errors.
    """
    with pytest.warns(expected_warning=FutureWarning) as record:
        data = load_mars_shape()
        assert len(record) == 1
    assert data.shape == (370, 3)
    assert data["longitude"].min() == 0.008
    assert data["longitude"].max() == 359.983
    assert data["latitude"].min() == -79.715
    assert data["latitude"].max() == 85.887
    assert data["radius(m)"].min() == -6930
    assert data["radius(m)"].max() == 15001


def test_hotspots():
    """
    Check that the @hotspots.txt dataset loads without errors.
    """
    data = load_sample_data(name="hotspots")
    assert data.shape == (55, 4)
    assert list(data.columns) == [
        "longitude",
        "latitude",
        "symbol_size",
        "place_name",
    ]
    assert isinstance(data, pd.DataFrame)
    assert data["longitude"].min() == -169.6
    assert data["longitude"].max() == 167
    assert data["latitude"].min() == -78
    assert data["latitude"].max() == 64
    assert data["symbol_size"].min() == 0.25
    assert data["symbol_size"].max() == 0.5


def test_load_notre_dame_topography():
    """
    Check that the @Table_5_11.txt dataset loads without errors.
    """
    data = load_sample_data(name="notre_dame_topography")
    assert data.shape == (52, 3)
    assert data["x"].min() == 0.2
    assert data["x"].max() == 6.3
    assert data["y"].min() == 0
    assert data["y"].max() == 6.2
    assert data["z"].min() == 690
    assert data["z"].max() == 960


def test_earth_relief_holes():
    """
    Check that the @earth_relief_20m_holes.grd dataset loads without errors.
    """
    grid = load_sample_data(name="earth_relief_holes")
    assert grid.shape == (31, 31)
    npt.assert_allclose(grid.max(), 1601)
    npt.assert_allclose(grid.min(), -4929.5)
    # Test for the NaN values in the remote file
    assert grid[2, 21].isnull()


def test_maunaloa_co2():
    """
    Check that the @MaunaLoa_CO2.txt dataset loads without errors.
    """
    data = load_sample_data(name="maunaloa_co2")
    assert data.shape == (730, 2)
    assert data["date"].min() == 1958.2027
    assert data["date"].max() == 2019.3699
    assert data["co2_ppm"].min() == 313.2
    assert data["co2_ppm"].max() == 414.83


def test_rock_sample_compositions():
    """
    Check that the @ternary.txt dataset loads without errors.
    """
    data = load_sample_data(name="rock_compositions")
    assert data.shape == (1000, 4)
    assert data["limestone"].min() == 0
    assert data["limestone"].max() == 1
    assert data["water"].min() == 0
    assert data["water"].max() == 0.921
    assert data["air"].min() == 0
    assert data["air"].max() == 0.981
    assert data["permittivity"].min() == 1.041
    assert data["permittivity"].max() == 70.844<|MERGE_RESOLUTION|>--- conflicted
+++ resolved
@@ -4,11 +4,7 @@
 import numpy.testing as npt
 import pandas as pd
 import pytest
-<<<<<<< HEAD
-from pygmt.datasets import load_hotspots, load_mars_shape, load_sample_data
-=======
-from pygmt.datasets import load_mars_shape, load_sample_data, load_usgs_quakes
->>>>>>> 45f2c4cd
+from pygmt.datasets import load_mars_shape, load_sample_data
 from pygmt.exceptions import GMTInvalidInput
 
 
