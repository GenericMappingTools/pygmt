--- conflicted
+++ resolved
@@ -5,12 +5,6 @@
 import pandas as pd
 import pytest
 from pygmt.datasets import (
-<<<<<<< HEAD
-    load_fractures_compilation,
-    load_japan_quakes,
-=======
-    load_hotspots,
->>>>>>> a7d96b40
     load_mars_shape,
     load_ocean_ridge_points,
     load_sample_bathymetry,
