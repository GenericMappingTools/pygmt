"""
Test basic functionality for loading sample datasets.
"""
import numpy.testing as npt
import pandas as pd
import pytest
from pygmt.datasets import (
    load_hotspots,
    load_mars_shape,
<<<<<<< HEAD
    load_ocean_ridge_points,
=======
    load_sample_bathymetry,
>>>>>>> 203c30bf
    load_sample_data,
    load_usgs_quakes,
)
from pygmt.exceptions import GMTInvalidInput


def test_load_sample_invalid():
    """
    Check that the function raises error for unsupported filenames.
    """
    with pytest.raises(GMTInvalidInput):
        load_sample_data(name="bad.filename")


def test_japan_quakes():
    """
    Check that the dataset loads without errors.
    """
    data = load_sample_data(name="japan_quakes")
    assert data.shape == (115, 7)
    assert data["year"].min() == 1987
    assert data["year"].max() == 1988
    assert data["month"].min() == 1
    assert data["month"].max() == 12
    assert data["day"].min() == 1
    assert data["day"].max() == 31


def test_ocean_ridge_points():
    """
    Check that the @ridge.txt dataset loads without errors.
    """
    data = load_sample_data(name="ocean_ridge_points")
    assert data.shape == (4146, 2)
    assert data["longitude"].min() == -179.9401
    assert data["longitude"].max() == 179.935
    assert data["latitude"].min() == -65.6182
    assert data["latitude"].max() == 86.8


def test_sample_bathymetry():
    """
    Check that the @tut_ship.xyz dataset loads without errors.
    """
    data = load_sample_data(name="bathymetry")
    assert data.shape == (82970, 3)
    assert data["longitude"].min() == 245.0
    assert data["longitude"].max() == 254.705
    assert data["latitude"].min() == 20.0
    assert data["latitude"].max() == 29.99131
    assert data["bathymetry"].min() == -7708.0
    assert data["bathymetry"].max() == -9.0


def test_usgs_quakes():
    """
    Check that the dataset loads without errors.
    """
    with pytest.warns(expected_warning=FutureWarning) as record:
        data = load_usgs_quakes()
        assert len(record) == 1
    assert data.shape == (1197, 22)


def test_fractures_compilation():
    """
    Check that the @fractures_06.txt dataset loads without errors.
    """
    data = load_sample_data(name="fractures")
    assert data.shape == (361, 2)
    assert data["length"].min() == 98.6561
    assert data["length"].max() == 984.652
    assert data["azimuth"].min() == 0.0
    assert data["azimuth"].max() == 360.0


def test_mars_shape():
    """
    Check that the @mars370d.txt dataset loads without errors.
    """
    with pytest.warns(expected_warning=FutureWarning) as record:
        data = load_mars_shape()
        assert len(record) == 1
    assert data.shape == (370, 3)
    assert data["longitude"].min() == 0.008
    assert data["longitude"].max() == 359.983
    assert data["latitude"].min() == -79.715
    assert data["latitude"].max() == 85.887
    assert data["radius(m)"].min() == -6930
    assert data["radius(m)"].max() == 15001


def test_hotspots():
    """
    Check that the @hotspots.txt dataset loads without errors.
    """
    with pytest.warns(expected_warning=FutureWarning) as record:
        data = load_hotspots()
        assert len(record) == 1
    assert data.shape == (55, 4)
    assert list(data.columns) == [
        "longitude",
        "latitude",
        "symbol_size",
        "place_name",
    ]
    assert isinstance(data, pd.DataFrame)


def test_load_notre_dame_topography():
    """
    Check that the @Table_5_11.txt dataset loads without errors.
    """
    data = load_sample_data(name="notre_dame_topography")
    assert data.shape == (52, 3)
    assert data["x"].min() == 0.2
    assert data["x"].max() == 6.3
    assert data["y"].min() == 0
    assert data["y"].max() == 6.2
    assert data["z"].min() == 690
    assert data["z"].max() == 960


def test_earth_relief_holes():
    """
    Check that the @earth_relief_20m_holes.grd dataset loads without errors.
    """
    grid = load_sample_data(name="earth_relief_holes")
    assert grid.shape == (31, 31)
    npt.assert_allclose(grid.max(), 1601)
    npt.assert_allclose(grid.min(), -4929.5)
    # Test for the NaN values in the remote file
    assert grid[2, 21].isnull()


def test_maunaloa_co2():
    """
    Check that the @MaunaLoa_CO2.txt dataset loads without errors.
    """
    data = load_sample_data(name="maunaloa_co2")
    assert data.shape == (730, 2)
    assert data["date"].min() == 1958.2027
    assert data["date"].max() == 2019.3699
    assert data["co2_ppm"].min() == 313.2
    assert data["co2_ppm"].max() == 414.83


def test_rock_sample_compositions():
    """
    Check that the @ternary.txt dataset loads without errors.
    """
    data = load_sample_data(name="rock_compositions")
    assert data.shape == (1000, 4)
    assert data["limestone"].min() == 0
    assert data["limestone"].max() == 1
    assert data["water"].min() == 0
    assert data["water"].max() == 0.921
    assert data["air"].min() == 0
    assert data["air"].max() == 0.981
    assert data["permittivity"].min() == 1.041
    assert data["permittivity"].max() == 70.844<|MERGE_RESOLUTION|>--- conflicted
+++ resolved
@@ -7,11 +7,6 @@
 from pygmt.datasets import (
     load_hotspots,
     load_mars_shape,
-<<<<<<< HEAD
-    load_ocean_ridge_points,
-=======
-    load_sample_bathymetry,
->>>>>>> 203c30bf
     load_sample_data,
     load_usgs_quakes,
 )
