--- conflicted
+++ resolved
@@ -100,30 +100,18 @@
     fig = Figure()
     fig.basemap(region=[0, 10, 0, 10], projection="M10c", frame=True)
 
-<<<<<<< HEAD
-    # save as GeoTIFF
-=======
     # Save as GeoTIFF
->>>>>>> 9e77ef3f
     geofname = Path("test_figure_savefig_geotiff.tiff")
     fig.savefig(geofname)
     assert geofname.exists()
     assert geofname.with_suffix(".pgw").exists()  # The companion world file
 
     # Save as TIFF
-<<<<<<< HEAD
-    fname = Path("test_figure_savefig_geotiff.tif")
+    fname = Path("test_figure_savefig_tiff.tif")
     fig.savefig(fname)
     assert fname.exists()
 
-    # Check is a TIFF is georeferenced or not
-=======
-    fname = Path("test_figure_savefig_tiff.tif")
-    fig.savefig(fname)
-    assert fname.exists()
-
     # Check if a TIFF is georeferenced or not
->>>>>>> 9e77ef3f
     try:
         # pylint: disable=import-outside-toplevel
         import rioxarray
