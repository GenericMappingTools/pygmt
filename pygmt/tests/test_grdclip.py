--- conflicted
+++ resolved
@@ -8,12 +8,8 @@
 import numpy.testing as npt
 import pytest
 import xarray as xr
-<<<<<<< HEAD
 from pygmt import grdclip, read
-=======
-from pygmt import grdclip, load_dataarray
 from pygmt.datasets import load_earth_mask
->>>>>>> 99a63402
 from pygmt.enums import GridRegistration, GridType
 from pygmt.helpers import GMTTempFile
 from pygmt.helpers.testing import load_static_earth_relief
