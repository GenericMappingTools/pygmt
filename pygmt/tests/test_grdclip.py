"""
Test pygmt.grdclip.
"""

from pathlib import Path

import numpy as np
import numpy.testing as npt
import pytest
import xarray as xr
<<<<<<< HEAD
from pygmt import gmtread, grdclip
=======
from pygmt import grdclip
>>>>>>> d29303bb
from pygmt.datasets import load_earth_mask
from pygmt.enums import GridRegistration, GridType
from pygmt.exceptions import GMTInvalidInput
from pygmt.helpers import GMTTempFile
from pygmt.helpers.testing import load_static_earth_relief


@pytest.fixture(scope="module", name="grid")
def fixture_grid():
    """
    Load the grid data from the static_earth_relief file.
    """
    return load_static_earth_relief()


@pytest.fixture(scope="module", name="expected_grid")
def fixture_expected_grid():
    """
    Load the expected grdclip grid result.
    """
    return xr.DataArray(
        data=[
            [1000.0, 570.5, -1000.0, -1000.0],
            [1000.0, 1000.0, 571.5, 638.5],
            [555.5, 556.0, 580.0, 1000.0],
        ],
        coords={"lon": [-52.5, -51.5, -50.5, -49.5], "lat": [-18.5, -17.5, -16.5]},
        dims=["lat", "lon"],
    )


def test_grdclip_outgrid(grid, expected_grid):
    """
    Test the below and above parameters for grdclip and creates a test outgrid.
    """
    with GMTTempFile(suffix=".nc") as tmpfile:
        result = grdclip(
            grid=grid,
            outgrid=tmpfile.name,
            below=[550, -1000],
            above=[700, 1000],
            region=[-53, -49, -19, -16],
        )
        assert result is None  # return value is None
        assert Path(tmpfile.name).stat().st_size > 0  # check that outgrid exists
<<<<<<< HEAD
        temp_grid = gmtread(tmpfile.name, kind="grid")
=======
        temp_grid = xr.load_dataarray(tmpfile.name, engine="gmt", raster_kind="grid")
>>>>>>> d29303bb
        assert temp_grid.dims == ("lat", "lon")
        assert temp_grid.gmt.gtype == GridType.GEOGRAPHIC
        assert temp_grid.gmt.registration == GridRegistration.PIXEL
        xr.testing.assert_allclose(a=temp_grid, b=expected_grid)


@pytest.mark.benchmark
def test_grdclip_no_outgrid(grid, expected_grid):
    """
    Test the below and above parameters for grdclip with no set outgrid.
    """
    temp_grid = grdclip(
        grid=grid, below=[550, -1000], above=[700, 1000], region=[-53, -49, -19, -16]
    )
    assert temp_grid.dims == ("lat", "lon")
    assert temp_grid.gmt.gtype == GridType.GEOGRAPHIC
    assert temp_grid.gmt.registration == GridRegistration.PIXEL
    xr.testing.assert_allclose(a=temp_grid, b=expected_grid)


def test_grdclip_replace():
    """
    Test the replace parameter for grdclip.
    """
    grid = load_earth_mask(region=[0, 10, 0, 10])
    npt.assert_array_equal(np.unique(grid), [0, 1])  # Only have 0 and 1
    grid = grdclip(grid=grid, replace=[0, 2])  # Replace 0 with 2
    npt.assert_array_equal(np.unique(grid), [1, 2])

    # Test for the deprecated 'new' parameter
    # TODO(PyGMT>=0.19.0): Remove this test below for the 'new' parameter
    with pytest.warns(FutureWarning):
        grid = grdclip(grid=grid, new=[1, 3])  # Replace 1 with 3
        npt.assert_array_equal(np.unique(grid), [2, 3])


def test_grdclip_between_repeated():
    """
    Test passing a 2-D sequence to the between parameter for grdclip.
    """
    grid = load_static_earth_relief()
    # Replace values in the range 0-250 with 0, 250-500 with 1, 500-750 with 2, and
    # 750-1000 with 3
    result = grdclip(
        grid,
        between=[[0, 250, 0], [250, 500, 1], [500, 750, 2], [750, 1000, 3]],
    )
    # Result should have 4 unique values.
    npt.assert_array_equal(np.unique(result.data), [0, 1, 2, 3])


def test_grdclip_missing_required_parameter(grid):
    """
    Test that grdclip raises a ValueError if the required parameter is missing.
    """
    with pytest.raises(GMTInvalidInput):
        grdclip(grid=grid)<|MERGE_RESOLUTION|>--- conflicted
+++ resolved
@@ -8,11 +8,7 @@
 import numpy.testing as npt
 import pytest
 import xarray as xr
-<<<<<<< HEAD
-from pygmt import gmtread, grdclip
-=======
 from pygmt import grdclip
->>>>>>> d29303bb
 from pygmt.datasets import load_earth_mask
 from pygmt.enums import GridRegistration, GridType
 from pygmt.exceptions import GMTInvalidInput
@@ -58,11 +54,7 @@
         )
         assert result is None  # return value is None
         assert Path(tmpfile.name).stat().st_size > 0  # check that outgrid exists
-<<<<<<< HEAD
-        temp_grid = gmtread(tmpfile.name, kind="grid")
-=======
         temp_grid = xr.load_dataarray(tmpfile.name, engine="gmt", raster_kind="grid")
->>>>>>> d29303bb
         assert temp_grid.dims == ("lat", "lon")
         assert temp_grid.gmt.gtype == GridType.GEOGRAPHIC
         assert temp_grid.gmt.registration == GridRegistration.PIXEL
