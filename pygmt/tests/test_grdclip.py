"""
Test pygmt.grdclip.
"""

from pathlib import Path

import pytest
import xarray as xr
<<<<<<< HEAD
from pygmt import grdclip, read
=======
from pygmt import grdclip, load_dataarray
from pygmt.enums import GridRegistration, GridType
>>>>>>> d9fb9030
from pygmt.helpers import GMTTempFile
from pygmt.helpers.testing import load_static_earth_relief


@pytest.fixture(scope="module", name="grid")
def fixture_grid():
    """
    Load the grid data from the static_earth_relief file.
    """
    return load_static_earth_relief()


@pytest.fixture(scope="module", name="expected_grid")
def fixture_expected_grid():
    """
    Load the expected grdclip grid result.
    """
    return xr.DataArray(
        data=[
            [1000.0, 570.5, -1000.0, -1000.0],
            [1000.0, 1000.0, 571.5, 638.5],
            [555.5, 556.0, 580.0, 1000.0],
        ],
        coords={"lon": [-52.5, -51.5, -50.5, -49.5], "lat": [-18.5, -17.5, -16.5]},
        dims=["lat", "lon"],
    )


def test_grdclip_outgrid(grid, expected_grid):
    """
    Test the below and above parameters for grdclip and creates a test outgrid.
    """
    with GMTTempFile(suffix=".nc") as tmpfile:
        result = grdclip(
            grid=grid,
            outgrid=tmpfile.name,
            below=[550, -1000],
            above=[700, 1000],
            region=[-53, -49, -19, -16],
        )
        assert result is None  # return value is None
        assert Path(tmpfile.name).stat().st_size > 0  # check that outgrid exists
        temp_grid = read(tmpfile.name, kind="grid")
        assert temp_grid.dims == ("lat", "lon")
        assert temp_grid.gmt.gtype == GridType.GEOGRAPHIC
        assert temp_grid.gmt.registration == GridRegistration.PIXEL
        xr.testing.assert_allclose(a=temp_grid, b=expected_grid)


@pytest.mark.benchmark
def test_grdclip_no_outgrid(grid, expected_grid):
    """
    Test the below and above parameters for grdclip with no set outgrid.
    """
    temp_grid = grdclip(
        grid=grid, below=[550, -1000], above=[700, 1000], region=[-53, -49, -19, -16]
    )
    assert temp_grid.dims == ("lat", "lon")
    assert temp_grid.gmt.gtype == GridType.GEOGRAPHIC
    assert temp_grid.gmt.registration == GridRegistration.PIXEL
    xr.testing.assert_allclose(a=temp_grid, b=expected_grid)<|MERGE_RESOLUTION|>--- conflicted
+++ resolved
@@ -6,12 +6,8 @@
 
 import pytest
 import xarray as xr
-<<<<<<< HEAD
 from pygmt import grdclip, read
-=======
-from pygmt import grdclip, load_dataarray
 from pygmt.enums import GridRegistration, GridType
->>>>>>> d9fb9030
 from pygmt.helpers import GMTTempFile
 from pygmt.helpers.testing import load_static_earth_relief
 
