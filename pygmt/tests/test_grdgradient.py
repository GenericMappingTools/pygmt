"""
Test pygmt.grdgradient.
"""

from pathlib import Path

import pytest
import xarray as xr
<<<<<<< HEAD
from pygmt import grdgradient, read
=======
from pygmt import grdgradient, load_dataarray
from pygmt.enums import GridRegistration, GridType
>>>>>>> d9fb9030
from pygmt.exceptions import GMTInvalidInput
from pygmt.helpers import GMTTempFile
from pygmt.helpers.testing import load_static_earth_relief


@pytest.fixture(scope="module", name="grid")
def fixture_grid():
    """
    Load the grid data from the static_earth_relief file.
    """
    return load_static_earth_relief()


@pytest.fixture(scope="module", name="expected_grid")
def fixture_expected_grid():
    """
    Load the expected grdgradient grid result.
    """
    return xr.DataArray(
        data=[
            [-1.5974800e-03, -9.9056680e-04, -6.1276241e-04, -3.6172546e-04],
            [-1.5880326e-03, -1.6113354e-03, -5.4624723e-04, -5.0047837e-04],
            [7.2569086e-04, 2.4801277e-04, 1.8859128e-05, -1.2269041e-03],
        ],
        coords={
            "lon": [-52.5, -51.5, -50.5, -49.5],
            "lat": [-19.5, -18.5, -17.5],
        },
        dims=["lat", "lon"],
    )


def test_grdgradient_outgrid(grid, expected_grid):
    """
    Test the azimuth and direction parameters for grdgradient with a set outgrid.
    """
    with GMTTempFile(suffix=".nc") as tmpfile:
        result = grdgradient(
            grid=grid, outgrid=tmpfile.name, azimuth=10, region=[-53, -49, -20, -17]
        )
        assert result is None  # return value is None
        assert Path(tmpfile.name).stat().st_size > 0  # check that outgrid exists
        temp_grid = read(tmpfile.name, kind="grid")
        xr.testing.assert_allclose(a=temp_grid, b=expected_grid)


@pytest.mark.benchmark
def test_grdgradient_no_outgrid(grid, expected_grid):
    """
    Test the azimuth and direction parameters for grdgradient with no set outgrid.

    This is a regression test for
    https://github.com/GenericMappingTools/pygmt/issues/1807.
    """
    result = grdgradient(
        grid=grid, azimuth=10, region=[-53, -49, -20, -17], outgrid=None
    )
    # check information of the output grid
    assert isinstance(result, xr.DataArray)
    assert result.gmt.gtype == GridType.GEOGRAPHIC
    assert result.gmt.registration == GridRegistration.PIXEL
    # check information of the output grid
    xr.testing.assert_allclose(a=result, b=expected_grid)


def test_grdgradient_fails(grid):
    """
    Check that grdgradient fails correctly.

    Check that grdgradient fails correctly when `tiles` is specified but
    normalize is not.
    """
    with pytest.raises(GMTInvalidInput):
        grdgradient(grid=grid)  # fails without required arguments
    with pytest.raises(GMTInvalidInput):
        # fails when tiles is specified but not normalize
        grdgradient(grid=grid, azimuth=10, direction="c", tiles="c")<|MERGE_RESOLUTION|>--- conflicted
+++ resolved
@@ -6,12 +6,8 @@
 
 import pytest
 import xarray as xr
-<<<<<<< HEAD
 from pygmt import grdgradient, read
-=======
-from pygmt import grdgradient, load_dataarray
 from pygmt.enums import GridRegistration, GridType
->>>>>>> d9fb9030
 from pygmt.exceptions import GMTInvalidInput
 from pygmt.helpers import GMTTempFile
 from pygmt.helpers.testing import load_static_earth_relief
