--- conflicted
+++ resolved
@@ -6,12 +6,8 @@
 
 import pytest
 import xarray as xr
-<<<<<<< HEAD
 from pygmt import grdlandmask, read
-=======
-from pygmt import grdlandmask, load_dataarray
 from pygmt.enums import GridRegistration, GridType
->>>>>>> d9fb9030
 from pygmt.exceptions import GMTInvalidInput
 from pygmt.helpers import GMTTempFile
 
