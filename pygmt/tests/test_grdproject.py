--- conflicted
+++ resolved
@@ -6,11 +6,7 @@
 
 import pytest
 import xarray as xr
-<<<<<<< HEAD
-from pygmt import gmtread, grdproject
-=======
 from pygmt import grdproject
->>>>>>> d29303bb
 from pygmt.enums import GridRegistration, GridType
 from pygmt.exceptions import GMTInvalidInput
 from pygmt.helpers import GMTTempFile
@@ -60,11 +56,7 @@
         )
         assert result is None  # return value is None
         assert Path(tmpfile.name).stat().st_size > 0  # check that outgrid exists
-<<<<<<< HEAD
-        temp_grid = gmtread(tmpfile.name, kind="grid")
-=======
         temp_grid = xr.load_dataarray(tmpfile.name, engine="gmt", raster_kind="grid")
->>>>>>> d29303bb
         xr.testing.assert_allclose(a=temp_grid, b=expected_grid)
 
 
