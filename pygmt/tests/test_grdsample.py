--- conflicted
+++ resolved
@@ -93,8 +93,7 @@
     assert grid.gmt.registration is GridRegistration.PIXEL
     translated_grid = grdsample(grid=grid, toggle=True)
     assert translated_grid.gmt.registration is GridRegistration.GRIDLINE
-<<<<<<< HEAD
-    registration_grid = grdsample(grid=translated_grid, registration="p")
+    registration_grid = grdsample(grid=translated_grid, registration="pixel")
     assert registration_grid.gmt.registration is GridRegistration.PIXEL
 
 
@@ -103,8 +102,4 @@
     Raise an exception if toggle and registration are both set.
     """
     with pytest.raises(GMTInvalidInput):
-        grdsample(grid=grid, toggle=True, registration="p")
-=======
-    registration_grid = grdsample(grid=translated_grid, registration="pixel")
-    assert registration_grid.gmt.registration is GridRegistration.PIXEL
->>>>>>> 1cb8eeb5
+        grdsample(grid=grid, toggle=True, registration="p")