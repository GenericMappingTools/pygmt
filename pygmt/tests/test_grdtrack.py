--- conflicted
+++ resolved
@@ -7,13 +7,7 @@
 import numpy.testing as npt
 import pandas as pd
 import pytest
-<<<<<<< HEAD
-from packaging.version import Version
-from pygmt import clib, grdtrack
-=======
-from pygmt import grdtrack, which
-from pygmt.datasets import load_earth_relief, load_ocean_ridge_points
->>>>>>> 4fc86b0c
+from pygmt import grdtrack
 from pygmt.exceptions import GMTInvalidInput
 from pygmt.helpers import data_kind
 from pygmt.helpers.testing import load_static_earth_relief
