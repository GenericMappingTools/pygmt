"""
Tests for grdtrack.
"""
import os

import numpy as np
import numpy.testing as npt
import pandas as pd
import pytest
import xarray as xr
from pygmt import grdtrack, which
from pygmt.datasets import load_earth_relief, load_ocean_ridge_points
from pygmt.exceptions import GMTInvalidInput
from pygmt.helpers import data_kind

gpd = pytest.importorskip("geopandas")

TEST_DATA_DIR = os.path.join(os.path.dirname(__file__), "data")
TEMP_TRACK = os.path.join(TEST_DATA_DIR, "tmp_track.txt")


@pytest.fixture(scope="module", name="dataarray")
def fixture_dataarray():
    """
    Load the grid data from the sample earth_relief file.
    """
    return load_earth_relief(registration="gridline").sel(
        lat=slice(-49, -42), lon=slice(-118, -107)
    )


@pytest.fixture(scope="module", name="dataframe")
def fixture_dataframe():
    """
    Load the ocean ridge file.
    """
    return load_ocean_ridge_points()


@pytest.fixture(scope="module", name="csvfile")
def fixture_csvfile():
    """
    Load the csvfile.
    """
    return which("@ridge.txt", download="c")


@pytest.fixture(scope="module", name="ncfile")
def fixture_ncfile():
    """
    Load the ncfile.
    """
    return which("@earth_relief_01d", download="a")


def test_grdtrack_input_dataframe_and_dataarray(dataarray, dataframe):
    """
    Run grdtrack by passing in a pandas.DataFrame and xarray.DataArray as
    inputs.
    """
<<<<<<< HEAD
    dataframe = load_ocean_ridge_points()

    output = grdtrack(
        points=dataframe,
        grid=dataarray,
        data_format="d",
        df_columns=["longitude", "latitude", "bathymetry"],
    )
=======
    output = grdtrack(points=dataframe, grid=dataarray, newcolname="bathymetry")
>>>>>>> efbfbf6c
    assert isinstance(output, pd.DataFrame)
    assert output.columns.to_list() == ["longitude", "latitude", "bathymetry"]
    npt.assert_allclose(output.iloc[0], [-110.9536, -42.2489, -2790.488422])

    return output


def test_grdtrack_input_csvfile_and_dataarray(dataarray, csvfile):
    """
    Run grdtrack by passing in a csvfile and xarray.DataArray as inputs.
    """
    try:
        output = grdtrack(points=csvfile, grid=dataarray, outfile=TEMP_TRACK)
        assert output is None  # check that output is None since outfile is set
        assert os.path.exists(path=TEMP_TRACK)  # check that outfile exists at path

        track = pd.read_csv(TEMP_TRACK, sep="\t", header=None, comment=">")
        npt.assert_allclose(track.iloc[0], [-110.9536, -42.2489, -2790.488422])
    finally:
        os.remove(path=TEMP_TRACK)

    return output


def test_grdtrack_input_dataframe_and_ncfile(dataframe, ncfile):
    """
    Run grdtrack by passing in a pandas.DataFrame and netcdf file as inputs.
    """

    output = grdtrack(
        points=dataframe,
        grid=ncfile,
        data_format="d",
        df_columns=["longitude", "latitude", "bathymetry"],
    )
    assert isinstance(output, pd.DataFrame)
    assert output.columns.to_list() == ["longitude", "latitude", "bathymetry"]
    npt.assert_allclose(output.iloc[0], [-32.2971, 37.4118, -1939.748245])

    return output


def test_grdtrack_input_csvfile_and_ncfile(csvfile, ncfile):
    """
    Run grdtrack by passing in a csvfile and netcdf file as inputs.
    """
    try:
        output = grdtrack(points=csvfile, grid=ncfile, outfile=TEMP_TRACK)
        assert output is None  # check that output is None since outfile is set
        assert os.path.exists(path=TEMP_TRACK)  # check that outfile exists at path

        track = pd.read_csv(TEMP_TRACK, sep="\t", header=None, comment=">")
        npt.assert_allclose(track.iloc[0], [-32.2971, 37.4118, -1939.748245])
    finally:
        os.remove(path=TEMP_TRACK)

    return output


def test_grdtrack_wrong_kind_of_points_input(dataarray, dataframe):
    """
    Run grdtrack using points input that is not a pandas.DataFrame (matrix) or
    file.
    """
    invalid_points = dataframe.longitude.to_xarray()

    assert data_kind(invalid_points) == "grid"
    with pytest.raises(GMTInvalidInput):
        grdtrack(points=invalid_points, grid=dataarray)


def test_grdtrack_wrong_kind_of_grid_input(dataarray, dataframe):
    """
    Run grdtrack using grid input that is not as xarray.DataArray (grid) or
    file.
    """
    invalid_grid = dataarray.to_dataset()

    assert data_kind(invalid_grid) == "matrix"
    with pytest.raises(GMTInvalidInput):
<<<<<<< HEAD
        grdtrack(points=dataframe, grid=invalid_grid)
=======
        grdtrack(points=dataframe, grid=invalid_grid, newcolname="bathymetry")


def test_grdtrack_without_newcolname_setting(dataarray, dataframe):
    """
    Run grdtrack by not passing in newcolname parameter setting.
    """
    with pytest.raises(GMTInvalidInput):
        grdtrack(points=dataframe, grid=dataarray)
>>>>>>> efbfbf6c


def test_grdtrack_without_outfile_setting(csvfile, ncfile):
    """
    Run grdtrack by not passing in outfile parameter setting.
    """
<<<<<<< HEAD
    csvfile = which("@ridge.txt", download="c")
    ncfile = which("@earth_relief_01d", download="a")

    output = grdtrack(points=csvfile, grid=ncfile, data_format="a")
    npt.assert_allclose(output[0], [-32.2971, 37.4118, -1939.748245])
=======
    output = grdtrack(points=csvfile, grid=ncfile)
    npt.assert_allclose(output.iloc[0], [-32.2971, 37.4118, -1939.748245])
>>>>>>> efbfbf6c

    return output


def test_grdtrack_output_types(dataarray):
    """
    Tests output formats for grdtrack.
    """
    dataframe = load_ocean_ridge_points()
    result_string = grdtrack(
        points=dataframe,
        grid=dataarray,
        data_format="s",
    )
    assert isinstance(result_string, str)
    result_array = grdtrack(
        points=dataframe,
        grid=dataarray,
        data_format="a",
    )
    assert isinstance(result_array, np.ndarray)
    result_df = grdtrack(
        points=dataframe,
        grid=dataarray,
        data_format="d",
    )
    assert isinstance(result_df, pd.DataFrame)
    result_gpd_df = grdtrack(
        points=dataframe,
        grid=dataarray,
        data_format="g",
    )
    assert isinstance(result_gpd_df, gpd.geodataframe.GeoDataFrame)
    result_xarray = grdtrack(
        points=dataframe,
        grid=dataarray,
        data_format="x",
    )
    assert isinstance(result_xarray, xr.core.dataarray.DataArray)<|MERGE_RESOLUTION|>--- conflicted
+++ resolved
@@ -58,18 +58,12 @@
     Run grdtrack by passing in a pandas.DataFrame and xarray.DataArray as
     inputs.
     """
-<<<<<<< HEAD
-    dataframe = load_ocean_ridge_points()
-
     output = grdtrack(
         points=dataframe,
         grid=dataarray,
         data_format="d",
         df_columns=["longitude", "latitude", "bathymetry"],
     )
-=======
-    output = grdtrack(points=dataframe, grid=dataarray, newcolname="bathymetry")
->>>>>>> efbfbf6c
     assert isinstance(output, pd.DataFrame)
     assert output.columns.to_list() == ["longitude", "latitude", "bathymetry"]
     npt.assert_allclose(output.iloc[0], [-110.9536, -42.2489, -2790.488422])
@@ -150,36 +144,16 @@
 
     assert data_kind(invalid_grid) == "matrix"
     with pytest.raises(GMTInvalidInput):
-<<<<<<< HEAD
+
         grdtrack(points=dataframe, grid=invalid_grid)
-=======
-        grdtrack(points=dataframe, grid=invalid_grid, newcolname="bathymetry")
-
-
-def test_grdtrack_without_newcolname_setting(dataarray, dataframe):
-    """
-    Run grdtrack by not passing in newcolname parameter setting.
-    """
-    with pytest.raises(GMTInvalidInput):
-        grdtrack(points=dataframe, grid=dataarray)
->>>>>>> efbfbf6c
 
 
 def test_grdtrack_without_outfile_setting(csvfile, ncfile):
     """
     Run grdtrack by not passing in outfile parameter setting.
     """
-<<<<<<< HEAD
-    csvfile = which("@ridge.txt", download="c")
-    ncfile = which("@earth_relief_01d", download="a")
-
     output = grdtrack(points=csvfile, grid=ncfile, data_format="a")
     npt.assert_allclose(output[0], [-32.2971, 37.4118, -1939.748245])
-=======
-    output = grdtrack(points=csvfile, grid=ncfile)
-    npt.assert_allclose(output.iloc[0], [-32.2971, 37.4118, -1939.748245])
->>>>>>> efbfbf6c
-
     return output
 
 
