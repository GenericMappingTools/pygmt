--- conflicted
+++ resolved
@@ -183,13 +183,9 @@
     surface plot.
     """
     fig = Figure()
-<<<<<<< HEAD
-    fig.grdview(
-        grid=xrgrid, cmap="relief", surftype="surface", contourpen="0.5p,black,dash"
-    )
-=======
-    fig.grdview(grid=xrgrid, cmap="relief", surftype="s", contour_pen="0.5p,black,dashed")
->>>>>>> be792c33
+    fig.grdview(
+        grid=xrgrid, cmap="relief", surftype="surface", contour_pen="0.5p,black,dash"
+    )
     return fig
 
 
@@ -200,13 +196,12 @@
     mesh plot.
     """
     fig = Figure()
-<<<<<<< HEAD
-    fig.grdview(
-        grid=xrgrid, cmap="relief", surftype="surface+mesh", meshpen="0.5p,black,dash"
-    )
-=======
-    fig.grdview(grid=xrgrid, cmap="relief", surftype="sm", mesh_pen="0.5p,black,dashed")
->>>>>>> be792c33
+    fig.grdview(
+        grid=xrgrid,
+        cmap="relief",
+        surftype="surface+mesh",
+        mesh_pen="0.5p,black,dashed",
+    )
     return fig
 
 
