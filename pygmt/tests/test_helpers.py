--- conflicted
+++ resolved
@@ -11,10 +11,7 @@
 from pygmt.helpers import (
     GMTTempFile,
     args_in_kwargs,
-<<<<<<< HEAD
-=======
     build_arg_list,
->>>>>>> 9ec92be5
     kwargs_to_strings,
     unique_name,
 )
