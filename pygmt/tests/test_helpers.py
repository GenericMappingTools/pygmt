"""
Test the helper functions/classes/etc used in wrapping GMT.
"""
import os

import pytest
import xarray as xr
from pygmt import Figure
from pygmt.exceptions import GMTInvalidInput
from pygmt.helpers import (
    GMTTempFile,
    args_in_kwargs,
    kwargs_to_strings,
    unique_name,
)
from pygmt.helpers.testing import load_static_earth_relief, skip_if_no


def test_load_static_earth_relief():
    """
    Check that @static_earth_relief.nc loads without errors.
    """
    data = load_static_earth_relief()
    assert data.dims == ("lat", "lon")
    assert data.shape == (14, 8)
    assert data.min() == 190
    assert data.max() == 981
    assert data.median() == 467
    assert isinstance(data, xr.DataArray)


<<<<<<< HEAD
=======
@pytest.mark.parametrize(
    ("data", "x", "y"),
    [
        (None, None, None),
        ("data.txt", np.array([1, 2]), np.array([4, 5])),
        ("data.txt", np.array([1, 2]), None),
        ("data.txt", None, np.array([4, 5])),
        (None, np.array([1, 2]), None),
        (None, None, np.array([4, 5])),
    ],
)
def test_data_kind_fails(data, x, y):
    """
    Make sure data_kind raises exceptions when it should.
    """
    with pytest.raises(GMTInvalidInput):
        data_kind(data=data, x=x, y=y)


>>>>>>> 7285bc80
def test_unique_name():
    """
    Make sure the names are really unique.
    """
    names = [unique_name() for i in range(100)]
    assert len(names) == len(set(names))


@pytest.mark.mpl_image_compare
def test_non_ascii_to_octal():
    """
    Test support of non-ASCII characters.
    """
    fig = Figure()
    fig.basemap(
        region=[0, 10, 0, 5],
        projection="X10c/5c",
        frame=[
            "xaf+lISOLatin1: ﬁ‰“”¥",
            "yaf+lSymbol: αβ∇∋∈",
            "WSen+tZapfDingbats: ①❷➂➍✦❝❞",
        ],
    )
    return fig


def test_kwargs_to_strings_fails():
    """
    Make sure it fails for invalid conversion types.
    """
    with pytest.raises(GMTInvalidInput):
        kwargs_to_strings(bla="blablabla")


def test_gmttempfile():
    """
    Check that file is really created and deleted.
    """
    with GMTTempFile() as tmpfile:
        assert os.path.exists(tmpfile.name)
    # File should be deleted when leaving the with block
    assert not os.path.exists(tmpfile.name)


def test_gmttempfile_unique():
    """
    Check that generating multiple files creates unique names.
    """
    with GMTTempFile() as tmp1:
        with GMTTempFile() as tmp2:
            with GMTTempFile() as tmp3:
                assert tmp1.name != tmp2.name != tmp3.name


def test_gmttempfile_prefix_suffix():
    """
    Make sure the prefix and suffix of temporary files are user specifiable.
    """
    with GMTTempFile() as tmpfile:
        assert os.path.basename(tmpfile.name).startswith("pygmt-")
        assert os.path.basename(tmpfile.name).endswith(".txt")
    with GMTTempFile(prefix="user-prefix-") as tmpfile:
        assert os.path.basename(tmpfile.name).startswith("user-prefix-")
        assert os.path.basename(tmpfile.name).endswith(".txt")
    with GMTTempFile(suffix=".log") as tmpfile:
        assert os.path.basename(tmpfile.name).startswith("pygmt-")
        assert os.path.basename(tmpfile.name).endswith(".log")
    with GMTTempFile(prefix="user-prefix-", suffix=".log") as tmpfile:
        assert os.path.basename(tmpfile.name).startswith("user-prefix-")
        assert os.path.basename(tmpfile.name).endswith(".log")


def test_gmttempfile_read():
    """
    Make sure GMTTempFile.read() works.
    """
    with GMTTempFile() as tmpfile:
        with open(tmpfile.name, "w", encoding="utf8") as ftmp:
            ftmp.write("in.dat: N = 2\t<1/3>\t<2/4>\n")
        assert tmpfile.read() == "in.dat: N = 2 <1/3> <2/4>\n"
        assert tmpfile.read(keep_tabs=True) == "in.dat: N = 2\t<1/3>\t<2/4>\n"


def test_args_in_kwargs():
    """
    Test that args_in_kwargs function returns correct Boolean responses.
    """
    kwargs = {"A": 1, "B": 2, "C": 3}
    # Passing list of arguments with passing values in the beginning
    passing_args_1 = ["B", "C", "D"]
    assert args_in_kwargs(args=passing_args_1, kwargs=kwargs)
    # Passing list of arguments that starts with failing arguments
    passing_args_2 = ["D", "X", "C"]
    assert args_in_kwargs(args=passing_args_2, kwargs=kwargs)
    # Failing list of arguments
    failing_args = ["D", "E", "F"]
    assert not args_in_kwargs(args=failing_args, kwargs=kwargs)


def test_skip_if_no():
    """
    Test that the skip_if_no helper testing function returns a
    pytest.mask.skipif mark decorator.
    """
    # Check pytest.mark with a dependency that can be imported
    mark_decorator = skip_if_no(package="numpy")
    assert mark_decorator.args[0] is False

    # Check pytest.mark with a dependency that cannot be imported
    mark_decorator = skip_if_no(package="nullpackage")
    assert mark_decorator.args[0] is True
    assert mark_decorator.kwargs["reason"] == "Could not import 'nullpackage'"
    assert mark_decorator.markname == "skipif"<|MERGE_RESOLUTION|>--- conflicted
+++ resolved
@@ -29,28 +29,6 @@
     assert isinstance(data, xr.DataArray)
 
 
-<<<<<<< HEAD
-=======
-@pytest.mark.parametrize(
-    ("data", "x", "y"),
-    [
-        (None, None, None),
-        ("data.txt", np.array([1, 2]), np.array([4, 5])),
-        ("data.txt", np.array([1, 2]), None),
-        ("data.txt", None, np.array([4, 5])),
-        (None, np.array([1, 2]), None),
-        (None, None, np.array([4, 5])),
-    ],
-)
-def test_data_kind_fails(data, x, y):
-    """
-    Make sure data_kind raises exceptions when it should.
-    """
-    with pytest.raises(GMTInvalidInput):
-        data_kind(data=data, x=x, y=y)
-
-
->>>>>>> 7285bc80
 def test_unique_name():
     """
     Make sure the names are really unique.
