--- conflicted
+++ resolved
@@ -8,7 +8,7 @@
 import numpy.testing as npt
 import pytest
 import xarray as xr
-from pygmt import gmtread, nearneighbor
+from pygmt import nearneighbor
 from pygmt.datasets import load_sample_data
 from pygmt.enums import GridRegistration, GridType
 from pygmt.exceptions import GMTInvalidInput
@@ -82,12 +82,7 @@
         )
         assert output is None  # check that output is None since outgrid is set
         assert Path(tmpfile.name).stat().st_size > 0  # check that outgrid exists
-<<<<<<< HEAD
-
-        grid = gmtread(tmpfile.name, kind="grid")
-=======
         grid = xr.load_dataarray(tmpfile.name, engine="gmt", raster_kind="grid")
->>>>>>> d29303bb
         assert isinstance(grid, xr.DataArray)  # ensure netCDF grid loads ok
         assert grid.shape == (121, 121)
         npt.assert_allclose(grid.mean(), -2378.2385)