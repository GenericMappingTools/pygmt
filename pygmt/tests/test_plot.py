# pylint: disable=redefined-outer-name
"""
Tests plot.
"""
import datetime
import os

import numpy as np
import pandas as pd
import pytest
import xarray as xr
from pygmt import Figure
from pygmt.exceptions import GMTInvalidInput
from pygmt.helpers import GMTTempFile

TEST_DATA_DIR = os.path.join(os.path.dirname(__file__), "data")
POINTS_DATA = os.path.join(TEST_DATA_DIR, "points.txt")


@pytest.fixture(scope="module")
def data():
    """
    Load the point data from the test file.
    """
    return np.loadtxt(POINTS_DATA)


@pytest.fixture(scope="module")
def region():
    """
    The data region.
    """
    return [10, 70, -5, 10]


@pytest.mark.mpl_image_compare
def test_plot_red_circles(data, region):
    """
    Plot the data in red circles passing in vectors.
    """
    fig = Figure()
    fig.plot(
        x=data[:, 0],
        y=data[:, 1],
        region=region,
        projection="X10c",
        style="c0.2c",
        color="red",
        frame="afg",
    )
    return fig


def test_plot_fail_no_data(data):
    """
    Plot should raise an exception if no data is given.
    """
    fig = Figure()
    with pytest.raises(GMTInvalidInput):
        fig.plot(
            region=region, projection="X10c", style="c0.2c", color="red", frame="afg"
        )
    with pytest.raises(GMTInvalidInput):
        fig.plot(
            x=data[:, 0],
            region=region,
            projection="X10c",
            style="c0.2c",
            color="red",
            frame="afg",
        )
    with pytest.raises(GMTInvalidInput):
        fig.plot(
            y=data[:, 0],
            region=region,
            projection="X10c",
            style="c0.2c",
            color="red",
            frame="afg",
        )
    # Should also fail if given too much data
    with pytest.raises(GMTInvalidInput):
        fig.plot(
            x=data[:, 0],
            y=data[:, 1],
            data=data,
            region=region,
            projection="X10c",
            style="c0.2c",
            color="red",
            frame="afg",
        )


def test_plot_fail_1d_array_with_data(data):
    """
    Should raise an exception if array color, size, intensity and transparency
    are used with matrix.
    """
    fig = Figure()
    kwargs = dict(data=data, region=region, projection="X10c", frame="afg")
    with pytest.raises(GMTInvalidInput):
        fig.plot(style="c0.2c", color=data[:, 2], **kwargs)
    with pytest.raises(GMTInvalidInput):
        fig.plot(style="cc", size=data[:, 2], color="red", **kwargs)
    with pytest.raises(GMTInvalidInput):
        fig.plot(style="c0.2c", color="red", intensity=data[:, 2], **kwargs)
    with pytest.raises(GMTInvalidInput):
        fig.plot(style="c0.2c", color="red", transparency=data[:, 2] * 100, **kwargs)


@pytest.mark.mpl_image_compare
def test_plot_projection(data):
    """
    Plot the data in green squares with a projection.
    """
    fig = Figure()
    fig.plot(
        x=data[:, 0],
        y=data[:, 1],
        region="g",
        projection="R270/10c",
        style="s0.2c",
        color="green",
        frame="ag",
    )
    return fig


@pytest.mark.mpl_image_compare
def test_plot_colors(data, region):
    """
    Plot the data using z as colors.
    """
    fig = Figure()
    fig.plot(
        x=data[:, 0],
        y=data[:, 1],
        color=data[:, 2],
        region=region,
        projection="X10c",
        style="c0.5c",
        cmap="cubhelix",
        frame="af",
    )
    return fig


@pytest.mark.mpl_image_compare
def test_plot_sizes(data, region):
    """
    Plot the data using z as sizes.
    """
    fig = Figure()
    fig.plot(
        x=data[:, 0],
        y=data[:, 1],
        size=0.5 * data[:, 2],
        region=region,
        projection="X10c",
        style="cc",
        color="blue",
        frame="af",
    )
    return fig


@pytest.mark.mpl_image_compare
def test_plot_colors_sizes(data, region):
    """
    Plot the data using z as sizes and colors.
    """
    fig = Figure()
    fig.plot(
        x=data[:, 0],
        y=data[:, 1],
        color=data[:, 2],
        size=0.5 * data[:, 2],
        region=region,
        projection="X10c",
        style="cc",
        cmap="copper",
        frame="af",
    )
    return fig


@pytest.mark.mpl_image_compare
def test_plot_colors_sizes_proj(data, region):
    """
    Plot the data using z as sizes and colors with a projection.
    """
    fig = Figure()
    fig.coast(region=region, projection="M15c", frame="af", water="skyblue")
    fig.plot(
        x=data[:, 0],
        y=data[:, 1],
        color=data[:, 2],
        size=0.5 * data[:, 2],
        style="cc",
        cmap="copper",
    )
    return fig


@pytest.mark.mpl_image_compare
def test_plot_varying_intensity():
    """
    Plot the data with array-like intensity.
    """
    x = np.arange(-1, 1.1, 0.1)
    y = np.zeros(x.size)
    intensity = x

    fig = Figure()
    fig.plot(
        x=x,
        y=y,
        region=[-1.1, 1.1, -0.5, 0.5],
        projection="X10c/2c",
        frame=["S", "xaf+lIntensity"],
        style="c0.25c",
        color="blue",
        intensity=intensity,
    )
    return fig


@pytest.mark.mpl_image_compare
def test_plot_transparency():
    """
    Plot the data with a constant transparency.
    """
    x = np.arange(1, 10)
    y = np.arange(1, 10)

    fig = Figure()
    fig.plot(
        x=x,
        y=y,
        region=[0, 10, 0, 10],
        projection="X10c",
        frame=True,
        style="c0.2c",
        color="blue",
        transparency=80.0,
    )
    return fig


@pytest.mark.mpl_image_compare
def test_plot_varying_transparency():
    """
    Plot the data using z as transparency.
    """
    x = np.arange(1, 10)
    y = np.arange(1, 10)
    z = np.arange(1, 10) * 10

    fig = Figure()
    fig.plot(
        x=x,
        y=y,
        region=[0, 10, 0, 10],
        projection="X10c",
        frame=True,
        style="c0.2c",
        color="blue",
        transparency=z,
    )
    return fig


@pytest.mark.mpl_image_compare
def test_plot_sizes_colors_transparencies():
    """
    Plot the data with varying sizes and colors using z as transparency.
    """
    x = np.arange(1.0, 10.0)
    y = np.arange(1.0, 10.0)
    color = np.arange(1, 10) * 0.15
    size = np.arange(1, 10) * 0.2
    transparency = np.arange(1, 10) * 10

    fig = Figure()
    fig.plot(
        x=x,
        y=y,
        region=[0, 10, 0, 10],
        projection="X10c",
        frame=True,
        style="cc",
        color=color,
        size=size,
        cmap="gray",
        transparency=transparency,
    )
    return fig


@pytest.mark.mpl_image_compare(filename="test_plot_matrix.png")
@pytest.mark.parametrize("color", ["#aaaaaa", 170])
def test_plot_matrix(data, color):
    """
    Plot the data passing in a matrix and specifying columns.
    """
    fig = Figure()
    fig.plot(
        data=data,
        region=[10, 70, -5, 10],
        projection="M15c",
        style="cc",
        color=color,
        frame="a",
        incols="0,1,2+s0.5",
    )
    return fig


@pytest.mark.mpl_image_compare
def test_plot_matrix_color(data):
    """
    Plot the data passing in a matrix and using a colormap.
    """
    fig = Figure()
    fig.plot(
        data=data,
        region=[10, 70, -5, 10],
        projection="X10c",
        style="c0.5c",
        cmap="rainbow",
        frame="a",
    )
    return fig


@pytest.mark.mpl_image_compare
def test_plot_from_file(region):
    """
    Plot using the data file name instead of loaded data.
    """
    fig = Figure()
    fig.plot(
        data=POINTS_DATA,
        region=region,
        projection="X10c",
        style="d1c",
        color="yellow",
        frame=True,
        incols=[0, 1],
    )
    return fig


@pytest.mark.mpl_image_compare
def test_plot_vectors():
    """
    Plot vectors.
    """
    azimuth = np.array([0, 45, 90, 135, 180, 225, 270, 310])
    lengths = np.linspace(0.1, 1, len(azimuth))
    lon = np.sin(np.deg2rad(azimuth))
    lat = np.cos(np.deg2rad(azimuth))
    fig = Figure()
    fig.plot(
        x=lon,
        y=lat,
        direction=(azimuth, lengths),
        region="-2/2/-2/2",
        projection="X10c",
        style="V0.2c+e+n",
        color="black",
        frame="af",
    )
    return fig


@pytest.mark.mpl_image_compare
def test_plot_lines_with_arrows():
    """
    Plot lines with arrows.

    The test is slightly different from test_plot_vectors().
    Here the vectors are plotted as lines, with arrows at the end.

    The test also checks if the API crashes.
    See https://github.com/GenericMappingTools/pygmt/issues/406.
    """
    fig = Figure()
    fig.basemap(region=[-2, 2, -2, 2], frame=True)
    fig.plot(x=[-1.0, -1.0], y=[-1.0, 1.0], pen="1p,black+ve0.2c")
    fig.plot(x=[1.0, 1.0], y=[-1.0, 1.0], pen="1p,black+ve0.2c")
    return fig


@pytest.mark.mpl_image_compare
def test_plot_scalar_xy():
    """
    Plot symbols given scalar x, y coordinates.
    """
    fig = Figure()
    fig.basemap(region=[-2, 2, -2, 2], frame=True)
    fig.plot(x=-1.5, y=1.5, style="c1c")
    fig.plot(x=0, y=0, style="t1c")
    fig.plot(x=1.5, y=-1.5, style="s1c")
    return fig


@pytest.mark.mpl_image_compare
def test_plot_datetime():
    """
    Test various datetime input data.
    """
    fig = Figure()
    fig.basemap(
        projection="X15c/5c",
        region=[
            np.array("2010-01-01T00:00:00", dtype=np.datetime64),
            pd.Timestamp("2020-01-01"),
            0,
            10,
        ],
        frame=True,
    )

    # numpy.datetime64 types
    x = np.array(
        ["2010-06-01", "2011-06-01T12", "2012-01-01T12:34:56"], dtype="datetime64"
    )
    y = [1.0, 2.0, 3.0]
    fig.plot(x=x, y=y, style="c0.2c", pen="1p")

    # pandas.DatetimeIndex
    x = pd.date_range("2013", freq="YS", periods=3)
    y = [4, 5, 6]
    fig.plot(x=x, y=y, style="t0.2c", pen="1p")

    # xarray.DataArray
    x = xr.DataArray(data=pd.date_range(start="2015-03", freq="QS", periods=3))
    y = [7.5, 6, 4.5]
    fig.plot(x=x, y=y, style="s0.2c", pen="1p")

    # raw datetime strings
    x = ["2016-02-01", "2017-03-04T00:00"]
    y = [7, 8]
    fig.plot(x=x, y=y, style="a0.2c", pen="1p")

    # the Python built-in datetime and date
    x = [datetime.date(2018, 1, 1), datetime.datetime(2019, 1, 1)]
    y = [8.5, 9.5]
    fig.plot(x=x, y=y, style="i0.2c", pen="1p")
    return fig


@pytest.mark.mpl_image_compare(filename="test_plot_sizes.png")
def test_plot_deprecate_sizes_to_size(data, region):
    """
    Make sure that the old parameter "sizes" is supported and it reports a
    warning.

    Modified from the test_plot_sizes() test.
    """
    fig = Figure()
    with pytest.warns(expected_warning=FutureWarning) as record:
        fig.plot(
            x=data[:, 0],
            y=data[:, 1],
            sizes=0.5 * data[:, 2],
            region=region,
            projection="X10c",
            style="cc",
            color="blue",
            frame="af",
        )
        assert len(record) == 1  # check that only one warning was raised
    return fig


@pytest.mark.mpl_image_compare(filename="test_plot_from_file.png")
def test_plot_deprecate_columns_to_incols(region):
    """
    Make sure that the old parameter "columns" is supported and it reports a
    warning.

    Modified from the test_plot_from_file() test.
    """
    fig = Figure()
    with pytest.warns(expected_warning=FutureWarning) as record:
        fig.plot(
            data=POINTS_DATA,
            region=region,
            projection="X10c",
            style="d1c",
            color="yellow",
            frame=True,
            columns=[0, 1],
        )
        assert len(record) == 1  # check that only one warning was raised
    return fig


@pytest.mark.mpl_image_compare
def test_plot_ogrgmt_file_multipoint_default_style():
    """
    Make sure that OGR/GMT files with MultiPoint geometry are plotted as
    squares and not as line (default GMT style).
    """
    with GMTTempFile(suffix=".gmt") as tmpfile:
        gmt_file = """# @VGMT1.0 @GMULTIPOINT
# @R1/1/1/1UB
# FEATURE_DATA
1 2
        """
        with open(tmpfile.name, "w", encoding="utf8") as file:
            file.write(gmt_file)
        fig = Figure()
        fig.plot(data=tmpfile.name, region=[0, 2, 1, 3], projection="X2c", frame=True)
        return fig


@pytest.mark.mpl_image_compare
def test_plot_ogrgmt_file_multipoint_non_default_style():
    """
    Make sure that non-default style can be set for plotting OGR/GMT file.
    """
    with GMTTempFile(suffix=".gmt") as tmpfile:
        gmt_file = """# @VGMT1.0 @GPOINT
# @R1/1/1/1UB
# FEATURE_DATA
1 2
        """
        with open(tmpfile.name, "w", encoding="utf8") as file:
            file.write(gmt_file)
        fig = Figure()
        fig.plot(
            data=tmpfile.name,
            region=[0, 2, 1, 3],
            projection="X2c",
            frame=True,
            style="c0.2c",
        )
        return fig


@pytest.mark.mpl_image_compare
<<<<<<< HEAD
def test_plot_shapefile():
    """
    Make sure that plot works for shapefile.

    See https://github.com/GenericMappingTools/pygmt/issues/1616.
    """
    fig = Figure()
    fig.plot(data="@RidgeTest.shp", pen="1p")
=======
def test_plot_dataframe_incols():
    """
    Make sure that the incols parameter works for pandas.DataFrame.

    See https://github.com/GenericMappingTools/pygmt/issues/1440.
    """
    data = pd.DataFrame(data={"col1": [-0.5, 0, 0.5], "col2": [-0.75, 0, 0.75]})
    fig = Figure()
    fig.plot(
        data=data, frame=True, region=[-1, 1, -1, 1], projection="X5c", incols=[1, 0]
    )
>>>>>>> c306352a
    return fig<|MERGE_RESOLUTION|>--- conflicted
+++ resolved
@@ -543,7 +543,6 @@
 
 
 @pytest.mark.mpl_image_compare
-<<<<<<< HEAD
 def test_plot_shapefile():
     """
     Make sure that plot works for shapefile.
@@ -552,7 +551,9 @@
     """
     fig = Figure()
     fig.plot(data="@RidgeTest.shp", pen="1p")
-=======
+    return fig
+  
+    
 def test_plot_dataframe_incols():
     """
     Make sure that the incols parameter works for pandas.DataFrame.
@@ -564,5 +565,4 @@
     fig.plot(
         data=data, frame=True, region=[-1, 1, -1, 1], projection="X5c", incols=[1, 0]
     )
->>>>>>> c306352a
     return fig