--- conflicted
+++ resolved
@@ -13,10 +13,7 @@
 
 from .. import Figure
 from ..exceptions import GMTInvalidInput
-<<<<<<< HEAD
-=======
 from ..helpers import GMTTempFile
->>>>>>> 713ea727
 from ..helpers.testing import check_figures_equal
 
 
@@ -133,8 +130,7 @@
 
 @check_figures_equal()
 def test_plot_colors(data, region):
-<<<<<<< HEAD
-    "Plot the data using z as sizes"
+    "Plot the data using z as colors"
     fig_ref, fig_test = Figure(), Figure()
     # Use single-character arguments for the reference image
     fig_ref.plot(
@@ -147,11 +143,6 @@
     )
 
     fig_test.plot(
-=======
-    "Plot the data using z as colors"
-    fig = Figure()
-    fig.plot(
->>>>>>> 713ea727
         x=data[:, 0],
         y=data[:, 1],
         color=data[:, 2],
