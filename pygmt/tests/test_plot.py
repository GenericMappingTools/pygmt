"""
Test Figure.plot.
"""

import datetime
from pathlib import Path

import numpy as np
import pandas as pd
import pytest
import xarray as xr
from pygmt import Figure, which
from pygmt.exceptions import GMTInvalidInput
from pygmt.helpers import GMTTempFile

POINTS_DATA = Path(__file__).parent / "data" / "points.txt"


@pytest.fixture(scope="module", name="data")
def fixture_data():
    """
    Load the point data from the test file.
    """
    return np.loadtxt(POINTS_DATA)


@pytest.fixture(scope="module", name="region")
def fixture_region():
    """
    The data region.
    """
    return [10, 70, -5, 10]


@pytest.mark.mpl_image_compare
def test_plot_red_circles(data, region):
    """
    Plot the data in red circles passing in vectors.
    """
    fig = Figure()
    fig.plot(
        x=data[:, 0],
        y=data[:, 1],
        region=region,
        projection="X10c",
        style="c0.2c",
        fill="red",
        frame="afg",
    )
    return fig


def test_plot_fail_no_data(data, region):
    """
    Plot should raise an exception if no data is given.
    """
    fig = Figure()
    with pytest.raises(GMTInvalidInput):
        fig.plot(
            region=region, projection="X10c", style="c0.2c", fill="red", frame="afg"
        )
    with pytest.raises(GMTInvalidInput):
        fig.plot(
            x=data[:, 0],
            region=region,
            projection="X10c",
            style="c0.2c",
            fill="red",
            frame="afg",
        )
    with pytest.raises(GMTInvalidInput):
        fig.plot(
            y=data[:, 0],
            region=region,
            projection="X10c",
            style="c0.2c",
            fill="red",
            frame="afg",
        )
    # Should also fail if given too much data
    with pytest.raises(GMTInvalidInput):
        fig.plot(
            x=data[:, 0],
            y=data[:, 1],
            data=data,
            region=region,
            projection="X10c",
            style="c0.2c",
            fill="red",
            frame="afg",
        )


<<<<<<< HEAD
def test_plot_fail_1d_array_using_data(data):
    """
    Should raise an exception if array color, sizes, intensity and symbol are
    used with matrix.
=======
def test_plot_fail_1d_array_with_data(data, region):
    """
    Should raise an exception if array fill, size, intensity and transparency are used
    with matrix.
>>>>>>> 63539262
    """
    fig = Figure()
    kwargs = {"data": data, "region": region, "projection": "X10c", "frame": "afg"}
    with pytest.raises(GMTInvalidInput):
        fig.plot(style="c0.2c", fill=data[:, 2], **kwargs)
    with pytest.raises(GMTInvalidInput):
        fig.plot(style="cc", size=data[:, 2], fill="red", **kwargs)
    with pytest.raises(GMTInvalidInput):
<<<<<<< HEAD
        fig.plot(style="cc", color="red", sizes=data[:, 2], **kwargs)
    with pytest.raises(GMTInvalidInput):
        fig.plot(style="c0.2c", color="red", intensity=data[:, 2], **kwargs)
    with pytest.raises(GMTInvalidInput):
        fig.plot(
            style="0.2c", color="red", symbol=np.full(len(data[:, 2]), "c"), **kwargs
        )
=======
        fig.plot(style="c0.2c", fill="red", intensity=data[:, 2], **kwargs)
    with pytest.raises(GMTInvalidInput):
        fig.plot(style="c0.2c", fill="red", transparency=data[:, 2] * 100, **kwargs)
>>>>>>> 63539262


@pytest.mark.mpl_image_compare
def test_plot_projection(data):
    """
    Plot the data in green squares with a projection.
    """
    fig = Figure()
    fig.plot(
        x=data[:, 0],
        y=data[:, 1],
        region="g",
        projection="R270/10c",
        style="s0.2c",
        fill="green",
        frame="ag",
    )
    return fig


@pytest.mark.mpl_image_compare
def test_plot_colors(data, region):
    """
    Plot the data using z as fills.
    """
    fig = Figure()
    fig.plot(
        x=data[:, 0],
        y=data[:, 1],
        fill=data[:, 2],
        region=region,
        projection="X10c",
        style="c0.5c",
        cmap="cubhelix",
        frame="af",
    )
    return fig


@pytest.mark.mpl_image_compare
def test_plot_sizes(data, region):
    """
    Plot the data using z as sizes.
    """
    fig = Figure()
    fig.plot(
        x=data[:, 0],
        y=data[:, 1],
        size=0.5 * data[:, 2],
        region=region,
        projection="X10c",
        style="cc",
        fill="blue",
        frame="af",
    )
    return fig


@pytest.mark.mpl_image_compare
def test_plot_colors_sizes(data, region):
    """
    Plot the data using z as sizes and fills.
    """
    fig = Figure()
    fig.plot(
        x=data[:, 0],
        y=data[:, 1],
        fill=data[:, 2],
        size=0.5 * data[:, 2],
        region=region,
        projection="X10c",
        style="cc",
        cmap="copper",
        frame="af",
    )
    return fig


@pytest.mark.mpl_image_compare
def test_plot_colors_sizes_proj(data, region):
    """
    Plot the data using z as sizes and fills with a projection.
    """
    fig = Figure()
    fig.coast(region=region, projection="M15c", frame="af", water="skyblue")
    fig.plot(
        x=data[:, 0],
        y=data[:, 1],
        fill=data[:, 2],
        size=0.5 * data[:, 2],
        style="cc",
        cmap="copper",
    )
    return fig


@pytest.mark.mpl_image_compare
def test_plot_varying_intensity():
    """
    Plot the data with array-like intensity.
    """
    x = np.arange(-1, 1.1, 0.1)
    y = np.zeros(x.size)
    intensity = x

    fig = Figure()
    fig.plot(
        x=x,
        y=y,
        region=[-1.1, 1.1, -0.5, 0.5],
        projection="X10c/2c",
        frame=["S", "xaf+lIntensity"],
        style="c0.25c",
        fill="blue",
        intensity=intensity,
    )
    return fig


@pytest.mark.mpl_image_compare
def test_plot_transparency():
    """
    Plot the data with a constant transparency.
    """
    x = np.arange(1, 10)
    y = np.arange(1, 10)

    fig = Figure()
    fig.plot(
        x=x,
        y=y,
        region=[0, 10, 0, 10],
        projection="X10c",
        frame=True,
        style="c0.2c",
        fill="blue",
        transparency=80.0,
    )
    return fig


@pytest.mark.mpl_image_compare
def test_plot_varying_transparency():
    """
    Plot the data using z as transparency.
    """
    x = np.arange(1, 10)
    y = np.arange(1, 10)
    z = np.arange(1, 10) * 10

    fig = Figure()
    fig.plot(
        x=x,
        y=y,
        region=[0, 10, 0, 10],
        projection="X10c",
        frame=True,
        style="c0.2c",
        fill="blue",
        transparency=z,
    )
    return fig


@pytest.mark.mpl_image_compare
def test_plot_sizes_colors_transparencies():
    """
    Plot the data with varying sizes and fills using z as transparency.
    """
    x = np.arange(1.0, 10.0)
    y = np.arange(1.0, 10.0)
    fill = np.arange(1, 10) * 0.15
    size = np.arange(1, 10) * 0.2
    transparency = np.arange(1, 10) * 10

    fig = Figure()
    fig.plot(
        x=x,
        y=y,
        region=[0, 10, 0, 10],
        projection="X10c",
        frame=True,
        style="cc",
        fill=fill,
        size=size,
        cmap="gray",
        transparency=transparency,
    )
    return fig


<<<<<<< HEAD
@pytest.mark.mpl_image_compare
def test_plot_symbols(data, region):
    """
    Plot the data using array-like symbols.
    """
    fig = Figure()
    fig.plot(
        x=data[:, 0],
        y=data[:, 1],
        region=region,
        projection="X4c",
        color="blue",
        sizes=np.full(len(data[:, 0]), 0.5),
        symbol=np.full(len(data[:, 0]), "c"),
        frame="af",
    )
    return fig


@pytest.mark.mpl_image_compare
def test_plot_matrix(data):
=======
@pytest.mark.mpl_image_compare(filename="test_plot_matrix.png")
@pytest.mark.parametrize("fill", ["#aaaaaa", 170])
def test_plot_matrix(data, fill):
>>>>>>> 63539262
    """
    Plot the data passing in a matrix and specifying columns.
    """
    fig = Figure()
    fig.plot(
        data=data,
        region=[10, 70, -5, 10],
        projection="M15c",
        style="cc",
        fill=fill,
        frame="a",
        incols="0,1,2+s0.5",
    )
    return fig


@pytest.mark.mpl_image_compare
def test_plot_matrix_color(data):
    """
    Plot the data passing in a matrix and using a colormap.
    """
    fig = Figure()
    fig.plot(
        data=data,
        region=[10, 70, -5, 10],
        projection="X10c",
        style="c0.5c",
        cmap="rainbow",
        frame="a",
    )
    return fig


@pytest.mark.mpl_image_compare
def test_plot_from_file(region):
    """
    Plot using the data file name instead of loaded data.
    """
    fig = Figure()
    fig.plot(
        data=POINTS_DATA,
        region=region,
        projection="X10c",
        style="d1c",
        fill="yellow",
        frame=True,
        incols=[0, 1],
    )
    return fig


@pytest.mark.benchmark
@pytest.mark.mpl_image_compare
def test_plot_vectors():
    """
    Plot vectors.
    """
    azimuth = np.array([0, 45, 90, 135, 180, 225, 270, 310])
    lengths = np.linspace(0.1, 1, len(azimuth))
    lon = np.sin(np.deg2rad(azimuth))
    lat = np.cos(np.deg2rad(azimuth))
    fig = Figure()
    fig.plot(
        x=lon,
        y=lat,
        direction=(azimuth, lengths),
        region="-2/2/-2/2",
        projection="X10c",
        style="V0.2c+e+n",
        fill="black",
        frame="af",
    )
    return fig


@pytest.mark.mpl_image_compare
def test_plot_lines_with_arrows():
    """
    Plot lines with arrows.

    The test is slightly different from test_plot_vectors(). Here the vectors are
    plotted as lines, with arrows at the end.

    The test also checks if the API crashes. See
    https://github.com/GenericMappingTools/pygmt/issues/406.
    """
    fig = Figure()
    fig.basemap(region=[-2, 2, -2, 2], frame=True)
    fig.plot(x=[-1.0, -1.0], y=[-1.0, 1.0], pen="1p,black+ve0.2c")
    fig.plot(x=[1.0, 1.0], y=[-1.0, 1.0], pen="1p,black+ve0.2c")
    return fig


@pytest.mark.mpl_image_compare
def test_plot_scalar_xy():
    """
    Plot symbols given scalar x, y coordinates.
    """
    fig = Figure()
    fig.basemap(region=[-2, 2, -2, 2], frame=True)
    fig.plot(x=-1.5, y=1.5, style="c1c")
    fig.plot(x=0, y=0, style="t1c")
    fig.plot(x=1.5, y=-1.5, style="s1c")
    return fig


@pytest.mark.mpl_image_compare
def test_plot_datetime():
    """
    Test various datetime input data.
    """
    fig = Figure()
    fig.basemap(
        projection="X15c/5c",
        region=[
            np.array("2010-01-01T00:00:00", dtype=np.datetime64),
            pd.Timestamp("2020-01-01"),
            0,
            10,
        ],
        frame=True,
    )

    # numpy.datetime64 types
    x = np.array(
        ["2010-06-01", "2011-06-01T12", "2012-01-01T12:34:56"], dtype="datetime64"
    )
    y = [1.0, 2.0, 3.0]
    fig.plot(x=x, y=y, style="c0.2c", pen="1p")

    # pandas.DatetimeIndex
    x = pd.date_range("2013", freq="YS", periods=3)
    y = [4, 5, 6]
    fig.plot(x=x, y=y, style="t0.2c", pen="1p")

    # xarray.DataArray
    x = xr.DataArray(data=pd.date_range(start="2015-03", freq="QS", periods=3))
    y = [7.5, 6, 4.5]
    fig.plot(x=x, y=y, style="s0.2c", pen="1p")

    # raw datetime strings
    x = ["2016-02-01", "2017-03-04T00:00"]
    y = [7, 8]
    fig.plot(x=x, y=y, style="a0.2c", pen="1p")

    # the Python built-in datetime and date
    x = [datetime.date(2018, 1, 1), datetime.datetime(2019, 1, 1)]
    y = [8.5, 9.5]
    fig.plot(x=x, y=y, style="i0.2c", pen="1p")
    return fig


@pytest.mark.mpl_image_compare
def test_plot_timedelta64():
    """
    Test plotting numpy.timedelta64 input data.
    """
    fig = Figure()
    fig.basemap(
        projection="X8c/5c",
        region=[0, 8, 0, 10],
        frame=["WSne", "xaf+lForecast Days", "yaf+lRMSE"],
    )
    fig.plot(
        x=np.arange(np.timedelta64(0, "D"), np.timedelta64(8, "D")),
        y=np.geomspace(start=0.1, stop=9, num=8),
        style="c0.2c",
        pen="1p",
    )
    return fig


@pytest.mark.mpl_image_compare(
    filename="test_plot_ogrgmt_file_multipoint_default_style.png"
)
@pytest.mark.parametrize("func", [str, Path])
def test_plot_ogrgmt_file_multipoint_default_style(func):
    """
    Make sure that OGR/GMT files with MultiPoint geometry are plotted as squares and not
    as line (default GMT style).
    """
    with GMTTempFile(suffix=".gmt") as tmpfile:
        gmt_file = """# @VGMT1.0 @GMULTIPOINT
# @R1/1/1/1UB
# FEATURE_DATA
1 2
        """
        Path(tmpfile.name).write_text(gmt_file, encoding="utf-8")
        fig = Figure()
        fig.plot(
            data=func(tmpfile.name), region=[0, 2, 1, 3], projection="X2c", frame=True
        )
        return fig


@pytest.mark.mpl_image_compare
def test_plot_ogrgmt_file_multipoint_non_default_style():
    """
    Make sure that non-default style can be set for plotting OGR/GMT file.
    """
    with GMTTempFile(suffix=".gmt") as tmpfile:
        gmt_file = """# @VGMT1.0 @GPOINT
# @R1/1/1/1UB
# FEATURE_DATA
1 2
        """
        Path(tmpfile.name).write_text(gmt_file, encoding="utf-8")
        fig = Figure()
        fig.plot(
            data=tmpfile.name,
            region=[0, 2, 1, 3],
            projection="X2c",
            frame=True,
            style="c0.2c",
        )
        return fig


@pytest.mark.mpl_image_compare
def test_plot_shapefile():
    """
    Make sure that plot works for shapefile.

    See https://github.com/GenericMappingTools/pygmt/issues/1616.
    """
    datasets = ["@RidgeTest" + suffix for suffix in [".shp", ".shx", ".dbf", ".prj"]]
    which(fname=datasets, download="a")
    fig = Figure()
    fig.plot(data="@RidgeTest.shp", pen="1p", frame=True)
    return fig


@pytest.mark.mpl_image_compare
def test_plot_dataframe_incols():
    """
    Make sure that the incols parameter works for pandas.DataFrame.

    See https://github.com/GenericMappingTools/pygmt/issues/1440.
    """
    data = pd.DataFrame(data={"col1": [-0.5, 0, 0.5], "col2": [-0.75, 0, 0.75]})
    fig = Figure()
    fig.plot(
        data=data, frame=True, region=[-1, 1, -1, 1], projection="X5c", incols=[1, 0]
    )
    return fig<|MERGE_RESOLUTION|>--- conflicted
+++ resolved
@@ -91,17 +91,10 @@
         )
 
 
-<<<<<<< HEAD
-def test_plot_fail_1d_array_using_data(data):
+def test_plot_fail_1d_array_using_data(data, region):
     """
     Should raise an exception if array color, sizes, intensity and symbol are
     used with matrix.
-=======
-def test_plot_fail_1d_array_with_data(data, region):
-    """
-    Should raise an exception if array fill, size, intensity and transparency are used
-    with matrix.
->>>>>>> 63539262
     """
     fig = Figure()
     kwargs = {"data": data, "region": region, "projection": "X10c", "frame": "afg"}
@@ -110,19 +103,11 @@
     with pytest.raises(GMTInvalidInput):
         fig.plot(style="cc", size=data[:, 2], fill="red", **kwargs)
     with pytest.raises(GMTInvalidInput):
-<<<<<<< HEAD
-        fig.plot(style="cc", color="red", sizes=data[:, 2], **kwargs)
-    with pytest.raises(GMTInvalidInput):
-        fig.plot(style="c0.2c", color="red", intensity=data[:, 2], **kwargs)
-    with pytest.raises(GMTInvalidInput):
-        fig.plot(
-            style="0.2c", color="red", symbol=np.full(len(data[:, 2]), "c"), **kwargs
-        )
-=======
         fig.plot(style="c0.2c", fill="red", intensity=data[:, 2], **kwargs)
     with pytest.raises(GMTInvalidInput):
         fig.plot(style="c0.2c", fill="red", transparency=data[:, 2] * 100, **kwargs)
->>>>>>> 63539262
+    with pytest.raises(GMTInvalidInput):
+        fig.plot(style="0.2c", fill="red", symbol=["c"] * data.shape[0], **kwargs)
 
 
 @pytest.mark.mpl_image_compare
@@ -314,7 +299,6 @@
     return fig
 
 
-<<<<<<< HEAD
 @pytest.mark.mpl_image_compare
 def test_plot_symbols(data, region):
     """
@@ -326,21 +310,17 @@
         y=data[:, 1],
         region=region,
         projection="X4c",
-        color="blue",
-        sizes=np.full(len(data[:, 0]), 0.5),
-        symbol=np.full(len(data[:, 0]), "c"),
+        fill="blue",
+        size=[0.5] * data.shape[0],
+        symbol=["c"] * data.shape[0],
         frame="af",
     )
     return fig
 
 
-@pytest.mark.mpl_image_compare
-def test_plot_matrix(data):
-=======
 @pytest.mark.mpl_image_compare(filename="test_plot_matrix.png")
 @pytest.mark.parametrize("fill", ["#aaaaaa", 170])
 def test_plot_matrix(data, fill):
->>>>>>> 63539262
     """
     Plot the data passing in a matrix and specifying columns.
     """
