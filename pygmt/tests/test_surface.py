"""
Tests for surface.
"""
import os

import pytest
import xarray as xr
from pygmt import surface, which
from pygmt.datasets import load_sample_bathymetry
from pygmt.exceptions import GMTInvalidInput
from pygmt.helpers import GMTTempFile, data_kind


@pytest.fixture(scope="module", name="ship_data")
def fixture_ship_data():
    """
    Load the data from the sample bathymetry dataset.
    """
    return load_sample_bathymetry()


def test_surface_input_file():
    """
    Run surface by passing in a filename.
    """
    fname = which("@tut_ship.xyz", download="c")
    output = surface(data=fname, spacing="5m", region=[245, 255, 20, 30])
    assert isinstance(output, xr.DataArray)
    assert output.gmt.registration == 0  # Gridline registration
    assert output.gmt.gtype == 0  # Cartesian type


def test_surface_input_data_array(ship_data):
    """
    Run surface by passing in a numpy array into data.
    """
    data = ship_data.values  # convert pandas.DataFrame to numpy.ndarray
    output = surface(data=data, spacing="5m", region=[245, 255, 20, 30])
    assert isinstance(output, xr.DataArray)


def test_surface_input_xyz(ship_data):
    """
    Run surface by passing in x, y, z numpy.ndarrays individually.
    """
    output = surface(
        x=ship_data.longitude,
        y=ship_data.latitude,
        z=ship_data.bathymetry,
        spacing="5m",
        region=[245, 255, 20, 30],
    )
    assert isinstance(output, xr.DataArray)


def test_surface_wrong_kind_of_input(ship_data):
    """
    Run surface using grid input that is not file/matrix/vectors.
    """
    data = ship_data.bathymetry.to_xarray()  # convert pandas.Series to xarray.DataArray
    assert data_kind(data) == "grid"
    with pytest.raises(GMTInvalidInput):
        surface(data=data, spacing="5m", region=[245, 255, 20, 30])


def test_surface_with_outgrid_param(ship_data):
    """
    Run surface with the -Goutputfile.nc parameter.
    """
    data = ship_data.values  # convert pandas.DataFrame to numpy.ndarray
    with GMTTempFile(suffix=".nc") as tmpfile:
        output = surface(
            data=data, spacing="5m", region=[245, 255, 20, 30], outgrid=tmpfile.name
        )
        assert output is None  # check that output is None since outgrid is set
        assert os.path.exists(path=tmpfile.name)  # check that outgrid exists at path
        with xr.open_dataarray(tmpfile.name) as grid:
            assert isinstance(grid, xr.DataArray)  # ensure netcdf grid loads ok
<<<<<<< HEAD
=======
    finally:
        os.remove(path=TEMP_GRID)
>>>>>>> 41dda91c


def test_surface_deprecate_outfile_to_outgrid(ship_data):
    """
    Make sure that the old parameter "outfile" is supported and it reports a
    warning.
    """
    with pytest.warns(expected_warning=FutureWarning) as record:
        data = ship_data.values  # convert pandas.DataFrame to numpy.ndarray
        with GMTTempFile(suffix=".nc") as tmpfile:
            output = surface(
                data=data, spacing="5m", region=[245, 255, 20, 30], outfile=tmpfile.name
            )
            assert output is None  # check that output is None since outfile is set
            assert os.path.exists(path=tmpfile.name)  # check that file exists at path

            with xr.open_dataarray(tmpfile.name) as grid:
                assert isinstance(grid, xr.DataArray)  # ensure netcdf grid loads ok
        assert len(record) == 1  # check that only one warning was raised


def test_surface_short_aliases(ship_data):
    """
    Run surface using short aliases -I for spacing, -R for region, -G for
    outgrid.
    """
    data = ship_data.values  # convert pandas.DataFrame to numpy.ndarray
<<<<<<< HEAD
    with pytest.warns(expected_warning=SyntaxWarning) as record:
        with GMTTempFile(suffix=".nc") as tmpfile:
            output = surface(data=data, I="5m", R=[245, 255, 20, 30], G=tmpfile.name)
            assert output is None  # check that output is None since outgrid is set
            assert os.path.exists(
                path=tmpfile.name
            )  # check that outgrid exists at path
            with xr.open_dataarray(tmpfile.name) as grid:
                assert isinstance(grid, xr.DataArray)  # ensure netcdf grid loads ok
        assert len(record) == 3
=======
    try:
        output = surface(data=data, I="5m", R=[245, 255, 20, 30], G=TEMP_GRID)
        assert output is None  # check that output is None since outgrid is set
        assert os.path.exists(path=TEMP_GRID)  # check that outgrid exists at path
        with xr.open_dataarray(TEMP_GRID) as grid:
            assert isinstance(grid, xr.DataArray)  # ensure netcdf grid loads ok
    finally:
        os.remove(path=TEMP_GRID)
>>>>>>> 41dda91c
<|MERGE_RESOLUTION|>--- conflicted
+++ resolved
@@ -76,11 +76,6 @@
         assert os.path.exists(path=tmpfile.name)  # check that outgrid exists at path
         with xr.open_dataarray(tmpfile.name) as grid:
             assert isinstance(grid, xr.DataArray)  # ensure netcdf grid loads ok
-<<<<<<< HEAD
-=======
-    finally:
-        os.remove(path=TEMP_GRID)
->>>>>>> 41dda91c
 
 
 def test_surface_deprecate_outfile_to_outgrid(ship_data):
@@ -108,7 +103,6 @@
     outgrid.
     """
     data = ship_data.values  # convert pandas.DataFrame to numpy.ndarray
-<<<<<<< HEAD
     with pytest.warns(expected_warning=SyntaxWarning) as record:
         with GMTTempFile(suffix=".nc") as tmpfile:
             output = surface(data=data, I="5m", R=[245, 255, 20, 30], G=tmpfile.name)
@@ -118,14 +112,4 @@
             )  # check that outgrid exists at path
             with xr.open_dataarray(tmpfile.name) as grid:
                 assert isinstance(grid, xr.DataArray)  # ensure netcdf grid loads ok
-        assert len(record) == 3
-=======
-    try:
-        output = surface(data=data, I="5m", R=[245, 255, 20, 30], G=TEMP_GRID)
-        assert output is None  # check that output is None since outgrid is set
-        assert os.path.exists(path=TEMP_GRID)  # check that outgrid exists at path
-        with xr.open_dataarray(TEMP_GRID) as grid:
-            assert isinstance(grid, xr.DataArray)  # ensure netcdf grid loads ok
-    finally:
-        os.remove(path=TEMP_GRID)
->>>>>>> 41dda91c
+        assert len(record) == 3