"""
Test pygmt.surface.
"""

from pathlib import Path

import pandas as pd
import pytest
import xarray as xr
<<<<<<< HEAD
from pygmt import read, surface, which
=======
from pygmt import surface, which
from pygmt.enums import GridRegistration, GridType
>>>>>>> d9fb9030
from pygmt.exceptions import GMTInvalidInput
from pygmt.helpers import GMTTempFile


@pytest.fixture(scope="module", name="data")
def fixture_data():
    """
    Load Table 5.11 in Davis: Statistics and Data Analysis in Geology.
    """
    fname = which("@Table_5_11_mean.xyz", download="c")
    return pd.read_csv(
        fname, sep=r"\s+", header=None, names=["x", "y", "z"], skiprows=1
    )


@pytest.fixture(scope="module", name="region")
def fixture_region():
    """
    Define the region.
    """
    return [0, 4, 0, 8]


@pytest.fixture(scope="module", name="spacing")
def fixture_spacing():
    """
    Define the spacing.
    """
    return "1"


@pytest.fixture(scope="module", name="expected_grid")
def fixture_expected_grid():
    """
    Load the expected grdcut grid result.
    """
    return xr.DataArray(
        data=[
            [962.2361, 909.526, 872.2578, 876.5983, 950.573],
            [944.369, 905.8253, 872.1614, 901.8583, 943.6854],
            [911.0599, 865.305, 845.5058, 855.7317, 867.1638],
            [878.5973, 851.71, 814.6884, 812.1127, 819.9591],
            [842.0522, 815.2896, 788.2292, 777.0031, 785.6345],
            [854.2515, 813.3035, 781, 742.3641, 735.6497],
            [882.972, 818.4636, 773.611, 718.7798, 685.4824],
            [897.4532, 822.9642, 756.4472, 687.594, 626.2299],
            [910.2932, 823.3307, 737.9952, 651.4994, 565.9981],
        ],
        coords={
            "y": [0, 1, 2, 3, 4, 5, 6, 7, 8],
            "x": [0, 1, 2, 3, 4],
        },
        dims=[
            "y",
            "x",
        ],
    )


def check_values(grid, expected_grid):
    """
    Check the attributes and values of the DataArray returned by surface.
    """
    assert isinstance(grid, xr.DataArray)
    assert grid.gmt.registration == GridRegistration.GRIDLINE
    assert grid.gmt.gtype == GridType.CARTESIAN
    xr.testing.assert_allclose(a=grid, b=expected_grid)


def test_surface_input_file(region, spacing, expected_grid):
    """
    Run surface by passing in a filename.
    """
    output = surface(
        data="@Table_5_11_mean.xyz",
        spacing=spacing,
        region=region,
        verbose="e",  # Suppress warnings for IEEE 754 rounding
    )
    check_values(output, expected_grid)


def test_surface_input_data_array(data, region, spacing, expected_grid):
    """
    Run surface by passing in a numpy array into data.
    """
    data = data.to_numpy()  # convert pandas.DataFrame to numpy.ndarray
    output = surface(
        data=data,
        spacing=spacing,
        region=region,
        verbose="e",  # Suppress warnings for IEEE 754 rounding
    )
    check_values(output, expected_grid)


@pytest.mark.benchmark
def test_surface_input_xyz(data, region, spacing, expected_grid):
    """
    Run surface by passing in x, y, z numpy.ndarrays individually.
    """
    output = surface(
        x=data.x,
        y=data.y,
        z=data.z,
        spacing=spacing,
        region=region,
        verbose="e",  # Suppress warnings for IEEE 754 rounding
    )
    check_values(output, expected_grid)


def test_surface_wrong_kind_of_input(data, region, spacing):
    """
    Run surface using grid input that is not file/matrix/vectors.
    """
    data = data.z.to_xarray()  # convert pandas.Series to xarray.DataArray
    with pytest.raises(GMTInvalidInput):
        surface(data=data, spacing=spacing, region=region)


def test_surface_with_outgrid_param(data, region, spacing, expected_grid):
    """
    Run surface with the -Goutputfile.nc parameter.
    """
    data = data.to_numpy()  # convert pandas.DataFrame to numpy.ndarray
    with GMTTempFile(suffix=".nc") as tmpfile:
        output = surface(
            data=data,
            spacing=spacing,
            region=region,
            outgrid=tmpfile.name,
            verbose="e",  # Suppress warnings for IEEE 754 rounding
        )
        assert output is None  # check that output is None since outgrid is set
        assert Path(tmpfile.name).stat().st_size > 0  # check that outgrid exists
        grid = read(tmpfile.name, kind="grid")
        check_values(grid, expected_grid)<|MERGE_RESOLUTION|>--- conflicted
+++ resolved
@@ -7,12 +7,8 @@
 import pandas as pd
 import pytest
 import xarray as xr
-<<<<<<< HEAD
 from pygmt import read, surface, which
-=======
-from pygmt import surface, which
 from pygmt.enums import GridRegistration, GridType
->>>>>>> d9fb9030
 from pygmt.exceptions import GMTInvalidInput
 from pygmt.helpers import GMTTempFile
 
