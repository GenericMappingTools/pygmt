--- conflicted
+++ resolved
@@ -7,11 +7,11 @@
 import numpy as np
 import pytest
 from pygmt import Figure, config
-<<<<<<< HEAD
-from pygmt.exceptions import GMTCLibError, GMTParameterError, GMTTypeError
-=======
-from pygmt.exceptions import GMTCLibError, GMTInvalidInput, GMTTypeError
->>>>>>> 6fa54ca4
+from pygmt.exceptions import (
+    GMTCLibError,
+    GMTParameterError,
+    GMTTypeError,
+)
 from pygmt.helpers import GMTTempFile
 from pygmt.helpers.testing import skip_if_no
 
@@ -158,11 +158,8 @@
         fig.text(region=region, projection="x1c", textfiles="file.txt", text="text")
     with pytest.raises(GMTParameterError):
         fig.text(region=region, projection="x1c", position="MC", text=None)
-<<<<<<< HEAD
     with pytest.raises(GMTParameterError):
         fig.text(region=region, projection="x1c", textfiles="file.txt", x=1.2, y=2.4)
-=======
->>>>>>> 6fa54ca4
     with pytest.raises(GMTTypeError):
         fig.text(
             region=region, projection="x1c", position="MC", text=["text1", "text2"]
