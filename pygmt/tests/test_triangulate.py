"""
Test pygmt.triangulate.
"""

from pathlib import Path

import numpy as np
import pandas as pd
import pytest
import xarray as xr
from pygmt import gmtread, triangulate, which
from pygmt.enums import GridRegistration, GridType
from pygmt.exceptions import GMTInvalidInput
from pygmt.helpers import GMTTempFile


@pytest.fixture(scope="module", name="dataframe")
def fixture_dataframe():
    """
    Load the table data from the sample bathymetry dataset.
    """
    fname = which("@Table_5_11_mean.xyz", download="c")
    return pd.read_csv(
        fname, sep=r"\s+", header=None, names=["x", "y", "z"], skiprows=1
    )[:10]


@pytest.fixture(scope="module", name="expected_dataframe")
def fixture_expected_dataframe():
    """
    Load the expected triangulate dataframe result.
    """
    return pd.DataFrame(
        data=[
            [7, 8, 2],
            [8, 7, 9],
            [7, 1, 0],
            [1, 7, 2],
            [1, 2, 4],
            [8, 3, 2],
            [9, 5, 3],
            [5, 9, 6],
            [5, 4, 3],
            [4, 5, 6],
            [4, 6, 1],
            [3, 4, 2],
            [9, 3, 8],
        ],
        dtype=np.float64,
    )


@pytest.fixture(scope="module", name="expected_grid")
def fixture_expected_grid():
    """
    Load the expected triangulate grid result.
    """
    return xr.DataArray(
        data=[[779.6264, 752.1539, 749.38776], [771.2882, 726.9792, 722.1368]],
        coords={"y": [5, 6], "x": [2, 3, 4]},
        dims=["y", "x"],
    )


@pytest.mark.parametrize("array_func", [np.array, xr.Dataset])
def test_delaunay_triples_input_table_matrix(array_func, dataframe, expected_dataframe):
    """
    Run triangulate.delaunay_triples by passing in a numpy.array or xarray.Dataset.
    """
    table = array_func(dataframe)
    output = triangulate.delaunay_triples(data=table)
    pd.testing.assert_frame_equal(left=output, right=expected_dataframe)


@pytest.mark.benchmark
def test_delaunay_triples_input_xyz(dataframe, expected_dataframe):
    """
    Run triangulate.delaunay_triples by passing in x, y, z numpy.ndarrays individually.
    """
    output = triangulate.delaunay_triples(x=dataframe.x, y=dataframe.y, z=dataframe.z)
    pd.testing.assert_frame_equal(left=output, right=expected_dataframe)


def test_delaunay_triples_input_xy_no_z(dataframe, expected_dataframe):
    """
    Run triangulate.delaunay_triples by passing in x and y, but no z.
    """
    output = triangulate.delaunay_triples(x=dataframe.x, y=dataframe.y)
    pd.testing.assert_frame_equal(left=output, right=expected_dataframe)


def test_delaunay_triples_wrong_kind_of_input(dataframe):
    """
    Run triangulate.delaunay_triples using grid input that is not file/matrix/vectors.
    """
    data = dataframe.z.to_xarray()  # convert pandas.Series to xarray.DataArray
    with pytest.raises(GMTInvalidInput):
        triangulate.delaunay_triples(data=data)


def test_delaunay_triples_ndarray_output(dataframe, expected_dataframe):
    """
    Test triangulate.delaunay_triples with "numpy" output type.
    """
    output = triangulate.delaunay_triples(data=dataframe, output_type="numpy")
    assert isinstance(output, np.ndarray)
    np.testing.assert_allclose(actual=output, desired=expected_dataframe.to_numpy())


def test_delaunay_triples_outfile(dataframe, expected_dataframe):
    """
    Test triangulate.delaunay_triples with ``outfile``.
    """
    with GMTTempFile(suffix=".txt") as tmpfile:
        with pytest.warns(RuntimeWarning) as record:
            result = triangulate.delaunay_triples(data=dataframe, outfile=tmpfile.name)
            assert len(record) == 1  # check that only one warning was raised
        assert result is None  # return value is None
        assert Path(tmpfile.name).stat().st_size > 0
        temp_df = pd.read_csv(
            filepath_or_buffer=tmpfile.name, sep="\t", header=None, dtype=np.float64
        )
        pd.testing.assert_frame_equal(left=temp_df, right=expected_dataframe)


def test_delaunay_triples_invalid_format(dataframe):
    """
    Test that triangulate.delaunay_triples fails with incorrect format.
    """
    with pytest.raises(GMTInvalidInput):
        triangulate.delaunay_triples(data=dataframe, output_type=1)


@pytest.mark.benchmark
def test_regular_grid_no_outgrid(dataframe, expected_grid):
    """
    Run triangulate.regular_grid with no set outgrid and see it load into an
    xarray.DataArray.
    """
    data = dataframe.to_numpy()
    output = triangulate.regular_grid(data=data, spacing=1, region=[2, 4, 5, 6])
    assert isinstance(output, xr.DataArray)
    assert output.gmt.registration == GridRegistration.GRIDLINE
    assert output.gmt.gtype == GridType.CARTESIAN
    xr.testing.assert_allclose(a=output, b=expected_grid)


def test_regular_grid_with_outgrid_param(dataframe, expected_grid):
    """
    Run triangulate.regular_grid with the -Goutputfile.nc parameter.
    """
    data = dataframe.to_numpy()
    with GMTTempFile(suffix=".nc") as tmpfile:
        output = triangulate.regular_grid(
            data=data, spacing=1, region=[2, 4, 5, 6], outgrid=tmpfile.name
        )
        assert output is None  # check that output is None since outgrid is set
        assert Path(tmpfile.name).stat().st_size > 0  # check that outgrid exists
<<<<<<< HEAD
        grid = gmtread(tmpfile.name, kind="grid")
=======
        grid = xr.load_dataarray(tmpfile.name, engine="gmt", raster_kind="grid")
>>>>>>> d29303bb
        assert isinstance(grid, xr.DataArray)
        assert grid.gmt.registration == GridRegistration.GRIDLINE
        assert grid.gmt.gtype == GridType.CARTESIAN
        xr.testing.assert_allclose(a=grid, b=expected_grid)<|MERGE_RESOLUTION|>--- conflicted
+++ resolved
@@ -8,7 +8,7 @@
 import pandas as pd
 import pytest
 import xarray as xr
-from pygmt import gmtread, triangulate, which
+from pygmt import triangulate, which
 from pygmt.enums import GridRegistration, GridType
 from pygmt.exceptions import GMTInvalidInput
 from pygmt.helpers import GMTTempFile
@@ -156,11 +156,7 @@
         )
         assert output is None  # check that output is None since outgrid is set
         assert Path(tmpfile.name).stat().st_size > 0  # check that outgrid exists
-<<<<<<< HEAD
-        grid = gmtread(tmpfile.name, kind="grid")
-=======
         grid = xr.load_dataarray(tmpfile.name, engine="gmt", raster_kind="grid")
->>>>>>> d29303bb
         assert isinstance(grid, xr.DataArray)
         assert grid.gmt.registration == GridRegistration.GRIDLINE
         assert grid.gmt.gtype == GridType.CARTESIAN
