--- conflicted
+++ resolved
@@ -10,11 +10,7 @@
 import xarray as xr
 from pygmt import triangulate, which
 from pygmt.enums import GridRegistration, GridType
-<<<<<<< HEAD
-from pygmt.exceptions import GMTInvalidInput, GMTTypeError
-=======
-from pygmt.exceptions import GMTInvalidInput, GMTValueError
->>>>>>> 985ff10f
+from pygmt.exceptions import GMTTypeError, GMTValueError
 from pygmt.helpers import GMTTempFile
 
 
