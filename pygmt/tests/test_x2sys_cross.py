"""
Test pygmt.x2sys_cross.
"""
import os
from pathlib import Path
from tempfile import TemporaryDirectory

import numpy as np
import numpy.testing as npt
import pandas as pd
import pytest
from pygmt import x2sys_cross, x2sys_init
from pygmt.datasets import load_sample_data
from pygmt.exceptions import GMTInvalidInput
from pygmt.helpers import data_kind


@pytest.fixture(name="mock_x2sys_home")
def _fixture_mock_x2sys_home(monkeypatch):
    """
    Set the X2SYS_HOME environment variable to the current working directory
    for the test session.
    """
    monkeypatch.setenv("X2SYS_HOME", os.getcwd())


@pytest.fixture(scope="module", name="tracks")
def fixture_tracks():
    """
    Load track data from the sample bathymetry file.
    """
    dataframe = load_sample_data(name="bathymetry")
    dataframe.columns = ["x", "y", "z"]  # longitude, latitude, bathymetry
    return [dataframe.query(expr="z > -20")]  # reduce size of dataset


<<<<<<< HEAD
def test_x2sys_cross_input_file_output_file(mock_x2sys_home):  # noqa: ARG001
=======
@pytest.mark.usefixtures("mock_x2sys_home")
def test_x2sys_cross_input_file_output_file():
>>>>>>> 2c816908
    """
    Run x2sys_cross by passing in a filename, and output internal crossovers to
    an ASCII txt file.
    """
    with TemporaryDirectory(prefix="X2SYS", dir=os.getcwd()) as tmpdir:
        tag = os.path.basename(tmpdir)
        x2sys_init(tag=tag, fmtfile="xyz", force=True)
        outfile = os.path.join(tmpdir, "tmp_coe.txt")
        output = x2sys_cross(
            tracks=["@tut_ship.xyz"], tag=tag, coe="i", outfile=outfile
        )

        assert output is None  # check that output is None since outfile is set
        assert Path(outfile).stat().st_size > 0  # check that outfile exists at path
        _ = pd.read_csv(outfile, sep="\t", header=2)  # ensure ASCII text file loads ok


<<<<<<< HEAD
def test_x2sys_cross_input_file_output_dataframe(mock_x2sys_home):  # noqa: ARG001
=======
@pytest.mark.usefixtures("mock_x2sys_home")
def test_x2sys_cross_input_file_output_dataframe():
>>>>>>> 2c816908
    """
    Run x2sys_cross by passing in a filename, and output internal crossovers to
    a pandas.DataFrame.
    """
    with TemporaryDirectory(prefix="X2SYS", dir=os.getcwd()) as tmpdir:
        tag = os.path.basename(tmpdir)
        x2sys_init(tag=tag, fmtfile="xyz", force=True)
        output = x2sys_cross(tracks=["@tut_ship.xyz"], tag=tag, coe="i")

        assert isinstance(output, pd.DataFrame)
        assert output.shape == (14294, 12)
        columns = list(output.columns)
        assert columns[:6] == ["x", "y", "i_1", "i_2", "dist_1", "dist_2"]
        assert columns[6:] == ["head_1", "head_2", "vel_1", "vel_2", "z_X", "z_M"]


<<<<<<< HEAD
def test_x2sys_cross_input_dataframe_output_dataframe(mock_x2sys_home, tracks):  # noqa: ARG001
=======
@pytest.mark.usefixtures("mock_x2sys_home")
def test_x2sys_cross_input_dataframe_output_dataframe(tracks):
>>>>>>> 2c816908
    """
    Run x2sys_cross by passing in one dataframe, and output internal crossovers
    to a pandas.DataFrame.
    """
    with TemporaryDirectory(prefix="X2SYS", dir=os.getcwd()) as tmpdir:
        tag = os.path.basename(tmpdir)
        x2sys_init(tag=tag, fmtfile="xyz", force=True)

        output = x2sys_cross(tracks=tracks, tag=tag, coe="i")

        assert isinstance(output, pd.DataFrame)
        assert output.shape == (14, 12)
        columns = list(output.columns)
        assert columns[:6] == ["x", "y", "i_1", "i_2", "dist_1", "dist_2"]
        assert columns[6:] == ["head_1", "head_2", "vel_1", "vel_2", "z_X", "z_M"]
        assert output.dtypes["i_1"].type == np.object_
        assert output.dtypes["i_2"].type == np.object_


<<<<<<< HEAD
def test_x2sys_cross_input_two_dataframes(mock_x2sys_home):  # noqa: ARG001
=======
@pytest.mark.usefixtures("mock_x2sys_home")
def test_x2sys_cross_input_two_dataframes():
>>>>>>> 2c816908
    """
    Run x2sys_cross by passing in two pandas.DataFrame tables with a time
    column, and output external crossovers to a pandas.DataFrame.
    """
    with TemporaryDirectory(prefix="X2SYS", dir=os.getcwd()) as tmpdir:
        tag = os.path.basename(tmpdir)
        x2sys_init(
            tag=tag, fmtfile="xyz", suffix="xyzt", units=["de", "se"], force=True
        )

        # Add a time row to the x2sys fmtfile
        with open(
            file=os.path.join(tmpdir, "xyz.fmt"), mode="a", encoding="utf8"
        ) as fmtfile:
            fmtfile.write("time\ta\tN\t0\t1\t0\t%g\n")

        # Create pandas.DataFrame track tables
        tracks = []
        for i in range(2):
            rng = np.random.default_rng(seed=i)
            track = pd.DataFrame(data=rng.random((10, 3)), columns=("x", "y", "z"))
            track["time"] = pd.date_range(start=f"2020-{i}1-01", periods=10, freq="min")
            tracks.append(track)

        output = x2sys_cross(tracks=tracks, tag=tag, coe="e")

        assert isinstance(output, pd.DataFrame)
        assert output.shape == (26, 12)
        columns = list(output.columns)
        assert columns[:6] == ["x", "y", "t_1", "t_2", "dist_1", "dist_2"]
        assert columns[6:] == ["head_1", "head_2", "vel_1", "vel_2", "z_X", "z_M"]
        assert output.dtypes["t_1"].type == np.datetime64
        assert output.dtypes["t_2"].type == np.datetime64


<<<<<<< HEAD
def test_x2sys_cross_input_dataframe_with_nan(mock_x2sys_home, tracks):  # noqa: ARG001
=======
@pytest.mark.usefixtures("mock_x2sys_home")
def test_x2sys_cross_input_dataframe_with_nan(tracks):
>>>>>>> 2c816908
    """
    Run x2sys_cross by passing in one dataframe with NaN values, and output
    internal crossovers to a pandas.DataFrame.
    """
    with TemporaryDirectory(prefix="X2SYS", dir=os.getcwd()) as tmpdir:
        tag = os.path.basename(tmpdir)
        x2sys_init(
            tag=tag, fmtfile="xyz", suffix="xyzt", units=["de", "se"], force=True
        )

        tracks[0].loc[tracks[0]["z"] < -15, "z"] = np.nan  # set some values to NaN
        output = x2sys_cross(tracks=tracks, tag=tag, coe="i")

        assert isinstance(output, pd.DataFrame)
        assert output.shape == (3, 12)
        columns = list(output.columns)
        assert columns[:6] == ["x", "y", "i_1", "i_2", "dist_1", "dist_2"]
        assert columns[6:] == ["head_1", "head_2", "vel_1", "vel_2", "z_X", "z_M"]
        assert output.dtypes["i_1"].type == np.object_
        assert output.dtypes["i_2"].type == np.object_


<<<<<<< HEAD
def test_x2sys_cross_input_two_filenames(mock_x2sys_home):  # noqa: ARG001
=======
@pytest.mark.usefixtures("mock_x2sys_home")
def test_x2sys_cross_input_two_filenames():
>>>>>>> 2c816908
    """
    Run x2sys_cross by passing in two filenames, and output external crossovers
    to a pandas.DataFrame.
    """
    with TemporaryDirectory(prefix="X2SYS", dir=os.getcwd()) as tmpdir:
        tag = os.path.basename(tmpdir)
        x2sys_init(tag=tag, fmtfile="xyz", force=True)

        # Create temporary xyz files
        for i in range(2):
            rng = np.random.default_rng(seed=i)
            with open(
                os.path.join(os.getcwd(), f"track_{i}.xyz"), mode="w", encoding="utf8"
            ) as fname:
                np.savetxt(fname=fname, X=rng.random((10, 3)))

        output = x2sys_cross(tracks=["track_0.xyz", "track_1.xyz"], tag=tag, coe="e")

        assert isinstance(output, pd.DataFrame)
        assert output.shape == (18, 12)
        columns = list(output.columns)
        assert columns[:6] == ["x", "y", "i_1", "i_2", "dist_1", "dist_2"]
        assert columns[6:] == ["head_1", "head_2", "vel_1", "vel_2", "z_X", "z_M"]
        _ = [os.remove(f"track_{i}.xyz") for i in range(2)]  # cleanup track files


def test_x2sys_cross_invalid_tracks_input_type(tracks):
    """
    Run x2sys_cross using tracks input that is not a pandas.DataFrame (matrix)
    or str (file) type, which would raise a GMTInvalidInput error.
    """
    invalid_tracks = tracks[0].to_xarray().z
    assert data_kind(invalid_tracks) == "grid"
    with pytest.raises(GMTInvalidInput):
        x2sys_cross(tracks=[invalid_tracks])


<<<<<<< HEAD
def test_x2sys_cross_region_interpolation_numpoints(mock_x2sys_home):  # noqa: ARG001
=======
@pytest.mark.usefixtures("mock_x2sys_home")
def test_x2sys_cross_region_interpolation_numpoints():
>>>>>>> 2c816908
    """
    Test that x2sys_cross's region (R), interpolation (l) and numpoints (W)
    arguments work.
    """
    with TemporaryDirectory(prefix="X2SYS", dir=os.getcwd()) as tmpdir:
        tag = os.path.basename(tmpdir)
        x2sys_init(tag=tag, fmtfile="xyz", force=True)
        output = x2sys_cross(
            tracks=["@tut_ship.xyz"],
            tag=tag,
            coe="i",
            region=[245, 250, 20, 25],
            interpolation="a",  # Akima spline interpolation
            numpoints=5,  # Use up to 5 data points in interpolation
        )

        assert isinstance(output, pd.DataFrame)
        assert output.shape == (3867, 12)
        # Check crossover errors (z_X) and mean value of observables (z_M)
        npt.assert_allclose(output.z_X.mean(), -139.2, rtol=1e-4)
        npt.assert_allclose(output.z_M.mean(), -2890.465813)


<<<<<<< HEAD
def test_x2sys_cross_trackvalues(mock_x2sys_home):  # noqa: ARG001
=======
@pytest.mark.usefixtures("mock_x2sys_home")
def test_x2sys_cross_trackvalues():
>>>>>>> 2c816908
    """
    Test that x2sys_cross's trackvalues (Z) argument work.
    """
    with TemporaryDirectory(prefix="X2SYS", dir=os.getcwd()) as tmpdir:
        tag = os.path.basename(tmpdir)
        x2sys_init(tag=tag, fmtfile="xyz", force=True)
        output = x2sys_cross(tracks=["@tut_ship.xyz"], tag=tag, trackvalues=True)

        assert isinstance(output, pd.DataFrame)
        assert output.shape == (14294, 12)
        # Check mean of track 1 values (z_1) and track 2 values (z_2)
        npt.assert_allclose(output.z_1.mean(), -2420.569767)
        npt.assert_allclose(output.z_2.mean(), -2400.357549)<|MERGE_RESOLUTION|>--- conflicted
+++ resolved
@@ -34,12 +34,8 @@
     return [dataframe.query(expr="z > -20")]  # reduce size of dataset
 
 
-<<<<<<< HEAD
-def test_x2sys_cross_input_file_output_file(mock_x2sys_home):  # noqa: ARG001
-=======
 @pytest.mark.usefixtures("mock_x2sys_home")
 def test_x2sys_cross_input_file_output_file():
->>>>>>> 2c816908
     """
     Run x2sys_cross by passing in a filename, and output internal crossovers to
     an ASCII txt file.
@@ -57,12 +53,8 @@
         _ = pd.read_csv(outfile, sep="\t", header=2)  # ensure ASCII text file loads ok
 
 
-<<<<<<< HEAD
-def test_x2sys_cross_input_file_output_dataframe(mock_x2sys_home):  # noqa: ARG001
-=======
 @pytest.mark.usefixtures("mock_x2sys_home")
 def test_x2sys_cross_input_file_output_dataframe():
->>>>>>> 2c816908
     """
     Run x2sys_cross by passing in a filename, and output internal crossovers to
     a pandas.DataFrame.
@@ -79,12 +71,8 @@
         assert columns[6:] == ["head_1", "head_2", "vel_1", "vel_2", "z_X", "z_M"]
 
 
-<<<<<<< HEAD
-def test_x2sys_cross_input_dataframe_output_dataframe(mock_x2sys_home, tracks):  # noqa: ARG001
-=======
 @pytest.mark.usefixtures("mock_x2sys_home")
 def test_x2sys_cross_input_dataframe_output_dataframe(tracks):
->>>>>>> 2c816908
     """
     Run x2sys_cross by passing in one dataframe, and output internal crossovers
     to a pandas.DataFrame.
@@ -104,12 +92,8 @@
         assert output.dtypes["i_2"].type == np.object_
 
 
-<<<<<<< HEAD
-def test_x2sys_cross_input_two_dataframes(mock_x2sys_home):  # noqa: ARG001
-=======
 @pytest.mark.usefixtures("mock_x2sys_home")
 def test_x2sys_cross_input_two_dataframes():
->>>>>>> 2c816908
     """
     Run x2sys_cross by passing in two pandas.DataFrame tables with a time
     column, and output external crossovers to a pandas.DataFrame.
@@ -145,12 +129,8 @@
         assert output.dtypes["t_2"].type == np.datetime64
 
 
-<<<<<<< HEAD
-def test_x2sys_cross_input_dataframe_with_nan(mock_x2sys_home, tracks):  # noqa: ARG001
-=======
 @pytest.mark.usefixtures("mock_x2sys_home")
 def test_x2sys_cross_input_dataframe_with_nan(tracks):
->>>>>>> 2c816908
     """
     Run x2sys_cross by passing in one dataframe with NaN values, and output
     internal crossovers to a pandas.DataFrame.
@@ -173,12 +153,8 @@
         assert output.dtypes["i_2"].type == np.object_
 
 
-<<<<<<< HEAD
-def test_x2sys_cross_input_two_filenames(mock_x2sys_home):  # noqa: ARG001
-=======
 @pytest.mark.usefixtures("mock_x2sys_home")
 def test_x2sys_cross_input_two_filenames():
->>>>>>> 2c816908
     """
     Run x2sys_cross by passing in two filenames, and output external crossovers
     to a pandas.DataFrame.
@@ -216,12 +192,8 @@
         x2sys_cross(tracks=[invalid_tracks])
 
 
-<<<<<<< HEAD
-def test_x2sys_cross_region_interpolation_numpoints(mock_x2sys_home):  # noqa: ARG001
-=======
 @pytest.mark.usefixtures("mock_x2sys_home")
 def test_x2sys_cross_region_interpolation_numpoints():
->>>>>>> 2c816908
     """
     Test that x2sys_cross's region (R), interpolation (l) and numpoints (W)
     arguments work.
@@ -245,12 +217,8 @@
         npt.assert_allclose(output.z_M.mean(), -2890.465813)
 
 
-<<<<<<< HEAD
-def test_x2sys_cross_trackvalues(mock_x2sys_home):  # noqa: ARG001
-=======
 @pytest.mark.usefixtures("mock_x2sys_home")
 def test_x2sys_cross_trackvalues():
->>>>>>> 2c816908
     """
     Test that x2sys_cross's trackvalues (Z) argument work.
     """
