"""
Test pygmt.x2sys_init.
"""
import os
from tempfile import TemporaryDirectory

import pytest
from pygmt import x2sys_init


@pytest.fixture(name="mock_x2sys_home")
def _fixture_mock_x2sys_home(monkeypatch):
    """
    Set the X2SYS_HOME environment variable to the current working directory
    for the test session.
    """
    monkeypatch.setenv("X2SYS_HOME", os.getcwd())


<<<<<<< HEAD
def test_x2sys_init_region_spacing(mock_x2sys_home):  # noqa: ARG001
=======
@pytest.mark.usefixtures("mock_x2sys_home")
def test_x2sys_init_region_spacing():
>>>>>>> 2c816908
    """
    Test that x2sys_init's region (R) and spacing (I) sequence arguments accept
    a list properly.
    """
    with TemporaryDirectory(prefix="X2SYS", dir=os.getcwd()) as tmpdir:
        tag = os.path.basename(tmpdir)
        x2sys_init(
            tag=tag, fmtfile="xyz", force=True, region=[0, 10, 20, 30], spacing=[5, 5]
        )

        with open(os.path.join(tmpdir, f"{tag}.tag"), encoding="utf8") as tagpath:
            tail_line = tagpath.readlines()[-1]
            assert "-R0/10/20/30" in tail_line
            assert "-I5/5" in tail_line


<<<<<<< HEAD
def test_x2sys_init_units_gap(mock_x2sys_home):  # noqa: ARG001
=======
@pytest.mark.usefixtures("mock_x2sys_home")
def test_x2sys_init_units_gap():
>>>>>>> 2c816908
    """
    Test that x2sys_init's units (N) and gap (W) arguments accept a list
    properly.
    """
    with TemporaryDirectory(prefix="X2SYS", dir=os.getcwd()) as tmpdir:
        tag = os.path.basename(tmpdir)
        x2sys_init(
            tag=tag,
            fmtfile="xyz",
            force=True,
            units=["de", "se"],
            gap=["tseconds", "de"],
        )

        with open(os.path.join(tmpdir, f"{tag}.tag"), encoding="utf8") as tagpath:
            tail_line = tagpath.readlines()[-1]
            assert "-Nse -Nde" in tail_line
            assert "-Wtseconds -Wde" in tail_line<|MERGE_RESOLUTION|>--- conflicted
+++ resolved
@@ -17,12 +17,8 @@
     monkeypatch.setenv("X2SYS_HOME", os.getcwd())
 
 
-<<<<<<< HEAD
-def test_x2sys_init_region_spacing(mock_x2sys_home):  # noqa: ARG001
-=======
 @pytest.mark.usefixtures("mock_x2sys_home")
 def test_x2sys_init_region_spacing():
->>>>>>> 2c816908
     """
     Test that x2sys_init's region (R) and spacing (I) sequence arguments accept
     a list properly.
@@ -39,12 +35,8 @@
             assert "-I5/5" in tail_line
 
 
-<<<<<<< HEAD
-def test_x2sys_init_units_gap(mock_x2sys_home):  # noqa: ARG001
-=======
 @pytest.mark.usefixtures("mock_x2sys_home")
 def test_x2sys_init_units_gap():
->>>>>>> 2c816908
     """
     Test that x2sys_init's units (N) and gap (W) arguments accept a list
     properly.
