--- conflicted
+++ resolved
@@ -142,15 +142,9 @@
         resolution="05m", region=[0, 5, -5, 5], registration="pixel"
     )
     # Registration and gtype are correct.
-<<<<<<< HEAD
-    assert grid.gmt.registration == GridRegistration.PIXEL
-    assert grid.gmt.gtype == GridType.GEOGRAPHIC
-    # The source grid file is undefined for tiled grids.
-=======
     assert grid.gmt.registration is GridRegistration.PIXEL
     assert grid.gmt.gtype is GridType.GEOGRAPHIC
-    # The source grid file is undefined.
->>>>>>> 84921a06
+    # The source grid file is undefined for tiled grids.
     assert grid.encoding.get("source") is None
 
     # For a sliced grid, fallback to default registration and gtype, because the source
