--- conflicted
+++ resolved
@@ -29,22 +29,17 @@
     GMT accessor for :class:`xarray.DataArray`.
 
     The *gmt* accessor extends :class:`xarray.DataArray` to store GMT-specific
-<<<<<<< HEAD
-    properties for grids or images, which are important for PyGMT to correctly process
-=======
     properties for grids and images, which are important for PyGMT to correctly process
->>>>>>> aa7c6589
     and plot them. The *gmt* accessor contains the following properties:
 
     - ``registration``: Grid registration type :class:`pygmt.enums.GridRegistration`.
     - ``gtype``: Grid coordinate system type :class:`pygmt.enums.GridType`.
 
-<<<<<<< HEAD
     The *gmt* accessor also provides a set of grid-operation methods that enables
     applying GMT's grid processing functionalities directly to the current
     :class:`xarray.DataArray` object. See the summary table below for the list of
     available methods.
-=======
+
     Notes
     -----
     When accessed the first time, the *gmt* accessor will first be initialized to the
@@ -60,7 +55,6 @@
     :class:`xarray.Dataset`. In these cases, the GMT-specific properties will result in
     incorrect values if the source encoding is not defined or is dropped due to
     operations, and users need to manually set these properties again.
->>>>>>> aa7c6589
 
     Examples
     --------
@@ -150,57 +144,6 @@
     >>> grid.gmt.gtype
     <GridType.GEOGRAPHIC: 1>
 
-<<<<<<< HEAD
-    Instead of calling a grid-processing function and passing the
-    :class:`xarray.DataArray` object as an input, you can call the corresponding method
-    directly on the object. For example, the following two are equivalent:
-
-    >>> from pygmt.datasets import load_earth_relief
-    >>> grid = load_earth_relief(resolution="30m", region=[10, 30, 15, 25])
-    >>> # Create a new grid from an input grid. Set all values below 1,000 to
-    >>> # 0 and all values above 1,500 to 10,000.
-    >>> # Option 1:
-    >>> new_grid = pygmt.grdclip(grid=grid, below=[1000, 0], above=[1500, 10000])
-    >>> # Option 2:
-    >>> new_grid = grid.gmt.clip(below=[1000, 0], above=[1500, 10000])
-
-    Notes
-    -----
-    Due to the limitations of xarray accessors, the GMT accessors are created once per
-    :class:`xarray.DataArray` instance. You may lose these GMT-specific properties when
-    manipulating grids (e.g., arithmetic and slice operations) or when accessing a
-    :class:`xarray.DataArray` from a :class:`xarray.Dataset`. In these cases, you need
-    to manually set these properties before passing the grid to PyGMT.
-
-    Inplace assignment operators like ``*=`` don't create new instances, so the
-    properties are still kept:
-
-    >>> grid *= 2.0
-    >>> grid.gmt.registration
-    <GridRegistration.GRIDLINE: 0>
-    >>> grid.gmt.gtype
-    <GridType.GEOGRAPHIC: 1>
-
-    Other grid operations (e.g., arithmetic or slice operations) create new instances,
-    so the properties will be lost:
-
-    >>> # grid2 is a slice of the original grid
-    >>> grid2 = grid[0:30, 50:80]
-    >>> # Properties are reset to the default values for new instance
-    >>> grid2.gmt.registration
-    <GridRegistration.GRIDLINE: 0>
-    >>> grid2.gmt.gtype
-    <GridType.CARTESIAN: 0>
-    >>> # Need to set these properties before passing the grid to PyGMT
-    >>> grid2.gmt.registration = grid.gmt.registration
-    >>> grid2.gmt.gtype = grid.gmt.gtype
-    >>> grid2.gmt.registration
-    <GridRegistration.GRIDLINE: 0>
-    >>> grid2.gmt.gtype
-    <GridType.GEOGRAPHIC: 1>
-
-=======
->>>>>>> aa7c6589
     Accessing a :class:`xarray.DataArray` from a :class:`xarray.Dataset` always creates
     new instances, so these properties are always lost if the source encoding is not
     available. The workaround is to assign the :class:`xarray.DataArray` into a
@@ -224,6 +167,19 @@
     >>> zval.gmt.gtype = GridType.GEOGRAPHIC
     >>> zval.gmt.registration, zval.gmt.gtype
     (<GridRegistration.GRIDLINE: 0>, <GridType.GEOGRAPHIC: 1>)
+
+    Instead of calling a grid-processing function and passing the
+    :class:`xarray.DataArray` object as an input, you can call the corresponding method
+    directly on the object. For example, the following two are equivalent:
+
+    >>> from pygmt.datasets import load_earth_relief
+    >>> grid = load_earth_relief(resolution="30m", region=[10, 30, 15, 25])
+    >>> # Create a new grid from an input grid. Set all values below 1,000 to
+    >>> # 0 and all values above 1,500 to 10,000.
+    >>> # Option 1:
+    >>> new_grid = pygmt.grdclip(grid=grid, below=[1000, 0], above=[1500, 10000])
+    >>> # Option 2:
+    >>> new_grid = grid.gmt.clip(below=[1000, 0], above=[1500, 10000])
     """
 
     def __init__(self, xarray_obj: xr.DataArray):
