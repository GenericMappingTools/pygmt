"""
GMT accessor for :class:`xarray.DataArray`.
"""

import contextlib
import functools
from pathlib import Path

import xarray as xr
from pygmt.enums import GridRegistration, GridType
<<<<<<< HEAD
from pygmt.exceptions import GMTInvalidInput
from pygmt.src import (
    dimfilter,
    grdclip,
    grdcut,
    grdfill,
    grdfilter,
    grdgradient,
    grdhisteq,
    grdinfo,
    grdproject,
    grdsample,
    grdtrack,
)
=======
from pygmt.exceptions import GMTValueError
from pygmt.src.grdinfo import grdinfo
>>>>>>> 7a682ff3


@xr.register_dataarray_accessor("gmt")
class GMTDataArrayAccessor:
    """
    GMT accessor for :class:`xarray.DataArray`.

    The *gmt* accessor extends :class:`xarray.DataArray` to store GMT-specific
    properties for grids and images, which are important for PyGMT to correctly process
    and plot them. The *gmt* accessor contains the following properties:

    - ``registration``: Grid registration type :class:`pygmt.enums.GridRegistration`.
    - ``gtype``: Grid coordinate system type :class:`pygmt.enums.GridType`.

    The *gmt* accessor also provides a set of grid-operation methods that enables
    applying GMT's grid processing functionalities directly to the current
    :class:`xarray.DataArray` object. See the summary table below for the list of
    available methods.

    Notes
    -----
    When accessed the first time, the *gmt* accessor will first be initialized to the
    default values (``GridRegistration.GRIDLINE`` and ``GridType.CARTESIAN``, i.e., a
    gridline-registered, Cartesian grid), and then the properties will be updated with
    the correct grid registration and type determined from the source encoding (i.e.,
    ``grid.encoding["source"]``), if it is available.

    Due to the limitations of xarray accessors, the *gmt* accessor is created once per
    :class:`xarray.DataArray` instance. Thus, the *gmt* accessor will be re-initialized
    in cases where the :class:`xarray.DataArray` is manipulated (e.g., arithmetic and
    slice operations) or when accessing a :class:`xarray.DataArray` from a
    :class:`xarray.Dataset`. In these cases, the GMT-specific properties will result in
    incorrect values if the source encoding is not defined or is dropped due to
    operations, and users need to manually set these properties again.

    Examples
    --------
    For grids loaded from a file (e.g., via :func:`xarray.load_dataarray`) and GMT's
    built-in remote datasets, the GMT-specific properties are automatically determined
    and you can access them as follows:

    >>> from pygmt.datasets import load_earth_relief
    >>> # Use the global Earth relief grid with 1 degree spacing
    >>> grid = load_earth_relief(resolution="01d", registration="pixel")
    >>> # See if grid uses Gridline or Pixel registration
    >>> grid.gmt.registration
    <GridRegistration.PIXEL: 1>
    >>> # See if grid is in Cartesian or Geographic coordinate system
    >>> grid.gmt.gtype
    <GridType.GEOGRAPHIC: 1>
    >>> grid.encoding["source"] is not None
    True

    Inplace assignment operators like ``*=`` don't create new instances, so the
    properties are still kept:

    >>> grid *= 2.0
    >>> grid.gmt.registration
    <GridRegistration.PIXEL: 1>
    >>> grid.gmt.gtype
    <GridType.GEOGRAPHIC: 1>

    Slice operation creates a new instance, but the source encoding is kept, so the
    properties are still kept:

    >>> grid_slice = grid[0:30, 50:80]
    >>> # grid source encoding is kept in slice operation
    >>> grid_slice.encoding["source"] is not None
    True
    >>> # properties are still kept
    >>> grid_slice.gmt.registration
    <GridRegistration.PIXEL: 1>
    >>> grid_slice.gmt.gtype
    <GridType.GEOGRAPHIC: 1>

    Other grid operations (e.g., arithmetic operations) create new instances and drop
    the source encoding, so the properties will be reset to the default values:

    >>> grid2 = grid * 2.0
    >>> # grid source encoding is dropped in arithmetic operation.
    >>> "source" in grid2.encoding
    False
    >>> # properties are reset to the default values
    >>> grid2.gmt.registration
    <GridRegistration.GRIDLINE: 0>
    >>> grid2.gmt.gtype
    <GridType.CARTESIAN: 0>
    >>> # Need to set these properties before passing the grid to PyGMT
    >>> grid2.gmt.registration = grid.gmt.registration
    >>> grid2.gmt.gtype = grid.gmt.gtype
    >>> grid2.gmt.registration
    <GridRegistration.PIXEL: 1>
    >>> grid2.gmt.gtype
    <GridType.GEOGRAPHIC: 1>

    For :class:`xarray.DataArray` grids created from scratch, the source encoding is not
    available, so the properties will be set to the default values, and you need to
    manually set the correct properties before passing it to PyGMT functions:

    >>> import numpy as np
    >>> import xarray as xr
    >>> import pygmt
    >>> from pygmt.enums import GridRegistration, GridType
    >>> # Create a DataArray in gridline coordinates of sin(lon) * cos(lat)
    >>> interval = 2.5
    >>> lat = np.arange(90, -90 - interval, -interval)
    >>> lon = np.arange(0, 360 + interval, interval)
    >>> longrid, latgrid = np.meshgrid(lon, lat)
    >>> data = np.sin(np.deg2rad(longrid)) * np.cos(np.deg2rad(latgrid))
    >>> grid = xr.DataArray(data, coords=[("latitude", lat), ("longitude", lon)])
    >>> # Default to a gridline-registered Cartesian grid
    >>> grid.gmt.registration
    <GridRegistration.GRIDLINE: 0>
    >>> grid.gmt.gtype
    <GridType.CARTESIAN: 0>
    >>> # Manually set it to a gridline-registered geographic grid
    >>> grid.gmt.registration = GridRegistration.GRIDLINE
    >>> grid.gmt.gtype = GridType.GEOGRAPHIC
    >>> grid.gmt.registration
    <GridRegistration.GRIDLINE: 0>
    >>> grid.gmt.gtype
    <GridType.GEOGRAPHIC: 1>

    Accessing a :class:`xarray.DataArray` from a :class:`xarray.Dataset` always creates
    new instances, so these properties are always lost if the source encoding is not
    available. The workaround is to assign the :class:`xarray.DataArray` into a
    variable:

    >>> ds = xr.Dataset({"zval": grid})
    >>> ds.zval.gmt.registration
    <GridRegistration.GRIDLINE: 0>
    >>> ds.zval.gmt.gtype
    <GridType.CARTESIAN: 0>
    >>> # Manually set these properties won't work as expected
    >>> ds.zval.gmt.registration = GridRegistration.GRIDLINE
    >>> ds.zval.gmt.gtype = GridType.GEOGRAPHIC
    >>> ds.zval.gmt.registration, ds.zval.gmt.gtype
    (<GridRegistration.GRIDLINE: 0>, <GridType.CARTESIAN: 0>)
    >>> # workaround: assign the DataArray into a variable
    >>> zval = ds.zval
    >>> zval.gmt.registration, zval.gmt.gtype
    (<GridRegistration.GRIDLINE: 0>, <GridType.CARTESIAN: 0>)
    >>> zval.gmt.registration = GridRegistration.GRIDLINE
    >>> zval.gmt.gtype = GridType.GEOGRAPHIC
    >>> zval.gmt.registration, zval.gmt.gtype
    (<GridRegistration.GRIDLINE: 0>, <GridType.GEOGRAPHIC: 1>)

    Instead of calling a grid-processing function and passing the
    :class:`xarray.DataArray` object as an input, you can call the corresponding method
    directly on the object. For example, the following two are equivalent:

    >>> from pygmt.datasets import load_earth_relief
    >>> grid = load_earth_relief(resolution="30m", region=[10, 30, 15, 25])
    >>> # Create a new grid from an input grid. Set all values below 1,000 to 0 and all
    >>> # values above 1,500 to 10,000.
    >>> # Option 1:
    >>> new_grid = pygmt.grdclip(grid=grid, below=[1000, 0], above=[1500, 10000])
    >>> # Option 2:
    >>> new_grid = grid.gmt.clip(below=[1000, 0], above=[1500, 10000])
    """

    def __init__(self, xarray_obj: xr.DataArray):
        self._obj = xarray_obj

        # Default to Gridline registration and Cartesian grid type
        self._registration = GridRegistration.GRIDLINE
        self._gtype = GridType.CARTESIAN

        # If the source file exists, get grid registration and grid type from the last
        # two columns of the shortened summary information of grdinfo.
        if (_source := self._obj.encoding.get("source")) and Path(_source).exists():
            with contextlib.suppress(ValueError):
                _registration, _gtype = map(
                    int, grdinfo(_source, per_column="n").split()[-2:]
                )
            self._registration = GridRegistration(_registration)
            self._gtype = GridType(_gtype)

    @property
    def registration(self) -> GridRegistration:
        """
        Grid registration type :class:`pygmt.enums.GridRegistration`.
        """
        return self._registration

    @registration.setter
    def registration(self, value: GridRegistration | int):
        # TODO(Python>=3.12): Simplify to `if value not in GridRegistration`.
        if value not in GridRegistration.__members__.values():
            raise GMTValueError(
                value, description="grid registration", choices=GridRegistration
            )
        self._registration = GridRegistration(value)

    @property
    def gtype(self) -> GridType:
        """
        Grid coordinate system type :class:`pygmt.enums.GridType`.
        """
        return self._gtype

    @gtype.setter
    def gtype(self, value: GridType | int):
        # TODO(Python>=3.12): Simplify to `if value not in GridType`.
        if value not in GridType.__members__.values():
            raise GMTValueError(
                value, description="grid coordinate system type", choices=GridType
            )
<<<<<<< HEAD
            raise GMTInvalidInput(msg)
        self._gtype = GridType(value)

    @staticmethod
    def _make_method(func):
        """
        Create a wrapper method for PyGMT grid-processing methods.

        The :class:`xarray.DataArray` object is passed as the first argument.
        """

        @functools.wraps(func)
        def wrapper(self, *args, **kwargs):
            return func(self._obj, *args, **kwargs)

        return wrapper

    # Accessor methods for grid operations.
    clip = _make_method(grdclip)
    cut = _make_method(grdcut)
    dimfilter = _make_method(dimfilter)
    equalize_hist = _make_method(grdhisteq.equalize_grid)
    fill = _make_method(grdfill)
    filter = _make_method(grdfilter)
    gradient = _make_method(grdgradient)
    project = _make_method(grdproject)
    sample = _make_method(grdsample)
    track = _make_method(grdtrack)
=======
        self._gtype = GridType(value)
>>>>>>> 7a682ff3
<|MERGE_RESOLUTION|>--- conflicted
+++ resolved
@@ -8,8 +8,7 @@
 
 import xarray as xr
 from pygmt.enums import GridRegistration, GridType
-<<<<<<< HEAD
-from pygmt.exceptions import GMTInvalidInput
+from pygmt.exceptions import GMTValueError
 from pygmt.src import (
     dimfilter,
     grdclip,
@@ -23,10 +22,6 @@
     grdsample,
     grdtrack,
 )
-=======
-from pygmt.exceptions import GMTValueError
-from pygmt.src.grdinfo import grdinfo
->>>>>>> 7a682ff3
 
 
 @xr.register_dataarray_accessor("gmt")
@@ -235,8 +230,6 @@
             raise GMTValueError(
                 value, description="grid coordinate system type", choices=GridType
             )
-<<<<<<< HEAD
-            raise GMTInvalidInput(msg)
         self._gtype = GridType(value)
 
     @staticmethod
@@ -263,7 +256,4 @@
     gradient = _make_method(grdgradient)
     project = _make_method(grdproject)
     sample = _make_method(grdsample)
-    track = _make_method(grdtrack)
-=======
-        self._gtype = GridType(value)
->>>>>>> 7a682ff3
+    track = _make_method(grdtrack)