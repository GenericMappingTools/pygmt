[build-system]
requires = ["setuptools>=77", "setuptools_scm[toml]>=6.2"]
build-backend = "setuptools.build_meta"

[project]
name = "pygmt"
description = "A Python interface for the Generic Mapping Tools"
readme = "README.md"
requires-python = ">=3.11"
authors = [{name = "The PyGMT Developers", email = "pygmt.team@gmail.com"}]
license = "BSD-3-Clause"
license-files = ["LICENSE.txt"]
keywords = [
    "cartography",
    "geodesy",
    "geology",
    "geophysics",
    "geospatial",
    "oceanography",
    "seismology",
]
classifiers = [
    "Development Status :: 4 - Beta",
    "Intended Audience :: Science/Research",
    "Intended Audience :: Developers",
    "Intended Audience :: Education",
    "Topic :: Scientific/Engineering",
    "Topic :: Software Development :: Libraries",
    "Operating System :: MacOS",
    "Operating System :: Microsoft :: Windows",
    "Operating System :: POSIX",
    "Operating System :: Unix",
    "Programming Language :: Python :: 3.11",
    "Programming Language :: Python :: 3.12",
    "Programming Language :: Python :: 3.13",
]
dependencies = [
<<<<<<< HEAD
    "numpy>=2.0",
    "pandas>=2.1",
    "xarray>=2023.07",
=======
    "numpy>=1.26",
    "pandas>=2.2",
    "xarray>=2023.10",
>>>>>>> 2b07b229
    "packaging>=24.2",
]
dynamic = ["version"]

[project.optional-dependencies]
all = [
    "contextily>=1.5",
    "geopandas>=1.0",
    "IPython",  # 'ipython' is not the correct module name.
    "pyarrow>=16",
    "rioxarray",
]

[project.entry-points."xarray.backends"]
gmt = "pygmt.xarray:GMTBackendEntrypoint"

[project.urls]
"Homepage" = "https://www.pygmt.org"
"Documentation" = "https://www.pygmt.org"
"Source Code" = "https://github.com/GenericMappingTools/pygmt"
"Changelog" = "https://www.pygmt.org/latest/changes.html"
"Issue Tracker" = "https://github.com/GenericMappingTools/pygmt/issues"

[tool.setuptools.packages.find]
include = ["pygmt*"]
exclude = ["doc"]

[tool.setuptools_scm]
version_scheme = "release-branch-semver"
local_scheme = "node-and-date"
fallback_version = "999.999.999+unknown"

[tool.codespell]
ignore-words-list = "astroid,oints,reenable,tripel,trough,ND"

[tool.coverage.run]
omit = ["*/tests/*", "*pygmt/__init__.py"]

[tool.mypy]
exclude = ["pygmt/tests/"]
ignore_missing_imports = true

[tool.ruff]
line-length = 88  # E501 (line-too-long)
output-format = "full"

[tool.ruff.format]
line-ending = "lf"  # Use UNIX `\n` line endings for all files
docstring-code-format = true
docstring-code-line-length = "dynamic"

[tool.ruff.lint]
select = [
    "A",    # flake8-builtins
    "ARG",  # flake8-unused-arguments
    "B",    # flake8-bugbear
    "BLE",  # flake8-blind-except
    "C4",   # flake8-comprehensions
    "COM",  # flake8-commas
    "D",    # pydocstyle
    "E",    # pycodestyle
    "EM",   # flake8-errmsg
    "EXE",  # flake8-executable
    "F",    # pyflakes
    "FA",   # flake8-future-annotations
    "FLY",  # flynt
    "FURB", # refurb
    "I",    # isort
    "ICN",  # flake8-import-conventions
    "ISC",  # flake8-implicit-str-concat
    "N",    # pep8-naming
    "NPY",  # numpy
    "PD",   # pandas-vet
    "PERF", # perflint
    "PGH",  # pygrep-hooks
    "PIE",  # flake8-pie
    "PL",   # pylint
    "PT",   # flake8-pytest-style
    "PTH",  # flake8-use-pathlib
    "RET",  # flake8-return
    "RSE",  # flake8-raise
    "RUF",  # ruff-specific
    "S",    # flake8-bandit
    "SIM",  # flake8-simplify
    "T20",  # flake8-print
    "TC",   # flake8-type-checking
    "TD",   # flake8-todos
    "TID",  # flake8-tidy-imports
    "TRY",  # tryceratops
    "UP",   # pyupgrade
    "W",    # pycodestyle warnings
    "YTT",  # flake8-2020
]
extend-select = [
    "D213",     # Summary lines should be positioned on the second physical line of the docstring.
    "D410",     # A blank line after section headings.
    "PLR6201",  # Use a set literal when testing for membership
    "PLW1514",  # {function_name} in text mode without explicit encoding argument
]
ignore = [
    "COM812",   # Do not always add the trailing commas
    "D200",     # One-line docstring should fit on one line
    "D202",     # No blank lines allowed after function docstring
    "D205",     # 1 blank line required between summary line and description
    "D400",     # First line should end with a period
    "D401",     # First line of docstring should be in imperative mood
    "D412",     # No blank lines allowed between a section header and its content
    "E501",     # Avoid enforcing line-length violations
    "ISC001",   # Single-line-implicit-string-concatenation, conflict with formatter
    "PT023",    # Allow using pytest marker without parentheses
    "PLR2004",  # Allow any magic values
    "RET504",   # Allow variable assignment and return immediately for readability
    "S603",     # Allow method calls that initiate a subprocess without a shell
    "SIM117",   # Allow nested `with` statements
    "TD003",    # Allow TODO comments without associated issue link
]
preview = true
explicit-preview-rules = true

[tool.ruff.lint.isort]
known-third-party = ["pygmt"]

[tool.ruff.lint.per-file-ignores]
"__init__.py" = ["F401"]  # Ignore `F401` (unused-import) in all `__init__.py` files
"*/tests/test_*.py" = ["S101"]  # Ignore `S101` (use of assert) in all tests files
"examples/**/*.py" = [ # Ignore rules in examples
    "B018",  # Allow useless expressions in Jupyter Notebooks
    "T201",  # Allow `print` statements
]

[tool.ruff.lint.pycodestyle]
max-doc-length = 88

[tool.ruff.lint.pydocstyle]
# See https://docs.astral.sh/ruff/faq/#does-ruff-support-numpy-or-google-style-docstrings
# for the enabled/disabled rules for the "numpy" convention.
convention = "numpy"

[tool.ruff.lint.pylint]
max-args=10

[tool.pytest.ini_options]
minversion = "6.0"
addopts = "--verbose --color=yes --durations=0 --durations-min=0.2 --doctest-modules --mpl --mpl-results-path=results"
markers = [
    "benchmark: mark a test with custom benchmark settings.",
]<|MERGE_RESOLUTION|>--- conflicted
+++ resolved
@@ -35,15 +35,9 @@
     "Programming Language :: Python :: 3.13",
 ]
 dependencies = [
-<<<<<<< HEAD
     "numpy>=2.0",
-    "pandas>=2.1",
-    "xarray>=2023.07",
-=======
-    "numpy>=1.26",
     "pandas>=2.2",
     "xarray>=2023.10",
->>>>>>> 2b07b229
     "packaging>=24.2",
 ]
 dynamic = ["version"]
