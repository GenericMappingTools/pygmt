--- conflicted
+++ resolved
@@ -38,11 +38,7 @@
     "numpy>=1.26",
     "pandas>=2.1",
     "xarray>=2023.07",
-<<<<<<< HEAD
-    "packaging>=22.0",
-=======
     "packaging>=24.2",
->>>>>>> 72e5c528
 ]
 dynamic = ["version"]
 
