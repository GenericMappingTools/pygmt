[build-system]
requires = ["setuptools>=77", "setuptools_scm[toml]>=6.2"]
build-backend = "setuptools.build_meta"

[project]
name = "pygmt"
description = "A Python interface for the Generic Mapping Tools"
readme = "README.md"
requires-python = ">=3.11"
authors = [{name = "The PyGMT Developers", email = "pygmt.team@gmail.com"}]
license = "BSD-3-Clause"
license-files = ["LICENSE.txt"]
keywords = [
    "cartography",
    "geodesy",
    "geology",
    "geophysics",
    "geospatial",
    "oceanography",
    "seismology",
]
classifiers = [
    "Development Status :: 4 - Beta",
    "Intended Audience :: Science/Research",
    "Intended Audience :: Developers",
    "Intended Audience :: Education",
    "Topic :: Scientific/Engineering",
    "Topic :: Software Development :: Libraries",
    "Operating System :: MacOS",
    "Operating System :: Microsoft :: Windows",
    "Operating System :: POSIX",
    "Operating System :: Unix",
    "Programming Language :: Python :: 3.11",
    "Programming Language :: Python :: 3.12",
    "Programming Language :: Python :: 3.13",
]
dependencies = [
    "numpy>=1.26",
    "pandas>=2.1",
<<<<<<< HEAD
    "xarray>=2023.04",
    "netCDF4>=1.7",
    "packaging>=22.0",
=======
    "xarray>=2023.07",
    "netCDF4",
    "packaging",
>>>>>>> f389e051
]
dynamic = ["version"]

[project.optional-dependencies]
all = [
<<<<<<< HEAD
    "contextily>=1.2",
    "geopandas>=1.0",
    "IPython>=8",  # 'ipython' is not the correct module name.
    "pyarrow>=13",
    "rioxarray>=0.14",
=======
    "contextily>=1.5",
    "geopandas>=1.0",
    "IPython",  # 'ipython' is not the correct module name.
    "pyarrow>=16",
    "rioxarray",
>>>>>>> f389e051
]

[project.entry-points."xarray.backends"]
gmt = "pygmt.xarray:GMTBackendEntrypoint"

[project.urls]
"Homepage" = "https://www.pygmt.org"
"Documentation" = "https://www.pygmt.org"
"Source Code" = "https://github.com/GenericMappingTools/pygmt"
"Changelog" = "https://www.pygmt.org/latest/changes.html"
"Issue Tracker" = "https://github.com/GenericMappingTools/pygmt/issues"

[tool.setuptools.packages.find]
include = ["pygmt*"]
exclude = ["doc"]

[tool.setuptools_scm]
version_scheme = "release-branch-semver"
local_scheme = "node-and-date"
fallback_version = "999.999.999+unknown"

[tool.codespell]
ignore-words-list = "astroid,oints,reenable,tripel,trough,ND"

[tool.coverage.run]
omit = ["*/tests/*", "*pygmt/__init__.py"]

[tool.mypy]
exclude = ["pygmt/tests/"]
ignore_missing_imports = true

[tool.ruff]
line-length = 88  # E501 (line-too-long)
output-format = "full"

[tool.ruff.format]
line-ending = "lf"  # Use UNIX `\n` line endings for all files
docstring-code-format = true
docstring-code-line-length = "dynamic"

[tool.ruff.lint]
select = [
    "A",    # flake8-builtins
    "ARG",  # flake8-unused-arguments
    "B",    # flake8-bugbear
    "BLE",  # flake8-blind-except
    "C4",   # flake8-comprehensions
    "COM",  # flake8-commas
    "D",    # pydocstyle
    "E",    # pycodestyle
    "EM",   # flake8-errmsg
    "EXE",  # flake8-executable
    "F",    # pyflakes
    "FA",   # flake8-future-annotations
    "FLY",  # flynt
    "FURB", # refurb
    "I",    # isort
    "ICN",  # flake8-import-conventions
    "ISC",  # flake8-implicit-str-concat
    "N",    # pep8-naming
    "NPY",  # numpy
    "PD",   # pandas-vet
    "PERF", # perflint
    "PGH",  # pygrep-hooks
    "PIE",  # flake8-pie
    "PL",   # pylint
    "PT",   # flake8-pytest-style
    "PTH",  # flake8-use-pathlib
    "RET",  # flake8-return
    "RSE",  # flake8-raise
    "RUF",  # ruff-specific
    "S",    # flake8-bandit
    "SIM",  # flake8-simplify
    "T20",  # flake8-print
    "TC",   # flake8-type-checking
    "TD",   # flake8-todos
    "TID",  # flake8-tidy-imports
    "TRY",  # tryceratops
    "UP",   # pyupgrade
    "W",    # pycodestyle warnings
    "YTT",  # flake8-2020
]
extend-select = [
    "D213",     # Summary lines should be positioned on the second physical line of the docstring.
    "D410",     # A blank line after section headings.
    "PLR6201",  # Use a set literal when testing for membership
    "PLW1514",  # {function_name} in text mode without explicit encoding argument
]
ignore = [
    "COM812",   # Do not always add the trailing commas
    "D200",     # One-line docstring should fit on one line
    "D202",     # No blank lines allowed after function docstring
    "D205",     # 1 blank line required between summary line and description
    "D400",     # First line should end with a period
    "D401",     # First line of docstring should be in imperative mood
    "D412",     # No blank lines allowed between a section header and its content
    "E501",     # Avoid enforcing line-length violations
    "ISC001",   # Single-line-implicit-string-concatenation, conflict with formatter
    "PD901",    # Allow using the generic variable name `df` for DataFrames
    "PT023",    # Allow using pytest marker without parentheses
    "PLR2004",  # Allow any magic values
    "RET504",   # Allow variable assignment and return immediately for readability
    "S603",     # Allow method calls that initiate a subprocess without a shell
    "SIM117",   # Allow nested `with` statements
    "TD003",    # Allow TODO comments without associated issue link
]
preview = true
explicit-preview-rules = true

[tool.ruff.lint.isort]
known-third-party = ["pygmt"]

[tool.ruff.lint.per-file-ignores]
"__init__.py" = ["F401"]  # Ignore `F401` (unused-import) in all `__init__.py` files
"*/tests/test_*.py" = ["S101"]  # Ignore `S101` (use of assert) in all tests files
"examples/**/*.py" = [ # Ignore rules in examples
    "B018",  # Allow useless expressions in Jupyter Notebooks
    "T201",  # Allow `print` statements
]

[tool.ruff.lint.pycodestyle]
max-doc-length = 88

[tool.ruff.lint.pydocstyle]
# See https://docs.astral.sh/ruff/faq/#does-ruff-support-numpy-or-google-style-docstrings
# for the enabled/disabled rules for the "numpy" convention.
convention = "numpy"

[tool.ruff.lint.pylint]
max-args=10

[tool.pytest.ini_options]
minversion = "6.0"
addopts = "--verbose --color=yes --durations=0 --durations-min=0.2 --doctest-modules --mpl --mpl-results-path=results"
markers = [
    "benchmark: mark a test with custom benchmark settings.",
]<|MERGE_RESOLUTION|>--- conflicted
+++ resolved
@@ -37,33 +37,19 @@
 dependencies = [
     "numpy>=1.26",
     "pandas>=2.1",
-<<<<<<< HEAD
-    "xarray>=2023.04",
+    "xarray>=2023.07",
     "netCDF4>=1.7",
     "packaging>=22.0",
-=======
-    "xarray>=2023.07",
-    "netCDF4",
-    "packaging",
->>>>>>> f389e051
 ]
 dynamic = ["version"]
 
 [project.optional-dependencies]
 all = [
-<<<<<<< HEAD
-    "contextily>=1.2",
+    "contextily>=1.5",
     "geopandas>=1.0",
     "IPython>=8",  # 'ipython' is not the correct module name.
-    "pyarrow>=13",
+    "pyarrow>=16",
     "rioxarray>=0.14",
-=======
-    "contextily>=1.5",
-    "geopandas>=1.0",
-    "IPython",  # 'ipython' is not the correct module name.
-    "pyarrow>=16",
-    "rioxarray",
->>>>>>> f389e051
 ]
 
 [project.entry-points."xarray.backends"]
