[build-system]
requires = ["setuptools>=77", "setuptools_scm[toml]>=6.2"]
build-backend = "setuptools.build_meta"

[project]
name = "pygmt"
description = "A Python interface for the Generic Mapping Tools"
readme = "README.md"
requires-python = ">=3.11"
authors = [{name = "The PyGMT Developers", email = "pygmt.team@gmail.com"}]
license = "BSD-3-Clause"
license-files = ["LICENSE.txt"]
keywords = [
    "cartography",
    "geodesy",
    "geology",
    "geophysics",
    "geospatial",
    "oceanography",
    "seismology",
]
classifiers = [
    "Development Status :: 4 - Beta",
    "Intended Audience :: Science/Research",
    "Intended Audience :: Developers",
    "Intended Audience :: Education",
    "Topic :: Scientific/Engineering",
    "Topic :: Software Development :: Libraries",
    "Operating System :: MacOS",
    "Operating System :: Microsoft :: Windows",
    "Operating System :: POSIX",
    "Operating System :: Unix",
    "Programming Language :: Python :: 3.11",
    "Programming Language :: Python :: 3.12",
    "Programming Language :: Python :: 3.13",
]
dependencies = [
    "numpy>=1.26",
    "pandas>=2.1",
    "xarray>=2023.07",
<<<<<<< HEAD
    "netCDF4>=1.7",
    "packaging>=22.0",
=======
    "packaging",
>>>>>>> 7741d064
]
dynamic = ["version"]

[project.optional-dependencies]
all = [
    "contextily>=1.5",
    "geopandas>=1.0",
    "IPython>=8",  # 'ipython' is not the correct module name.
    "pyarrow>=16",
    "rioxarray>=0.14",
]

[project.entry-points."xarray.backends"]
gmt = "pygmt.xarray:GMTBackendEntrypoint"

[project.urls]
"Homepage" = "https://www.pygmt.org"
"Documentation" = "https://www.pygmt.org"
"Source Code" = "https://github.com/GenericMappingTools/pygmt"
"Changelog" = "https://www.pygmt.org/latest/changes.html"
"Issue Tracker" = "https://github.com/GenericMappingTools/pygmt/issues"

[tool.setuptools.packages.find]
include = ["pygmt*"]
exclude = ["doc"]

[tool.setuptools_scm]
version_scheme = "release-branch-semver"
local_scheme = "node-and-date"
fallback_version = "999.999.999+unknown"

[tool.codespell]
ignore-words-list = "astroid,oints,reenable,tripel,trough,ND"

[tool.coverage.run]
omit = ["*/tests/*", "*pygmt/__init__.py"]

[tool.mypy]
exclude = ["pygmt/tests/"]
ignore_missing_imports = true

[tool.ruff]
line-length = 88  # E501 (line-too-long)
output-format = "full"

[tool.ruff.format]
line-ending = "lf"  # Use UNIX `\n` line endings for all files
docstring-code-format = true
docstring-code-line-length = "dynamic"

[tool.ruff.lint]
select = [
    "A",    # flake8-builtins
    "ARG",  # flake8-unused-arguments
    "B",    # flake8-bugbear
    "BLE",  # flake8-blind-except
    "C4",   # flake8-comprehensions
    "COM",  # flake8-commas
    "D",    # pydocstyle
    "E",    # pycodestyle
    "EM",   # flake8-errmsg
    "EXE",  # flake8-executable
    "F",    # pyflakes
    "FA",   # flake8-future-annotations
    "FLY",  # flynt
    "FURB", # refurb
    "I",    # isort
    "ICN",  # flake8-import-conventions
    "ISC",  # flake8-implicit-str-concat
    "N",    # pep8-naming
    "NPY",  # numpy
    "PD",   # pandas-vet
    "PERF", # perflint
    "PGH",  # pygrep-hooks
    "PIE",  # flake8-pie
    "PL",   # pylint
    "PT",   # flake8-pytest-style
    "PTH",  # flake8-use-pathlib
    "RET",  # flake8-return
    "RSE",  # flake8-raise
    "RUF",  # ruff-specific
    "S",    # flake8-bandit
    "SIM",  # flake8-simplify
    "T20",  # flake8-print
    "TC",   # flake8-type-checking
    "TD",   # flake8-todos
    "TID",  # flake8-tidy-imports
    "TRY",  # tryceratops
    "UP",   # pyupgrade
    "W",    # pycodestyle warnings
    "YTT",  # flake8-2020
]
extend-select = [
    "D213",     # Summary lines should be positioned on the second physical line of the docstring.
    "D410",     # A blank line after section headings.
    "PLR6201",  # Use a set literal when testing for membership
    "PLW1514",  # {function_name} in text mode without explicit encoding argument
]
ignore = [
    "COM812",   # Do not always add the trailing commas
    "D200",     # One-line docstring should fit on one line
    "D202",     # No blank lines allowed after function docstring
    "D205",     # 1 blank line required between summary line and description
    "D400",     # First line should end with a period
    "D401",     # First line of docstring should be in imperative mood
    "D412",     # No blank lines allowed between a section header and its content
    "E501",     # Avoid enforcing line-length violations
    "ISC001",   # Single-line-implicit-string-concatenation, conflict with formatter
    "PD901",    # Allow using the generic variable name `df` for DataFrames
    "PT023",    # Allow using pytest marker without parentheses
    "PLR2004",  # Allow any magic values
    "RET504",   # Allow variable assignment and return immediately for readability
    "S603",     # Allow method calls that initiate a subprocess without a shell
    "SIM117",   # Allow nested `with` statements
    "TD003",    # Allow TODO comments without associated issue link
]
preview = true
explicit-preview-rules = true

[tool.ruff.lint.isort]
known-third-party = ["pygmt"]

[tool.ruff.lint.per-file-ignores]
"__init__.py" = ["F401"]  # Ignore `F401` (unused-import) in all `__init__.py` files
"*/tests/test_*.py" = ["S101"]  # Ignore `S101` (use of assert) in all tests files
"examples/**/*.py" = [ # Ignore rules in examples
    "B018",  # Allow useless expressions in Jupyter Notebooks
    "T201",  # Allow `print` statements
]

[tool.ruff.lint.pycodestyle]
max-doc-length = 88

[tool.ruff.lint.pydocstyle]
# See https://docs.astral.sh/ruff/faq/#does-ruff-support-numpy-or-google-style-docstrings
# for the enabled/disabled rules for the "numpy" convention.
convention = "numpy"

[tool.ruff.lint.pylint]
max-args=10

[tool.pytest.ini_options]
minversion = "6.0"
addopts = "--verbose --color=yes --durations=0 --durations-min=0.2 --doctest-modules --mpl --mpl-results-path=results"
markers = [
    "benchmark: mark a test with custom benchmark settings.",
]<|MERGE_RESOLUTION|>--- conflicted
+++ resolved
@@ -38,12 +38,7 @@
     "numpy>=1.26",
     "pandas>=2.1",
     "xarray>=2023.07",
-<<<<<<< HEAD
-    "netCDF4>=1.7",
     "packaging>=22.0",
-=======
-    "packaging",
->>>>>>> 7741d064
 ]
 dynamic = ["version"]
 
